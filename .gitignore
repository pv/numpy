--- conflicted
+++ resolved
@@ -49,21 +49,15 @@
 
 # Python files #
 ################
-<<<<<<< HEAD
-build            # setup.py working directory
+# setup.py working directory
+build
 /build
 dist
 /dist
-_build           # sphinx build directory
-dist             # setup.py dist directory
-=======
-# setup.py working directory
-build
 # sphinx build directory
 _build
 # setup.py dist directory
 dist
->>>>>>> c980bfe1
 doc/build
 doc/cdoc/build
 # Egg metadata
