/* -*- c -*- */

/*
 * vim:syntax=c
 */

/*
 *****************************************************************************
 **                            INCLUDES                                     **
 *****************************************************************************
 */
#include "Python.h"
#include "numpy/noprefix.h"
#define _UMATHMODULE
#include "numpy/ufuncobject.h"
#include "abstract.h"
#include "config.h"
#include <math.h>

#ifndef M_PI
#define M_PI 3.14159265358979323846264338328
#endif
<<<<<<< HEAD
#include "math_c99.inc"

float degreesf(float x) {
    return x * (float)(180.0/M_PI);
}
double degrees(double x) {
    return x * (180.0/M_PI);
}
longdouble degreesl(longdouble x) {
    return x * (180.0L/M_PI);
}

float radiansf(float x) {
    return x * (float)(M_PI/180.0);
}
double radians(double x) {
    return x * (M_PI/180.0);
}
longdouble radiansl(longdouble x) {
    return x * (M_PI/180.0L);
}
=======

/*
 *****************************************************************************
 **                     BASIC MATH FUNCTIONS                                **
 *****************************************************************************
 */

float degreesf(float x) {
    return x * (float)(180.0/M_PI);
}
double degrees(double x) {
    return x * (180.0/M_PI);
}
longdouble degreesl(longdouble x) {
    return x * (180.0L/M_PI);
}

float radiansf(float x) {
    return x * (float)(M_PI/180.0);
}
double radians(double x) {
    return x * (M_PI/180.0);
}
longdouble radiansl(longdouble x) {
    return x * (M_PI/180.0L);
}

/* 
 * A whole slew of basic math functions are provided originally
 * by Konrad Hinsen.
 */

#if !defined(__STDC__) && !defined(_MSC_VER)
extern double fmod (double, double);
extern double frexp (double, int *);
extern double ldexp (double, int);
extern double modf (double, double *);
#endif


#if defined(DISTUTILS_USE_SDK)
/* win32 on AMD64 build architecture */
/* See also http://projects.scipy.org/scipy/numpy/ticket/164 */
#ifndef HAVE_FABSF
#ifdef fabsf
#undef fabsf
#endif
static float fabsf(float x)
{
    return (float)fabs((double)(x));
}
#endif
#ifndef HAVE_HYPOTF
static float hypotf(float x, float y)
{
    return (float)hypot((double)(x), (double)(y));
}
#endif
#ifndef HAVE_RINTF
#ifndef HAVE_RINT
static double rint (double x);
#endif
static float rintf(float x)
{
    return (float)rint((double)(x));
}
#endif
#ifndef HAVE_FREXPF
static float frexpf(float x, int * i)
{
    return (float)frexp((double)(x), i);
}
#endif
#ifndef HAVE_LDEXPF
static float ldexpf(float x, int i)
{
    return (float)ldexp((double)(x), i);
}
#endif
#define tanhf nc_tanhf
#endif

#ifndef HAVE_INVERSE_HYPERBOLIC
static double acosh(double x)
{
    return 2*log(sqrt((x+1.0)/2)+sqrt((x-1.0)/2));
}

double log1p(double);
static double asinh(double xx)
{
    double x, d;
    int sign;
    if (xx < 0.0) {
        sign = -1;
        x = -xx;
    }
    else {
        sign = 1;
        x = xx;
    }
    if (x > 1e8) {
        d = x;
    } else {
        d = sqrt(x*x + 1);
    }
    return sign*log1p(x*(1.0 + x/(d+1)));
}

static double atanh(double x)
{
    return 0.5*log1p(2.0*x/(1.0-x));
}
#endif

#if !defined(HAVE_INVERSE_HYPERBOLIC_FLOAT)
#ifdef HAVE_FLOAT_FUNCS
#ifdef log1pf
#undef log1pf
#endif
#ifdef logf
#undef logf
#endif
#ifdef sqrtf
#undef sqrtf
#endif
float log1pf(float);
#ifdef DISTUTILS_USE_SDK
DL_IMPORT(float) logf(float);
DL_IMPORT(float) sqrtf(float);
#else
/* should these be extern?: */
float logf(float);
float sqrtf(float);
#endif
#ifdef acoshf
#undef acoshf
#endif
static float acoshf(float x)
{
    return 2*logf(sqrtf((x+1)/2)+sqrtf((x-1)/2));
}

#ifdef asinhf
#undef asinhf
#endif
static float asinhf(float xx)
{
    float x, d;
    int sign;
    if (xx < 0) {
        sign = -1;
        x = -xx;
    }
    else {
        sign = 1;
        x = xx;
    }
    if (x > 1e5) {
        d = x;
    } else {
        d = sqrtf(x*x + 1);
    }
    return sign*log1pf(x*(1 + x/(d+1)));
}

#ifdef atanhf
#undef atanhf
#endif
static float atanhf(float x)
{
    return log1pf(2*x/(1-x))/2;
}
#else
#ifdef acoshf
#undef acoshf
#endif
static float acoshf(float x)
{
    return (float)acosh((double)(x));
}

#ifdef asinhf
#undef asinhf
#endif
static float asinhf(float x)
{
    return (float)asinh((double)(x));
}

#ifdef atanhf
#undef atanhf
#endif
static float atanhf(float x)
{
    return (float)atanh((double)(x));
}
#endif
#endif


#if !defined(HAVE_INVERSE_HYPERBOLIC_LONGDOUBLE)
#ifdef HAVE_LONGDOUBLE_FUNCS
#ifdef logl
#undef logl
#endif
#ifdef sqrtl
#undef sqrtl
#endif
#ifdef log1pl
#undef log1pl
#endif
longdouble logl(longdouble);
longdouble sqrtl(longdouble);
longdouble log1pl(longdouble);
#ifdef acoshl
#undef acoshl
#endif
static longdouble acoshl(longdouble x)
{
    return 2*logl(sqrtl((x+1.0)/2)+sqrtl((x-1.0)/2));
}

#ifdef asinhl
#undef asinhl
#endif
static longdouble asinhl(longdouble xx)
{
    longdouble x, d;
    int sign;
    if (xx < 0.0) {
        sign = -1;
        x = -xx;
    }
    else {
        sign = 1;
        x = xx;
    }
    if (x > 1e17) {
        d = x;
    } else {
        d = sqrtl(x*x + 1);
    }
    return sign*log1pl(x*(1.0 + x/(d+1)));
}

#ifdef atanhl
#undef atanhl
#endif
static longdouble atanhl(longdouble x)
{
    return 0.5*log1pl(2.0*x/(1.0-x));
}

#else

#ifdef acoshl
#undef acoshl
#endif
static longdouble acoshl(longdouble x)
{
    return (longdouble)acosh((double)(x));
}

#ifdef asinhl
#undef asinhl
#endif
static longdouble asinhl(longdouble x)
{
    return (longdouble)asinh((double)(x));
}

#ifdef atanhl
#undef atanhl
#endif
static longdouble atanhl(longdouble x)
{
    return (longdouble)atanh((double)(x));
}

#endif
#endif


#ifdef HAVE_HYPOT
#if !defined(NeXT) && !defined(_MSC_VER)
extern double hypot(double, double);
#endif
#else
static double hypot(double x, double y)
{
    double yx;

    x = fabs(x);
    y = fabs(y);
    if (x < y) {
        double temp = x;
        x = y;
        y = temp;
    }
    if (x == 0.)
        return 0.;
    else {
        yx = y/x;
        return x*sqrt(1.+yx*yx);
    }
}
#endif

#ifndef HAVE_RINT
/* needs cleanup */
static double
rint(double x)
{
    double y, r;

    y = floor(x);
    r = x - y;

    if (r > 0.5) goto rndup;

    /* Round to nearest even */
    if (r==0.5) {
        r = y - 2.0*floor(0.5*y);
        if (r==1.0) {
        rndup:
            y+=1.0;
        }
    }
    return y;
}
#endif

/*
 * Comment out trunc definition until build problems are fixed.
 */
/*
#ifndef HAVE_TRUNC
static double
trunc(double x)
{
    if (x < 0) {
    	return ceil(x);
    }
    else {
        return floor(x);
    }

}
#endif
*/




/* Define isnan, isinf, isfinite, signbit if needed */
/* Use fpclassify if possible */
/* isnan, isinf --
   these will use macros and then fpclassify if available before
   defaulting to a dumb convert-to-double version...

   isfinite -- define a macro if not already available
   signbit -- if macro available use it, otherwise define a function
   and a dumb convert-to-double version for other types.
*/

#if defined(fpclassify)

#if !defined(isnan)
#define isnan(x) (fpclassify(x) == FP_NAN)
#endif
#if !defined(isinf)
#define isinf(x) (fpclassify(x) == FP_INFINITE)
#endif

#else  /* check to see if already have a function like this */

#if !defined(HAVE_ISNAN)

#if !defined(isnan)
#include "_isnan.c"
#endif
#endif /* HAVE_ISNAN */

#if !defined(HAVE_ISINF)
#if !defined(isinf)
#define isinf(x) (!isnan((x)) && isnan((x)-(x)))
#endif
#endif /* HAVE_ISINF */

#endif /* defined(fpclassify) */


/* Define signbit if needed */
#if !defined(signbit)
#include "_signbit.c"
#endif

/* Now defined the extended type macros */

#if !defined(isnan)

#if !defined(HAVE_LONGDOUBLE_FUNCS) || !defined(HAVE_ISNAN)
#define isnanl(x) isnan((double)(x))
#endif

#if !defined(HAVE_FLOAT_FUNCS) || !defined(HAVE_ISNAN)
#define isnanf(x) isnan((double)(x))
#endif

#else /* !defined(isnan) */

#define isnanl(x) isnan((x))
#define isnanf(x) isnan((x))

#endif /* !defined(isnan) */


#if !defined(isinf)

#if !defined(HAVE_LONGDOUBLE_FUNCS) || !defined(HAVE_ISINF)
#define isinfl(x) (!isnanl((x)) && isnanl((x)-(x)))
#endif

#if !defined(HAVE_FLOAT_FUNCS) || !defined(HAVE_ISINF)
#define isinff(x) (!isnanf((x)) && isnanf((x)-(x)))
#endif

#else /* !defined(isinf) */

#define isinfl(x) isinf((x))
#define isinff(x) isinf((x))

#endif /* !defined(isinf) */


#if !defined(signbit)
#define signbitl(x) ((longdouble) signbit((double)(x)))
#define signbitf(x) ((float) signbit((double) (x)))
#else
#define signbitl(x) signbit((x))
#define signbitf(x) signbit((x))
#endif

#if !defined(isfinite)
#define isfinite(x) (!(isinf((x)) || isnan((x))))
#endif
#define isfinitef(x) (!(isinff((x)) || isnanf((x))))
#define isfinitel(x) (!(isinfl((x)) || isnanl((x))))

/* First, the C functions that do the real work */

/* if C99 extensions not available then define dummy functions that use the
   double versions for

   sin, cos, tan
   sinh, cosh, tanh,
   fabs, floor, ceil, fmod, sqrt, log10, log, exp, fabs
   asin, acos, atan,
   asinh, acosh, atanh

   hypot, atan2, pow
*/

/**begin repeat

   #kind=(sin,cos,tan,sinh,cosh,tanh,fabs,floor,ceil,sqrt,log10,log,exp,asin,acos,atan,rint)*2#
   #typ=longdouble*17, float*17#
   #c=l*17,f*17#
   #TYPE=LONGDOUBLE*17, FLOAT*17#
*/

#ifndef HAVE_@TYPE@_FUNCS
#ifdef @kind@@c@
#undef @kind@@c@
#endif
@typ@ @kind@@c@(@typ@ x) {
    return (@typ@) @kind@((double)x);
}
#endif
/**end repeat**/

/**begin repeat

   #kind=(atan2,hypot,pow,fmod)*2#
   #typ=longdouble*4, float*4#
   #c=l*4,f*4#
   #TYPE=LONGDOUBLE*4,FLOAT*4#
*/
#ifndef HAVE_@TYPE@_FUNCS
#ifdef @kind@@c@
#undef @kind@@c@
#endif
@typ@ @kind@@c@(@typ@ x, @typ@ y) {
    return (@typ@) @kind@((double)x, (double) y);
}
#endif
/**end repeat**/

/**begin repeat
   #kind=modf*2#
   #typ=longdouble, float#
   #c=l,f#
   #TYPE=LONGDOUBLE, FLOAT#
*/
#ifndef HAVE_@TYPE@_FUNCS
#ifdef modf@c@
#undef modf@c@
#endif
@typ@ modf@c@(@typ@ x, @typ@ *iptr) {
    double nx, niptr, y;
    nx = (double) x;
    y = modf(nx, &niptr);
    *iptr = (@typ@) niptr;
    return (@typ@) y;
}
#endif
/**end repeat**/



#ifndef HAVE_LOG1P
double log1p(double x)
{
    double u = 1. + x;
    if (u == 1.0) {
        return x;
    } else {
        return log(u) * x / (u-1.);
    }
}
#endif

#if !defined(HAVE_LOG1P) || !defined(HAVE_LONGDOUBLE_FUNCS)
#ifdef log1pl
#undef log1pl
#endif
longdouble log1pl(longdouble x)
{
    longdouble u = 1. + x;
    if (u == 1.0) {
        return x;
    } else {
        return logl(u) * x / (u-1.);
    }
}
#endif

#if !defined(HAVE_LOG1P) || !defined(HAVE_FLOAT_FUNCS)
#ifdef log1pf
#undef log1pf
#endif
float log1pf(float x)
{
    float u = 1 + x;
    if (u == 1) {
        return x;
    } else {
        return logf(u) * x / (u-1);
    }
}
#endif

#ifndef HAVE_EXPM1
static double expm1(double x)
{
    double u = exp(x);
    if (u == 1.0) {
        return x;
    } else if (u-1.0 == -1.0) {
        return -1;
    } else {
        return (u-1.0) * x/log(u);
    }
}
#endif

#if !defined(HAVE_EXPM1) || !defined(HAVE_LONGDOUBLE_FUNCS)
#ifdef expml1
#undef expml1
#endif
static longdouble expm1l(longdouble x)
{
    longdouble u = expl(x);
    if (u == 1.0) {
        return x;
    } else if (u-1.0 == -1.0) {
        return -1;
    } else {
        return (u-1.0) * x/logl(u);
    }
}
#endif

#if !defined(HAVE_EXPM1) || !defined(HAVE_FLOAT_FUNCS)
#ifdef expm1f
#undef expm1f
#endif
static float expm1f(float x)
{
    float u = expf(x);
    if (u == 1) {
        return x;
    } else if (u-1 == -1) {
        return -1;
    } else {
        return (u-1) * x/logf(u);
    }
}
#endif

/*
 *****************************************************************************
 **                        PYTHON OBJECT FUNCTIONS                          **
 *****************************************************************************
 */

static PyObject *
Py_square(PyObject *o)
{
    return PyNumber_Multiply(o, o);
}

static PyObject *
Py_get_one(PyObject *o)
{
    return PyInt_FromLong(1);
}

static PyObject *
Py_reciprocal(PyObject *o)
{
    PyObject *one = PyInt_FromLong(1);
    PyObject *result;

    if (!one) {
        return NULL;
    }
    result = PyNumber_Divide(one, o);
    Py_DECREF(one);
    return result;
}

/**begin repeat
 * #Kind = Max, Min#
 * #OP = >=, <=#
 */
static PyObject *
_npy_Object@Kind@(PyObject *i1, PyObject *i2)
{
    PyObject *result;
    int cmp;

    if (PyObject_Cmp(i1, i2, &cmp) < 0) {
        return NULL;
    }
    if (cmp @OP@ 0) {
        result = i1;
    }
    else {
        result = i2;
    }
    Py_INCREF(result);
    return result;
}
/**end repeat**/
>>>>>>> a0e082a0

/*
 *****************************************************************************
 **                           COMPLEX FUNCTIONS                             **
 *****************************************************************************
 */


/* 
 * Don't pass structures between functions (only pointers) because how
 * structures are passed is compiler dependent and could cause
 * segfaults if ufuncobject.c is compiled with a different compiler
 * than an extension that makes use of the UFUNC API
 */

/**begin repeat

   #typ=float, double, longdouble#
   #c=f,,l#
*/

/* constants */
static c@typ@ nc_1@c@ = {1., 0.};
static c@typ@ nc_half@c@ = {0.5, 0.};
static c@typ@ nc_i@c@ = {0., 1.};
static c@typ@ nc_i2@c@ = {0., 0.5};
/*
 *   static c@typ@ nc_mi@c@ = {0., -1.};
 *   static c@typ@ nc_pi2@c@ = {M_PI/2., 0.};
 */


static void
nc_sum@c@(c@typ@ *a, c@typ@ *b, c@typ@ *r)
{
    r->real = a->real + b->real;
    r->imag = a->imag + b->imag;
    return;
}

static void
nc_diff@c@(c@typ@ *a, c@typ@ *b, c@typ@ *r)
{
    r->real = a->real - b->real;
    r->imag = a->imag - b->imag;
    return;
}

static void
nc_neg@c@(c@typ@ *a, c@typ@ *r)
{
    r->real = -a->real;
    r->imag = -a->imag;
    return;
}

static void
nc_prod@c@(c@typ@ *a, c@typ@ *b, c@typ@ *r)
{
    @typ@ ar=a->real, br=b->real, ai=a->imag, bi=b->imag;
    r->real = ar*br - ai*bi;
    r->imag = ar*bi + ai*br;
    return;
}

static void
nc_quot@c@(c@typ@ *a, c@typ@ *b, c@typ@ *r)
{

    @typ@ ar=a->real, br=b->real, ai=a->imag, bi=b->imag;
    @typ@ d = br*br + bi*bi;
    r->real = (ar*br + ai*bi)/d;
    r->imag = (ai*br - ar*bi)/d;
    return;
}

static void
nc_sqrt@c@(c@typ@ *x, c@typ@ *r)
{
    @typ@ s,d;
    if (x->real == 0. && x->imag == 0.)
        *r = *x;
    else {
        s = sqrt@c@((fabs@c@(x->real) + hypot@c@(x->real,x->imag))/2);
        d = x->imag/(2*s);
        if (x->real > 0) {
            r->real = s;
            r->imag = d;
        }
        else if (x->imag >= 0) {
            r->real = d;
            r->imag = s;
        }
        else {
            r->real = -d;
            r->imag = -s;
        }
    }
    return;
}

static void
nc_rint@c@(c@typ@ *x, c@typ@ *r)
{
    r->real = rint@c@(x->real);
    r->imag = rint@c@(x->imag);
}

static void
nc_log@c@(c@typ@ *x, c@typ@ *r)
{
    @typ@ l = hypot@c@(x->real,x->imag);
    r->imag = atan2@c@(x->imag, x->real);
    r->real = log@c@(l);
    return;
}

static void
nc_log1p@c@(c@typ@ *x, c@typ@ *r)
{
    @typ@ l = hypot@c@(x->real + 1,x->imag);
    r->imag = atan2@c@(x->imag, x->real + 1);
    r->real = log@c@(l);
    return;
}

static void
nc_exp@c@(c@typ@ *x, c@typ@ *r)
{
    @typ@ a = exp@c@(x->real);
    r->real = a*cos@c@(x->imag);
    r->imag = a*sin@c@(x->imag);
    return;
}

static void
nc_expm1@c@(c@typ@ *x, c@typ@ *r)
{
    @typ@ a = exp@c@(x->real);
    r->real = a*cos@c@(x->imag) - 1;
    r->imag = a*sin@c@(x->imag);
    return;
}

static void
nc_pow@c@(c@typ@ *a, c@typ@ *b, c@typ@ *r)
{
    intp n;
    @typ@ ar=a->real, br=b->real, ai=a->imag, bi=b->imag;

    if (br == 0. && bi == 0.) {
        r->real = 1.;
        r->imag = 0.;
        return;
    }
    if (ar == 0. && ai == 0.) {
        r->real = 0.;
        r->imag = 0.;
        return;
    }
    if (bi == 0 && (n=(intp)br) == br) {
        if (n > -100 && n < 100) {
            c@typ@ p, aa;
            intp mask = 1;
            if (n < 0) n = -n;
            aa = nc_1@c@;
            p.real = ar; p.imag = ai;
            while (1) {
                if (n & mask)
                    nc_prod@c@(&aa,&p,&aa);
                mask <<= 1;
                if (n < mask || mask <= 0) break;
                nc_prod@c@(&p,&p,&p);
            }
            r->real = aa.real; r->imag = aa.imag;
            if (br < 0) nc_quot@c@(&nc_1@c@, r, r);
            return;
        }
    }
    /*
     * complexobect.c uses an inline version of this formula
     * investigate whether this had better performance or accuracy
     */
    nc_log@c@(a, r);
    nc_prod@c@(r, b, r);
    nc_exp@c@(r, r);
    return;
}


static void
nc_prodi@c@(c@typ@ *x, c@typ@ *r)
{
    @typ@ xr = x->real;
    r->real = -x->imag;
    r->imag = xr;
    return;
}


static void
nc_acos@c@(c@typ@ *x, c@typ@ *r)
{
    /*
     * return nc_neg(nc_prodi(nc_log(nc_sum(x,nc_prod(nc_i,
     * nc_sqrt(nc_diff(nc_1,nc_prod(x,x))))))));
     */
    nc_prod@c@(x,x,r);
    nc_diff@c@(&nc_1@c@, r, r);
    nc_sqrt@c@(r, r);
    nc_prodi@c@(r, r);
    nc_sum@c@(x, r, r);
    nc_log@c@(r, r);
    nc_prodi@c@(r, r);
    nc_neg@c@(r, r);
    return;
}

static void
nc_acosh@c@(c@typ@ *x, c@typ@ *r)
{
    /*
     * return nc_log(nc_sum(x,
     * nc_prod(nc_sqrt(nc_sum(x,nc_1)), nc_sqrt(nc_diff(x,nc_1)))));
     */
    c@typ@ t;

    nc_sum@c@(x, &nc_1@c@, &t);
    nc_sqrt@c@(&t, &t);
    nc_diff@c@(x, &nc_1@c@, r);
    nc_sqrt@c@(r, r);
    nc_prod@c@(&t, r, r);
    nc_sum@c@(x, r, r);
    nc_log@c@(r, r);
    return;
}

static void
nc_asin@c@(c@typ@ *x, c@typ@ *r)
{
    /*
     * return nc_neg(nc_prodi(nc_log(nc_sum(nc_prod(nc_i,x),
     * nc_sqrt(nc_diff(nc_1,nc_prod(x,x)))))));
     */
    c@typ@ a, *pa=&a;
    nc_prod@c@(x, x, r);
    nc_diff@c@(&nc_1@c@, r, r);
    nc_sqrt@c@(r, r);
    nc_prodi@c@(x, pa);
    nc_sum@c@(pa, r, r);
    nc_log@c@(r, r);
    nc_prodi@c@(r, r);
    nc_neg@c@(r, r);
    return;
}


static void
nc_asinh@c@(c@typ@ *x, c@typ@ *r)
{
    /*
     * return nc_log(nc_sum(nc_sqrt(nc_sum(nc_1,nc_prod(x,x))),x));
     */
    nc_prod@c@(x, x, r);
    nc_sum@c@(&nc_1@c@, r, r);
    nc_sqrt@c@(r, r);
    nc_sum@c@(r, x, r);
    nc_log@c@(r, r);
    return;
}

static void
nc_atan@c@(c@typ@ *x, c@typ@ *r)
{
    /*
     * return nc_prod(nc_i2,nc_log(nc_quot(nc_sum(nc_i,x),nc_diff(nc_i,x))));
     */
    c@typ@ a, *pa=&a;
    nc_diff@c@(&nc_i@c@, x, pa);
    nc_sum@c@(&nc_i@c@, x, r);
    nc_quot@c@(r, pa, r);
    nc_log@c@(r,r);
    nc_prod@c@(&nc_i2@c@, r, r);
    return;
}

static void
nc_atanh@c@(c@typ@ *x, c@typ@ *r)
{
    /*
     * return nc_prod(nc_half,nc_log(nc_quot(nc_sum(nc_1,x),nc_diff(nc_1,x))));
     */
    c@typ@ a, *pa=&a;
    nc_diff@c@(&nc_1@c@, x, r);
    nc_sum@c@(&nc_1@c@, x, pa);
    nc_quot@c@(pa, r, r);
    nc_log@c@(r, r);
    nc_prod@c@(&nc_half@c@, r, r);
    return;
}

static void
nc_cos@c@(c@typ@ *x, c@typ@ *r)
{
    @typ@ xr=x->real, xi=x->imag;
    r->real = cos@c@(xr)*cosh@c@(xi);
    r->imag = -sin@c@(xr)*sinh@c@(xi);
    return;
}

static void
nc_cosh@c@(c@typ@ *x, c@typ@ *r)
{
    @typ@ xr=x->real, xi=x->imag;
    r->real = cos@c@(xi)*cosh@c@(xr);
    r->imag = sin@c@(xi)*sinh@c@(xr);
    return;
}


#define M_LOG10_E 0.434294481903251827651128918916605082294397

static void
nc_log10@c@(c@typ@ *x, c@typ@ *r)
{
    nc_log@c@(x, r);
    r->real *= (@typ@) M_LOG10_E;
    r->imag *= (@typ@) M_LOG10_E;
    return;
}

static void
nc_sin@c@(c@typ@ *x, c@typ@ *r)
{
    @typ@ xr=x->real, xi=x->imag;
    r->real = sin@c@(xr)*cosh@c@(xi);
    r->imag = cos@c@(xr)*sinh@c@(xi);
    return;
}

static void
nc_sinh@c@(c@typ@ *x, c@typ@ *r)
{
    @typ@ xr=x->real, xi=x->imag;
    r->real = cos@c@(xi)*sinh@c@(xr);
    r->imag = sin@c@(xi)*cosh@c@(xr);
    return;
}

static void
nc_tan@c@(c@typ@ *x, c@typ@ *r)
{
    @typ@ sr,cr,shi,chi;
    @typ@ rs,is,rc,ic;
    @typ@ d;
    @typ@ xr=x->real, xi=x->imag;
    sr = sin@c@(xr);
    cr = cos@c@(xr);
    shi = sinh@c@(xi);
    chi = cosh@c@(xi);
    rs = sr*chi;
    is = cr*shi;
    rc = cr*chi;
    ic = -sr*shi;
    d = rc*rc + ic*ic;
    r->real = (rs*rc+is*ic)/d;
    r->imag = (is*rc-rs*ic)/d;
    return;
}

static void
nc_tanh@c@(c@typ@ *x, c@typ@ *r)
{
    @typ@ si,ci,shr,chr;
    @typ@ rs,is,rc,ic;
    @typ@ d;
    @typ@ xr=x->real, xi=x->imag;
    si = sin@c@(xi);
    ci = cos@c@(xi);
    shr = sinh@c@(xr);
    chr = cosh@c@(xr);
    rs = ci*shr;
    is = si*chr;
    rc = ci*chr;
    ic = si*shr;
    d = rc*rc + ic*ic;
    r->real = (rs*rc+is*ic)/d;
    r->imag = (is*rc-rs*ic)/d;
    return;
}

/**end repeat**/

/*
 *****************************************************************************
 **                             UFUNC LOOPS                                 **
 *****************************************************************************
 */

#define OUTPUT_LOOP\
    char *op = args[1];\
    intp os = steps[1];\
    intp n = dimensions[0];\
    intp i;\
    for(i = 0; i < n; i++, op += os)

#define UNARY_LOOP\
    char *ip1 = args[0], *op = args[1];\
    intp is1 = steps[0], os = steps[1];\
    intp n = dimensions[0];\
    intp i;\
    for(i = 0; i < n; i++, ip1 += is1, op += os)

#define UNARY_LOOP_TWO_OUT\
    char *ip1 = args[0], *op1 = args[1], *op2 = args[2];\
    intp is1 = steps[0], os1 = steps[1], os2 = steps[2];\
    intp n = dimensions[0];\
    intp i;\
    for(i = 0; i < n; i++, ip1 += is1, op1 += os1, op2 += os2)

#define BINARY_LOOP\
    char *ip1 = args[0], *ip2 = args[1], *op = args[2];\
    intp is1 = steps[0], is2 = steps[1], os = steps[2];\
    intp n = dimensions[0];\
    intp i;\
    for(i = 0; i < n; i++, ip1 += is1, ip2 += is2, op += os)

#define BINARY_LOOP_TWO_OUT\
    char *ip1 = args[0], *ip2 = args[1], *op1 = args[2], *op2 = args[3];\
    intp is1 = steps[0], is2 = steps[1], os1 = steps[2], os2 = steps[3];\
    intp n = dimensions[0];\
    intp i;\
    for(i = 0; i < n; i++, ip1 += is1, ip2 += is2, op1 += os1, op2 += os2)

/*
 *****************************************************************************
 **                             BOOLEAN LOOPS                               **
 *****************************************************************************
 */

#define BOOL_invert BOOL_logical_not
#define BOOL_negative BOOL_logical_not
#define BOOL_add BOOL_logical_or
#define BOOL_bitwise_and BOOL_logical_and
#define BOOL_bitwise_or BOOL_logical_or
#define BOOL_bitwise_xor BOOL_logical_xor
#define BOOL_multiply BOOL_logical_and
#define BOOL_subtract BOOL_logical_xor

/**begin repeat
 * #kind = equal, not_equal, greater, greater_equal, less, less_equal,
 *         logical_and, logical_or#
 * #OP =  ==, !=, >, >=, <, <=, &&, ||#
 **/

static void
BOOL_@kind@(char **args, intp *dimensions, intp *steps, void *func)
{
    BINARY_LOOP {
        Bool in1 = *((Bool *)ip1) != 0;
        Bool in2 = *((Bool *)ip2) != 0;
        *((Bool *)op)= in1 @OP@ in2;
    }
}
/**end repeat**/

static void
BOOL_logical_xor(char **args, intp *dimensions, intp *steps, void *func)
{
    BINARY_LOOP {
        Bool in1 = *((Bool *)ip1) != 0;
        Bool in2 = *((Bool *)ip2) != 0;
        *((Bool *)op)= (in1 && !in2) || (!in1 && in2);
    }
}

/**begin repeat
 * #kind = maximum, minimum#
 * #OP =  >, <#
 **/
static void
BOOL_@kind@(char **args, intp *dimensions, intp *steps, void *func)
{
    BINARY_LOOP {
        Bool in1 = *((Bool *)ip1) != 0;
        Bool in2 = *((Bool *)ip2) != 0;
        *((Bool *)op) = (in1 @OP@ in2) ? in1 : in2;
    }
}
/**end repeat**/

/**begin repeat
 * #kind = absolute, logical_not#
 * #OP =  !=, ==#
 **/
static void
BOOL_@kind@(char **args, intp *dimensions, intp *steps, void *func)
{
    UNARY_LOOP {
        Bool in1 = *(Bool *)ip1;
        *((Bool *)op) = in1 @OP@ 0;
    }
}
/**end repeat**/

static void
BOOL_ones_like(char **args, intp *dimensions, intp *steps, void *data)
{
    OUTPUT_LOOP {
        *((Bool *)op) = 1;
    }
}


/*
 *****************************************************************************
 **                           INTEGER LOOPS
 *****************************************************************************
 */

/**begin repeat
 * #type = byte, short, int, long, longlong#
 * #TYPE = BYTE, SHORT, INT, LONG, LONGLONG#
 * #ftype = float, float, double, double, double#
 */

/**begin repeat1
 * both signed and unsigned integer types
 * #s = , u#
 * #S = , U#
 */

#define @S@@TYPE@_floor_divide @S@@TYPE@_divide

static void
@S@@TYPE@_ones_like(char **args, intp *dimensions, intp *steps, void *data)
{
    OUTPUT_LOOP {
        *((@s@@type@ *)op) = 1;
    }
}

static void
@S@@TYPE@_square(char **args, intp *dimensions, intp *steps, void *data)
{
    UNARY_LOOP {
        const @s@@type@ in1 = *(@s@@type@ *)ip1;
        *((@s@@type@ *)op) = in1*in1;
    }
}

static void
@S@@TYPE@_reciprocal(char **args, intp *dimensions, intp *steps, void *data)
{
    UNARY_LOOP {
        const @s@@type@ in1 = *(@s@@type@ *)ip1;
        *((@s@@type@ *)op) = 1.0/in1;
    }
}

static void
@S@@TYPE@_conjugate(char **args, intp *dimensions, intp *steps, void *func)
{
    UNARY_LOOP {
        const @s@@type@ in1 = *(@s@@type@ *)ip1;
        *((@s@@type@ *)op) = in1;
    }
}

static void
@S@@TYPE@_negative(char **args, intp *dimensions, intp *steps, void *func)
{
    UNARY_LOOP {
        const @s@@type@ in1 = *(@s@@type@ *)ip1;
        *((@s@@type@ *)op) = (@s@@type@)(-(@type@)in1);
    }
}

static void
@S@@TYPE@_logical_not(char **args, intp *dimensions, intp *steps, void *func)
{
    UNARY_LOOP {
        const @s@@type@ in1 = *(@s@@type@ *)ip1;
        *((Bool *)op) = !in1;
    }
}

static void
@S@@TYPE@_invert(char **args, intp *dimensions, intp *steps, void *func)
{
    UNARY_LOOP {
        const @s@@type@ in1 = *(@s@@type@ *)ip1;
        *((@s@@type@ *)op) = ~in1;
    }
}

/**begin repeat2
 * Arithmetic
 * #kind = add, subtract, multiply, bitwise_and, bitwise_or, bitwise_xor,
 *          left_shift, right_shift#
 * #OP = +, -,*, &, |, ^, <<, >>#
 */
static void
@S@@TYPE@_@kind@(char **args, intp *dimensions, intp *steps, void *func)
{
    BINARY_LOOP {
        const @s@@type@ in1 = *(@s@@type@ *)ip1;
        const @s@@type@ in2 = *(@s@@type@ *)ip2;
        *((@s@@type@ *)op) = in1 @OP@ in2;
    }
}
/**end repeat2**/

/**begin repeat2
 * #kind = equal, not_equal, greater, greater_equal, less, less_equal,
 *         logical_and, logical_or#
 * #OP =  ==, !=, >, >=, <, <=, &&, ||#
 */
static void
@S@@TYPE@_@kind@(char **args, intp *dimensions, intp *steps, void *func)
{
    BINARY_LOOP {
        const @s@@type@ in1 = *(@s@@type@ *)ip1;
        const @s@@type@ in2 = *(@s@@type@ *)ip2;
        *((Bool *)op) = in1 @OP@ in2;
    }
}
/**end repeat2**/

static void
@S@@TYPE@_logical_xor(char **args, intp *dimensions, intp *steps, void *func)
{
    BINARY_LOOP {
        const @s@@type@ in1 = *(@s@@type@ *)ip1;
        const @s@@type@ in2 = *(@s@@type@ *)ip2;
        *((Bool *)op)= (in1 && !in2) || (!in1 && in2);
    }
}

/**begin repeat2
 * #kind = maximum, minimum#
 * #OP =  >, <#
 **/
static void
@S@@TYPE@_@kind@(char **args, intp *dimensions, intp *steps, void *func)
{
    BINARY_LOOP {
        const @s@@type@ in1 = *(@s@@type@ *)ip1;
        const @s@@type@ in2 = *(@s@@type@ *)ip2;
        *((@s@@type@ *)op) = (in1 @OP@ in2) ? in1 : in2;
    }
}
/**end repeat2**/

static void
@S@@TYPE@_true_divide(char **args, intp *dimensions, intp *steps, void *func)
{
    BINARY_LOOP {
        const @s@@type@ in1 = *(@s@@type@ *)ip1;
        const @s@@type@ in2 = *(@s@@type@ *)ip2;
        if (in2 == 0) {
            generate_divbyzero_error();
            *((@ftype@ *)op) = 0;
        }
        else {
            *((@ftype@ *)op) = (@ftype@)in1 / (@ftype@)in2;
        }
    }
}

static void
@S@@TYPE@_power(char **args, intp *dimensions, intp *steps, void *func)
{
    BINARY_LOOP {
        const @ftype@ in1 = (@ftype@)*(@s@@type@ *)ip1;
        const @ftype@ in2 = (@ftype@)*(@s@@type@ *)ip2;
        *((@s@@type@ *)op) = (@s@@type@) pow(in1, in2);
    }
}

static void
@S@@TYPE@_fmod(char **args, intp *dimensions, intp *steps, void *func)
{
    BINARY_LOOP {
        const @s@@type@ in1 = *(@s@@type@ *)ip1;
        const @s@@type@ in2 = *(@s@@type@ *)ip2;
        if (in2 == 0) {
            generate_divbyzero_error();
            *((@s@@type@ *)op) = 0;
        }
        else {
            *((@s@@type@ *)op)= in1 % in2;
        }

    }
}

/**end repeat1**/

static void
U@TYPE@_absolute(char **args, intp *dimensions, intp *steps, void *func)
{
    UNARY_LOOP {
        const u@type@ in1 = *(u@type@ *)ip1;
        *((u@type@ *)op) = in1;
    }
}

static void
@TYPE@_absolute(char **args, intp *dimensions, intp *steps, void *func)
{
    UNARY_LOOP {
        const @type@ in1 = *(@type@ *)ip1;
        *((@type@ *)op) = (in1 >= 0) ? in1 : -in1;
    }
}

static void
U@TYPE@_sign(char **args, intp *dimensions, intp *steps, void *func)
{
    UNARY_LOOP {
        const u@type@ in1 = *(u@type@ *)ip1;
        *((u@type@ *)op) = in1 > 0 ? 1 : 0;
    }
}

static void
@TYPE@_sign(char **args, intp *dimensions, intp *steps, void *func)
{
    UNARY_LOOP {
        const @type@ in1 = *(@type@ *)ip1;
        *((@type@ *)op) = in1 > 0 ? 1 : (in1 < 0 ? -1 : 0);
    }
}

static void
@TYPE@_divide(char **args, intp *dimensions, intp *steps, void *func)
{
    BINARY_LOOP {
        const @type@ in1 = *(@type@ *)ip1;
        const @type@ in2 = *(@type@ *)ip2;
        if (in2 == 0) {
            generate_divbyzero_error();
            *((@type@ *)op) = 0;
        }
        else if (((in1 > 0) != (in2 > 0)) && (in1 % in2 != 0)) {
            *((@type@ *)op) = in1/in2 - 1;
        }
        else {
            *((@type@ *)op) = in1/in2;
        }
    }
}

static void
U@TYPE@_divide(char **args, intp *dimensions, intp *steps, void *func)
{
    BINARY_LOOP {
        const u@type@ in1 = *(u@type@ *)ip1;
        const u@type@ in2 = *(u@type@ *)ip2;
        if (in2 == 0) {
            generate_divbyzero_error();
            *((u@type@ *)op) = 0;
        }
        else {
            *((u@type@ *)op)= in1/in2;
        }
    }
}

static void
@TYPE@_remainder(char **args, intp *dimensions, intp *steps, void *func)
{
    BINARY_LOOP {
        const @type@ in1 = *(@type@ *)ip1;
        const @type@ in2 = *(@type@ *)ip2;
        if (in2 == 0) {
            generate_divbyzero_error();
            *((@type@ *)op) = 0;
        }
        else {
            /* handle mixed case the way Python does */
            const @type@ rem = in1 % in2;
            if ((in1 > 0) == (in2 > 0) || rem == 0) {
                *((@type@ *)op) = rem;
            }
            else {
                *((@type@ *)op) = rem + in2;
            }
        }
    }
}

static void
U@TYPE@_remainder(char **args, intp *dimensions, intp *steps, void *func)
{
    BINARY_LOOP {
        const u@type@ in1 = *(u@type@ *)ip1;
        const u@type@ in2 = *(u@type@ *)ip2;
        if (in2 == 0) {
            generate_divbyzero_error();
            *((@type@ *)op) = 0;
        }
        else {
            *((@type@ *)op) = in1 % in2;
        }
    }
}

/**end repeat**/

/*
 *****************************************************************************
 **                             FLOAT LOOPS                                 **
 *****************************************************************************
 */


/**begin repeat
 * Float types
 *  #type = float, double, longdouble#
 *  #TYPE = FLOAT, DOUBLE, LONGDOUBLE#
 *  #c = f, , l#
 *  #C = F, , L#
 */

/**begin repeat1
 * Arithmetic
 * # kind = add, subtract, multiply, divide#
 * # OP = +, -, *, /#
 */
static void
@TYPE@_@kind@(char **args, intp *dimensions, intp *steps, void *func)
{
    BINARY_LOOP {
        const @type@ in1 = *(@type@ *)ip1;
        const @type@ in2 = *(@type@ *)ip2;
        *((@type@ *)op) = in1 @OP@ in2;
    }
}
/**end repeat1**/

/**begin repeat1
 * #kind = equal, not_equal, less, less_equal, greater, greater_equal,
 *        logical_and, logical_or#
 * #OP = ==, !=, <, <=, >, >=, &&, ||#
 */
static void
@TYPE@_@kind@(char **args, intp *dimensions, intp *steps, void *func)
{
    BINARY_LOOP {
        const @type@ in1 = *(@type@ *)ip1;
        const @type@ in2 = *(@type@ *)ip2;
        *((Bool *)op) = in1 @OP@ in2;
    }
}
/**end repeat1**/

static void
@TYPE@_logical_xor(char **args, intp *dimensions, intp *steps, void *func)
{
    BINARY_LOOP {
        const @type@ in1 = *(@type@ *)ip1;
        const @type@ in2 = *(@type@ *)ip2;
        *((Bool *)op)= (in1 && !in2) || (!in1 && in2);
    }
}

static void
@TYPE@_logical_not(char **args, intp *dimensions, intp *steps, void *func)
{
    UNARY_LOOP {
        const @type@ in1 = *(@type@ *)ip1;
        *((Bool *)op) = !in1;
    }
}

/**begin repeat1
 * #kind = isnan, isinf, isfinite, signbit#
 * #func = isnan, isinf, isfinite, signbit#
 **/
static void
@TYPE@_@kind@(char **args, intp *dimensions, intp *steps, void *func)
{
    UNARY_LOOP {
        const @type@ in1 = *(@type@ *)ip1;
        *((Bool *)op) = @func@(in1) != 0;
    }
}
/**end repeat1**/

/**begin repeat1
 * #kind = maximum, minimum#
 * #OP =  >, <#
 **/
static void
@TYPE@_@kind@(char **args, intp *dimensions, intp *steps, void *func)
{
    /*  */
    BINARY_LOOP {
        const @type@ in1 = *(@type@ *)ip1;
        const @type@ in2 = *(@type@ *)ip2;
        *((@type@ *)op) = in1 @OP@ in2 ? in1 : in2;
    }
}
/**end repeat1**/

static void
@TYPE@_floor_divide(char **args, intp *dimensions, intp *steps, void *func)
{
    BINARY_LOOP {
        const @type@ in1 = *(@type@ *)ip1;
        const @type@ in2 = *(@type@ *)ip2;
        *((@type@ *)op) = floor@c@(in1/in2);
    }
}

static void
@TYPE@_remainder(char **args, intp *dimensions, intp *steps, void *func)
{
    BINARY_LOOP {
        const @type@ in1 = *(@type@ *)ip1;
        const @type@ in2 = *(@type@ *)ip2;
        const @type@ res = fmod@c@(in1,in2);
        if (res && ((in2 < 0) != (res < 0))) {
            *((@type@ *)op) = res + in2;
        }
        else {
            *((@type@ *)op) = res;
        }
    }
}

static void
@TYPE@_square(char **args, intp *dimensions, intp *steps, void *data)
{
    UNARY_LOOP {
        const @type@ in1 = *(@type@ *)ip1;
        *((@type@ *)op) = in1*in1;
    }
}

static void
@TYPE@_reciprocal(char **args, intp *dimensions, intp *steps, void *data)
{
    UNARY_LOOP {
        const @type@ in1 = *(@type@ *)ip1;
        *((@type@ *)op) = 1.0/in1;
    }
}

static void
@TYPE@_ones_like(char **args, intp *dimensions, intp *steps, void *data)
{
    OUTPUT_LOOP {
        *((@type@ *)op) = 1;
    }
}

static void
@TYPE@_conjugate(char **args, intp *dimensions, intp *steps, void *func)
{
    UNARY_LOOP {
        const @type@ in1 = *(@type@ *)ip1;
        *((@type@ *)op) = in1;
    }
}

static void
@TYPE@_absolute(char **args, intp *dimensions, intp *steps, void *func)
{
    UNARY_LOOP {
        const @type@ in1 = *(@type@ *)ip1;
        const @type@ tmp = (in1 > 0) ? in1 : -in1;
        /* add 0 to clear -0.0 */
        *((@type@ *)op) = tmp + 0;
    }
}

static void
@TYPE@_negative(char **args, intp *dimensions, intp *steps, void *func)
{
    UNARY_LOOP {
        const @type@ in1 = *(@type@ *)ip1;
        *((@type@ *)op) = -in1;
    }
}

static void
@TYPE@_sign(char **args, intp *dimensions, intp *steps, void *func)
{
    /*  */
    UNARY_LOOP {
        const @type@ in1 = *(@type@ *)ip1;
        if (in1 > 0) {
            *((@type@ *)op) = 1;
        }
        else if (in1 < 0) {
            *((@type@ *)op) = -1;
        }
        else {
            *((@type@ *)op) = 0;
        }
    }
}

static void
@TYPE@_modf(char **args, intp *dimensions, intp *steps, void *func)
{
    UNARY_LOOP_TWO_OUT {
        const @type@ in1 = *(@type@ *)ip1;
        *(@type@ *)op1 = modf@c@(in1, (@type@ *)op2);
    }
}

#define HAVE_DOUBLE_FUNCS
#ifdef HAVE_@TYPE@_FUNCS
static void
@TYPE@_frexp(char **args, intp *dimensions, intp *steps, void *func)
{
    UNARY_LOOP_TWO_OUT {
        const @type@ in1 = *(@type@ *)ip1;
        *(@type@ *)op1 = frexp@c@(in1, (int *)op2);
    }
}

static void
@TYPE@_ldexp(char **args, intp *dimensions, intp *steps, void *func)
{
    BINARY_LOOP {
        const @type@ in1 = *(@type@ *)ip1;
        const int in2 = *(int *)ip2;
        *(@type@ *)op = ldexp@c@(in1, in2);
    }
}
#endif
#undef HAVE_DOUBLE_FUNCS

#define @TYPE@_true_divide @TYPE@_divide

/**end repeat**/


/*
 *****************************************************************************
 **                           COMPLEX LOOPS                                 **
 *****************************************************************************
 */

/**begin repeat
 * complex types
 * #ctype= cfloat, cdouble, clongdouble#
 * #CTYPE= CFLOAT, CDOUBLE, CLONGDOUBLE#
 * #type = float, double, longdouble#
 * #c = f, , l#
 */

/**begin repeat1
 * arithmetic
 * #kind = add, subtract#
 * #OP = +, -#
 */
static void
@CTYPE@_@kind@(char **args, intp *dimensions, intp *steps, void *func)
{
    BINARY_LOOP {
        const @type@ in1r = ((@type@ *)ip1)[0];
        const @type@ in1i = ((@type@ *)ip1)[1];
        const @type@ in2r = ((@type@ *)ip2)[0];
        const @type@ in2i = ((@type@ *)ip2)[1];
        ((@type@ *)op)[0] = in1r @OP@ in2r;
        ((@type@ *)op)[1] = in1i @OP@ in2i;
    }
}
/**end repeat1**/

static void
@CTYPE@_multiply(char **args, intp *dimensions, intp *steps, void *func)
{
    BINARY_LOOP {
        const @type@ in1r = ((@type@ *)ip1)[0];
        const @type@ in1i = ((@type@ *)ip1)[1];
        const @type@ in2r = ((@type@ *)ip2)[0];
        const @type@ in2i = ((@type@ *)ip2)[1];
        ((@type@ *)op)[0] = in1r*in2r - in1i*in2i;
        ((@type@ *)op)[1] = in1r*in2i + in1i*in2r;
    }
}

static void
@CTYPE@_divide(char **args, intp *dimensions, intp *steps, void *func)
{
    BINARY_LOOP {
        const @type@ in1r = ((@type@ *)ip1)[0];
        const @type@ in1i = ((@type@ *)ip1)[1];
        const @type@ in2r = ((@type@ *)ip2)[0];
        const @type@ in2i = ((@type@ *)ip2)[1];
        @type@ d = in2r*in2r + in2i*in2i;
        ((@type@ *)op)[0] = (in1r*in2r + in1i*in2i)/d;
        ((@type@ *)op)[1] = (in1i*in2r - in1r*in2i)/d;
    }
}

static void
@CTYPE@_floor_divide(char **args, intp *dimensions, intp *steps, void *func)
{
    BINARY_LOOP {
        const @type@ in1r = ((@type@ *)ip1)[0];
        const @type@ in1i = ((@type@ *)ip1)[1];
        const @type@ in2r = ((@type@ *)ip2)[0];
        const @type@ in2i = ((@type@ *)ip2)[1];
        @type@ d = in2r*in2r + in2i*in2i;
        ((@type@ *)op)[0] = floor@c@((in1r*in2r + in1i*in2i)/d);
        ((@type@ *)op)[1] = 0;
    }
}

/**begin repeat1
   #kind = equal, not_equal#
   #OP1 = ==, !=#
   #OP2 = &&, ||#
*/
static void
@CTYPE@_@kind@(char **args, intp *dimensions, intp *steps, void *func)
{
    BINARY_LOOP {
        const @type@ in1r = ((@type@ *)ip1)[0];
        const @type@ in1i = ((@type@ *)ip1)[1];
        const @type@ in2r = ((@type@ *)ip2)[0];
        const @type@ in2i = ((@type@ *)ip2)[1];
        *((Bool *)op) = (in1r @OP1@ in2r) @OP2@ (in1i @OP1@ in2i);
    }
}
/**end repeat1**/

/**begin repeat1
 * #kind= greater, greater_equal, less, less_equal#
 * #OP = >, >=, <, <=#
 */
static void
@CTYPE@_@kind@(char **args, intp *dimensions, intp *steps, void *func)
{
    BINARY_LOOP {
        const @type@ in1r = ((@type@ *)ip1)[0];
        const @type@ in1i = ((@type@ *)ip1)[1];
        const @type@ in2r = ((@type@ *)ip2)[0];
        const @type@ in2i = ((@type@ *)ip2)[1];
        if (in1r != in2r) {
            *((Bool *)op) = in1r @OP@ in2r ? 1 : 0;
        }
        else {
            *((Bool *)op) = in1i @OP@ in2i ? 1 : 0;
        }
    }
}
/**end repeat1**/

/**begin repeat1
   #kind = logical_and, logical_or#
   #OP1 = ||, ||#
   #OP2 = &&, ||#
*/
static void
@CTYPE@_@kind@(char **args, intp *dimensions, intp *steps, void *func)
{
    BINARY_LOOP {
        const @type@ in1r = ((@type@ *)ip1)[0];
        const @type@ in1i = ((@type@ *)ip1)[1];
        const @type@ in2r = ((@type@ *)ip2)[0];
        const @type@ in2i = ((@type@ *)ip2)[1];
        *((Bool *)op) = (in1r @OP1@ in1i) @OP2@ (in2r @OP1@ in2i);
    }
}
/**end repeat1**/

static void
@CTYPE@_logical_xor(char **args, intp *dimensions, intp *steps, void *func)
{
    BINARY_LOOP {
        const @type@ in1r = ((@type@ *)ip1)[0];
        const @type@ in1i = ((@type@ *)ip1)[1];
        const @type@ in2r = ((@type@ *)ip2)[0];
        const @type@ in2i = ((@type@ *)ip2)[1];
        const Bool tmp1 = (in1r || in1i);
        const Bool tmp2 = (in2r || in2i);
        *((Bool *)op) = (tmp1 && !tmp2) || (!tmp1 && tmp2);
    }
}

static void
@CTYPE@_logical_not(char **args, intp *dimensions, intp *steps, void *func)
{
    UNARY_LOOP {
        const @type@ in1r = ((@type@ *)ip1)[0];
        const @type@ in1i = ((@type@ *)ip1)[1];
        *((Bool *)op) = !(in1r || in1i);
    }
}

/**begin repeat1
 * #kind = isnan, isinf, isfinite#
 * #func = isnan, isinf, isfinite#
 * #OP = ||, ||, &&#
 **/
static void
@CTYPE@_@kind@(char **args, intp *dimensions, intp *steps, void *func)
{
    UNARY_LOOP {
        const @type@ in1r = ((@type@ *)ip1)[0];
        const @type@ in1i = ((@type@ *)ip1)[1];
        *((Bool *)op) = @func@(in1r) @OP@ @func@(in1i);
    }
}
/**end repeat1**/

static void
@CTYPE@_square(char **args, intp *dimensions, intp *steps, void *data)
{
    UNARY_LOOP {
        const @type@ in1r = ((@type@ *)ip1)[0];
        const @type@ in1i = ((@type@ *)ip1)[1];
        ((@type@ *)op)[0] = in1r*in1r - in1i*in1i;
        ((@type@ *)op)[1] = in1r*in1i + in1i*in1r;
    }
}

static void
@CTYPE@_reciprocal(char **args, intp *dimensions, intp *steps, void *data)
{
    UNARY_LOOP {
        const @type@ in1r = ((@type@ *)ip1)[0];
        const @type@ in1i = ((@type@ *)ip1)[1];
        if (fabs@c@(in1i) <= fabs@c@(in1r)) {
            const @type@ r = in1i/in1r;
            const @type@ d = in1r + in1i*r;
            ((@type@ *)op)[0] = 1/d;
            ((@type@ *)op)[1] = -r/d;
        } else {
            const @type@ r = in1r/in1i;
            const @type@ d = in1r*r + in1i;
            ((@type@ *)op)[0] = r/d;
            ((@type@ *)op)[1] = -1/d;
        }
    }
}

static void
@CTYPE@_ones_like(char **args, intp *dimensions, intp *steps, void *data)
{
    OUTPUT_LOOP {
        ((@type@ *)op)[0] = 1;
        ((@type@ *)op)[1] = 0;
    }
}

static void
@CTYPE@_conjugate(char **args, intp *dimensions, intp *steps, void *func) {
    UNARY_LOOP {
        const @type@ in1r = ((@type@ *)ip1)[0];
        const @type@ in1i = ((@type@ *)ip1)[1];
        ((@type@ *)op)[0] = in1r;
        ((@type@ *)op)[1] = -in1i;
    }
}

<<<<<<< HEAD
/*** isinf, isinf, isfinite, signbit ***/
/**begin repeat
   #kind=isnan*3, isinf*3, isfinite*3, signbit*3#
   #TYPE=(FLOAT, DOUBLE, LONGDOUBLE)*4#
   #typ=(float, double, longdouble)*4#
*/
=======
>>>>>>> a0e082a0
static void
@CTYPE@_absolute(char **args, intp *dimensions, intp *steps, void *func)
{
<<<<<<< HEAD
    register intp i;
    intp is=steps[0], os=steps[1], n=dimensions[0];
    char *ip=args[0], *op=args[1];
    for(i=0; i<n; i++, ip+=is, op+=os) {
        *((Bool *)op) = (Bool) (@kind@(*((@typ@ *)ip)) != 0);
=======
    UNARY_LOOP {
        const @type@ in1r = ((@type@ *)ip1)[0];
        const @type@ in1i = ((@type@ *)ip1)[1];
        *((@type@ *)op) = sqrt@c@(in1r*in1r + in1i*in1i);
>>>>>>> a0e082a0
    }
}

<<<<<<< HEAD
/**begin repeat
   #kind=isnan*3, isinf*3, isfinite*3#
   #TYPE=(CFLOAT, CDOUBLE, CLONGDOUBLE)*3#
   #typ=(float, double, longdouble)*3#
   #OP=||*6,&&*3#
*/
=======
>>>>>>> a0e082a0
static void
@CTYPE@_sign(char **args, intp *dimensions, intp *steps, void *func)
{
<<<<<<< HEAD
    register intp i;
    intp is=steps[0], os=steps[1], n=dimensions[0];
    char *ip=args[0], *op=args[1];
    for(i=0; i<n; i++, ip+=is, op+=os) {
        *((Bool *)op) = @kind@(((@typ@ *)ip)[0]) @OP@        \
            @kind@(((@typ@ *)ip)[1]);
=======
    UNARY_LOOP {
        const @type@ in1r = ((@type@ *)ip1)[0];
        const @type@ in1i = ((@type@ *)ip1)[1];
        if (in1r > 0) {
            ((@type@ *)op)[0] = 1;
        }
        else if (in1r < 0) {
            ((@type@ *)op)[0] = -1;
        }
        else {
            if (in1i > 0) {
                ((@type@ *)op)[0] = 1;
            }
            else if (in1i < 0) {
                ((@type@ *)op)[0] = -1;
            }
            else {
                ((@type@ *)op)[0] = 0;
            }
        }
        ((@type@ *)op)[1] = 0;
>>>>>>> a0e082a0
    }
}

/**begin repeat1
 * #kind = maximum, minimum#
 * #OP = >, <#
 */
static void
@CTYPE@_@kind@(char **args, intp *dimensions, intp *steps, void *func)
{
    BINARY_LOOP {
        const @type@ in1r = ((@type@ *)ip1)[0];
        const @type@ in1i = ((@type@ *)ip1)[1];
        const @type@ in2r = ((@type@ *)ip2)[0];
        const @type@ in2i = ((@type@ *)ip2)[1];
        if (in1r @OP@ in2r || ((in1r == in2r) && (in1i @OP@ in2i))) {
            ((@type@ *)op)[0] = in1r;
            ((@type@ *)op)[1] = in1i;
        }
        else {
            ((@type@ *)op)[0] = in2r;
            ((@type@ *)op)[1] = in2i;
        }
    }
}
/**end repeat1**/

#define @CTYPE@_true_divide @CTYPE@_divide
/**end repeat**/

<<<<<<< HEAD
/**begin repeat
   #TYPE=FLOAT, DOUBLE, LONGDOUBLE#
   #typ=float, double, longdouble#
   #c=f,,l#
   #C=F,,L#
*/
#ifdef HAVE_FREXP@C@
=======

/*
 *****************************************************************************
 **                            OBJECT LOOPS                                 **
 *****************************************************************************
 */

/**begin repeat
 * #kind = equal, not_equal, greater, greater_equal, less, less_equal#
 * #OP = EQ, NE, GT, GE, LT, LE#
 */
>>>>>>> a0e082a0
static void
OBJECT_@kind@(char **args, intp *dimensions, intp *steps, void *func) {
    BINARY_LOOP {
        PyObject *in1 = *(PyObject **)ip1;
        PyObject *in2 = *(PyObject **)ip2;
        *(Bool *)op = (Bool) PyObject_RichCompareBool(in1, in2, Py_@OP@);
    }
}
<<<<<<< HEAD
#endif
=======
/**end repeat**/
>>>>>>> a0e082a0

#ifdef HAVE_LDEXP@C@
static void
OBJECT_sign(char **args, intp *dimensions, intp *steps, void *func)
{
    PyObject *zero = PyInt_FromLong(0);
    UNARY_LOOP {
        PyObject *in1 = *(PyObject **)ip1;
        *(PyObject **)op = PyInt_FromLong(PyObject_Compare(in1, zero));
    }
    Py_DECREF(zero);
}
<<<<<<< HEAD
#endif
/**end repeat**/
=======

/*
 *****************************************************************************
 **                              END LOOPS                                  **
 *****************************************************************************
 */
>>>>>>> a0e082a0


static PyUFuncGenericFunction frexp_functions[] = {
#ifdef HAVE_FREXPF
    FLOAT_frexp,
#endif
    DOUBLE_frexp
#ifdef HAVE_FREXPL
    ,LONGDOUBLE_frexp
#endif
};

static void * blank3_data[] = { (void *)NULL, (void *)NULL, (void *)NULL};
static char frexp_signatures[] = {
#ifdef HAVE_FREXPF
    PyArray_FLOAT, PyArray_FLOAT, PyArray_INT,
#endif
    PyArray_DOUBLE, PyArray_DOUBLE, PyArray_INT
#ifdef HAVE_FREXPL
    ,PyArray_LONGDOUBLE, PyArray_LONGDOUBLE, PyArray_INT
#endif
};


static PyUFuncGenericFunction ldexp_functions[] = {
#ifdef HAVE_LDEXPF
    FLOAT_ldexp,
#endif
    DOUBLE_ldexp
#ifdef HAVE_LDEXPL
    ,LONGDOUBLE_ldexp
#endif
};

static char ldexp_signatures[] = {
#ifdef HAVE_LDEXPF
    PyArray_FLOAT, PyArray_INT, PyArray_FLOAT,
#endif
    PyArray_DOUBLE, PyArray_INT, PyArray_DOUBLE
#ifdef HAVE_LDEXPL
    ,PyArray_LONGDOUBLE, PyArray_INT, PyArray_LONGDOUBLE
#endif
};


#include "__umath_generated.c"
#include "ufuncobject.c"
#include "__ufunc_api.c"

static double
pinf_init(void)
{
    double mul = 1e10;
    double tmp = 0.0;
    double pinf;

    pinf = mul;
    for (;;) {
        pinf *= mul;
        if (pinf == tmp) break;
        tmp = pinf;
    }
    return pinf;
}

static double
pzero_init(void)
{
    double div = 1e10;
    double tmp = 0.0;
    double pinf;

    pinf = div;
    for (;;) {
        pinf /= div;
        if (pinf == tmp) break;
        tmp = pinf;
    }
    return pinf;
}

/* Less automated additions to the ufuncs */

static void
InitOtherOperators(PyObject *dictionary) {
    PyObject *f;
    int num=1;

#ifdef HAVE_FREXPL
    num += 1;
#endif
#ifdef HAVE_FREXPF
    num += 1;
#endif
    f = PyUFunc_FromFuncAndData(frexp_functions, blank3_data,
                                frexp_signatures, num,
                                1, 2, PyUFunc_None, "frexp",
                                "Split the number, x, into a normalized"\
                                " fraction (y1) and exponent (y2)",0);
    PyDict_SetItemString(dictionary, "frexp", f);
    Py_DECREF(f);

    num = 1;
#ifdef HAVE_LDEXPL
    num += 1;
#endif
#ifdef HAVE_LDEXPF
    num += 1;
#endif
    f = PyUFunc_FromFuncAndData(ldexp_functions, blank3_data, ldexp_signatures, num,
                                2, 1, PyUFunc_None, "ldexp",
                                "Compute y = x1 * 2**x2.",0);
    PyDict_SetItemString(dictionary, "ldexp", f);
    Py_DECREF(f);
    return;
}

static struct PyMethodDef methods[] = {
    {"frompyfunc", (PyCFunction) ufunc_frompyfunc,
     METH_VARARGS | METH_KEYWORDS, doc_frompyfunc},
    {"seterrobj", (PyCFunction) ufunc_seterr,
     METH_VARARGS, NULL},
    {"geterrobj", (PyCFunction) ufunc_geterr,
     METH_VARARGS, NULL},
    {NULL,          NULL, 0}                /* sentinel */
};

PyMODINIT_FUNC initumath(void) {
    PyObject *m, *d, *s, *s2, *c_api;
    double pinf, pzero, mynan;
    int UFUNC_FLOATING_POINT_SUPPORT = 1;

#ifdef NO_UFUNC_FLOATING_POINT_SUPPORT
    UFUNC_FLOATING_POINT_SUPPORT = 0;
#endif
    /* Create the module and add the functions */
    m = Py_InitModule("umath", methods);

    /* Import the array */
    if (_import_array() < 0) {
        if (!PyErr_Occurred()) {
            PyErr_SetString(PyExc_ImportError,
                            "umath failed: Could not import array core.");
        }
        return;
    }

    /* Initialize the types */
    if (PyType_Ready(&PyUFunc_Type) < 0)
        return;

    /* Add some symbolic constants to the module */
    d = PyModule_GetDict(m);

    c_api = PyCObject_FromVoidPtr((void *)PyUFunc_API, NULL);
    if (PyErr_Occurred()) goto err;
    PyDict_SetItemString(d, "_UFUNC_API", c_api);
    Py_DECREF(c_api);
    if (PyErr_Occurred()) goto err;

    s = PyString_FromString("0.4.0");
    PyDict_SetItemString(d, "__version__", s);
    Py_DECREF(s);

    /* Load the ufunc operators into the array module's namespace */
    InitOperators(d);

    InitOtherOperators(d);

    PyDict_SetItemString(d, "pi", s = PyFloat_FromDouble(M_PI));
    Py_DECREF(s);
    PyDict_SetItemString(d, "e", s = PyFloat_FromDouble(exp(1.0)));
    Py_DECREF(s);

#define ADDCONST(str) PyModule_AddIntConstant(m, #str, UFUNC_##str)
#define ADDSCONST(str) PyModule_AddStringConstant(m, "UFUNC_" #str, UFUNC_##str)

    ADDCONST(ERR_IGNORE);
    ADDCONST(ERR_WARN);
    ADDCONST(ERR_CALL);
    ADDCONST(ERR_RAISE);
    ADDCONST(ERR_PRINT);
    ADDCONST(ERR_LOG);
    ADDCONST(ERR_DEFAULT);
    ADDCONST(ERR_DEFAULT2);

    ADDCONST(SHIFT_DIVIDEBYZERO);
    ADDCONST(SHIFT_OVERFLOW);
    ADDCONST(SHIFT_UNDERFLOW);
    ADDCONST(SHIFT_INVALID);

    ADDCONST(FPE_DIVIDEBYZERO);
    ADDCONST(FPE_OVERFLOW);
    ADDCONST(FPE_UNDERFLOW);
    ADDCONST(FPE_INVALID);

    ADDCONST(FLOATING_POINT_SUPPORT);

    ADDSCONST(PYVALS_NAME);

#undef ADDCONST
#undef ADDSCONST
    PyModule_AddIntConstant(m, "UFUNC_BUFSIZE_DEFAULT", (long)PyArray_BUFSIZE);

    pinf = pinf_init();
    pzero = pzero_init();
    mynan = pinf / pinf;

    PyModule_AddObject(m, "PINF", PyFloat_FromDouble(pinf));
    PyModule_AddObject(m, "NINF", PyFloat_FromDouble(-pinf));
    PyModule_AddObject(m, "PZERO", PyFloat_FromDouble(pzero));
    PyModule_AddObject(m, "NZERO", PyFloat_FromDouble(-pzero));
    PyModule_AddObject(m, "NAN", PyFloat_FromDouble(mynan));

    s = PyDict_GetItemString(d, "conjugate");
    s2 = PyDict_GetItemString(d, "remainder");
    /* Setup the array object's numerical structures with appropriate
       ufuncs in d*/
    PyArray_SetNumericOps(d);

    PyDict_SetItemString(d, "conj", s);
    PyDict_SetItemString(d, "mod", s2);

    return;

 err:
    /* Check for errors */
    if (!PyErr_Occurred()) {
        PyErr_SetString(PyExc_RuntimeError,
                        "cannot load umath module.");
    }
    return;
}<|MERGE_RESOLUTION|>--- conflicted
+++ resolved
@@ -20,7 +20,7 @@
 #ifndef M_PI
 #define M_PI 3.14159265358979323846264338328
 #endif
-<<<<<<< HEAD
+
 #include "math_c99.inc"
 
 float degreesf(float x) {
@@ -42,617 +42,6 @@
 longdouble radiansl(longdouble x) {
     return x * (M_PI/180.0L);
 }
-=======
-
-/*
- *****************************************************************************
- **                     BASIC MATH FUNCTIONS                                **
- *****************************************************************************
- */
-
-float degreesf(float x) {
-    return x * (float)(180.0/M_PI);
-}
-double degrees(double x) {
-    return x * (180.0/M_PI);
-}
-longdouble degreesl(longdouble x) {
-    return x * (180.0L/M_PI);
-}
-
-float radiansf(float x) {
-    return x * (float)(M_PI/180.0);
-}
-double radians(double x) {
-    return x * (M_PI/180.0);
-}
-longdouble radiansl(longdouble x) {
-    return x * (M_PI/180.0L);
-}
-
-/* 
- * A whole slew of basic math functions are provided originally
- * by Konrad Hinsen.
- */
-
-#if !defined(__STDC__) && !defined(_MSC_VER)
-extern double fmod (double, double);
-extern double frexp (double, int *);
-extern double ldexp (double, int);
-extern double modf (double, double *);
-#endif
-
-
-#if defined(DISTUTILS_USE_SDK)
-/* win32 on AMD64 build architecture */
-/* See also http://projects.scipy.org/scipy/numpy/ticket/164 */
-#ifndef HAVE_FABSF
-#ifdef fabsf
-#undef fabsf
-#endif
-static float fabsf(float x)
-{
-    return (float)fabs((double)(x));
-}
-#endif
-#ifndef HAVE_HYPOTF
-static float hypotf(float x, float y)
-{
-    return (float)hypot((double)(x), (double)(y));
-}
-#endif
-#ifndef HAVE_RINTF
-#ifndef HAVE_RINT
-static double rint (double x);
-#endif
-static float rintf(float x)
-{
-    return (float)rint((double)(x));
-}
-#endif
-#ifndef HAVE_FREXPF
-static float frexpf(float x, int * i)
-{
-    return (float)frexp((double)(x), i);
-}
-#endif
-#ifndef HAVE_LDEXPF
-static float ldexpf(float x, int i)
-{
-    return (float)ldexp((double)(x), i);
-}
-#endif
-#define tanhf nc_tanhf
-#endif
-
-#ifndef HAVE_INVERSE_HYPERBOLIC
-static double acosh(double x)
-{
-    return 2*log(sqrt((x+1.0)/2)+sqrt((x-1.0)/2));
-}
-
-double log1p(double);
-static double asinh(double xx)
-{
-    double x, d;
-    int sign;
-    if (xx < 0.0) {
-        sign = -1;
-        x = -xx;
-    }
-    else {
-        sign = 1;
-        x = xx;
-    }
-    if (x > 1e8) {
-        d = x;
-    } else {
-        d = sqrt(x*x + 1);
-    }
-    return sign*log1p(x*(1.0 + x/(d+1)));
-}
-
-static double atanh(double x)
-{
-    return 0.5*log1p(2.0*x/(1.0-x));
-}
-#endif
-
-#if !defined(HAVE_INVERSE_HYPERBOLIC_FLOAT)
-#ifdef HAVE_FLOAT_FUNCS
-#ifdef log1pf
-#undef log1pf
-#endif
-#ifdef logf
-#undef logf
-#endif
-#ifdef sqrtf
-#undef sqrtf
-#endif
-float log1pf(float);
-#ifdef DISTUTILS_USE_SDK
-DL_IMPORT(float) logf(float);
-DL_IMPORT(float) sqrtf(float);
-#else
-/* should these be extern?: */
-float logf(float);
-float sqrtf(float);
-#endif
-#ifdef acoshf
-#undef acoshf
-#endif
-static float acoshf(float x)
-{
-    return 2*logf(sqrtf((x+1)/2)+sqrtf((x-1)/2));
-}
-
-#ifdef asinhf
-#undef asinhf
-#endif
-static float asinhf(float xx)
-{
-    float x, d;
-    int sign;
-    if (xx < 0) {
-        sign = -1;
-        x = -xx;
-    }
-    else {
-        sign = 1;
-        x = xx;
-    }
-    if (x > 1e5) {
-        d = x;
-    } else {
-        d = sqrtf(x*x + 1);
-    }
-    return sign*log1pf(x*(1 + x/(d+1)));
-}
-
-#ifdef atanhf
-#undef atanhf
-#endif
-static float atanhf(float x)
-{
-    return log1pf(2*x/(1-x))/2;
-}
-#else
-#ifdef acoshf
-#undef acoshf
-#endif
-static float acoshf(float x)
-{
-    return (float)acosh((double)(x));
-}
-
-#ifdef asinhf
-#undef asinhf
-#endif
-static float asinhf(float x)
-{
-    return (float)asinh((double)(x));
-}
-
-#ifdef atanhf
-#undef atanhf
-#endif
-static float atanhf(float x)
-{
-    return (float)atanh((double)(x));
-}
-#endif
-#endif
-
-
-#if !defined(HAVE_INVERSE_HYPERBOLIC_LONGDOUBLE)
-#ifdef HAVE_LONGDOUBLE_FUNCS
-#ifdef logl
-#undef logl
-#endif
-#ifdef sqrtl
-#undef sqrtl
-#endif
-#ifdef log1pl
-#undef log1pl
-#endif
-longdouble logl(longdouble);
-longdouble sqrtl(longdouble);
-longdouble log1pl(longdouble);
-#ifdef acoshl
-#undef acoshl
-#endif
-static longdouble acoshl(longdouble x)
-{
-    return 2*logl(sqrtl((x+1.0)/2)+sqrtl((x-1.0)/2));
-}
-
-#ifdef asinhl
-#undef asinhl
-#endif
-static longdouble asinhl(longdouble xx)
-{
-    longdouble x, d;
-    int sign;
-    if (xx < 0.0) {
-        sign = -1;
-        x = -xx;
-    }
-    else {
-        sign = 1;
-        x = xx;
-    }
-    if (x > 1e17) {
-        d = x;
-    } else {
-        d = sqrtl(x*x + 1);
-    }
-    return sign*log1pl(x*(1.0 + x/(d+1)));
-}
-
-#ifdef atanhl
-#undef atanhl
-#endif
-static longdouble atanhl(longdouble x)
-{
-    return 0.5*log1pl(2.0*x/(1.0-x));
-}
-
-#else
-
-#ifdef acoshl
-#undef acoshl
-#endif
-static longdouble acoshl(longdouble x)
-{
-    return (longdouble)acosh((double)(x));
-}
-
-#ifdef asinhl
-#undef asinhl
-#endif
-static longdouble asinhl(longdouble x)
-{
-    return (longdouble)asinh((double)(x));
-}
-
-#ifdef atanhl
-#undef atanhl
-#endif
-static longdouble atanhl(longdouble x)
-{
-    return (longdouble)atanh((double)(x));
-}
-
-#endif
-#endif
-
-
-#ifdef HAVE_HYPOT
-#if !defined(NeXT) && !defined(_MSC_VER)
-extern double hypot(double, double);
-#endif
-#else
-static double hypot(double x, double y)
-{
-    double yx;
-
-    x = fabs(x);
-    y = fabs(y);
-    if (x < y) {
-        double temp = x;
-        x = y;
-        y = temp;
-    }
-    if (x == 0.)
-        return 0.;
-    else {
-        yx = y/x;
-        return x*sqrt(1.+yx*yx);
-    }
-}
-#endif
-
-#ifndef HAVE_RINT
-/* needs cleanup */
-static double
-rint(double x)
-{
-    double y, r;
-
-    y = floor(x);
-    r = x - y;
-
-    if (r > 0.5) goto rndup;
-
-    /* Round to nearest even */
-    if (r==0.5) {
-        r = y - 2.0*floor(0.5*y);
-        if (r==1.0) {
-        rndup:
-            y+=1.0;
-        }
-    }
-    return y;
-}
-#endif
-
-/*
- * Comment out trunc definition until build problems are fixed.
- */
-/*
-#ifndef HAVE_TRUNC
-static double
-trunc(double x)
-{
-    if (x < 0) {
-    	return ceil(x);
-    }
-    else {
-        return floor(x);
-    }
-
-}
-#endif
-*/
-
-
-
-
-/* Define isnan, isinf, isfinite, signbit if needed */
-/* Use fpclassify if possible */
-/* isnan, isinf --
-   these will use macros and then fpclassify if available before
-   defaulting to a dumb convert-to-double version...
-
-   isfinite -- define a macro if not already available
-   signbit -- if macro available use it, otherwise define a function
-   and a dumb convert-to-double version for other types.
-*/
-
-#if defined(fpclassify)
-
-#if !defined(isnan)
-#define isnan(x) (fpclassify(x) == FP_NAN)
-#endif
-#if !defined(isinf)
-#define isinf(x) (fpclassify(x) == FP_INFINITE)
-#endif
-
-#else  /* check to see if already have a function like this */
-
-#if !defined(HAVE_ISNAN)
-
-#if !defined(isnan)
-#include "_isnan.c"
-#endif
-#endif /* HAVE_ISNAN */
-
-#if !defined(HAVE_ISINF)
-#if !defined(isinf)
-#define isinf(x) (!isnan((x)) && isnan((x)-(x)))
-#endif
-#endif /* HAVE_ISINF */
-
-#endif /* defined(fpclassify) */
-
-
-/* Define signbit if needed */
-#if !defined(signbit)
-#include "_signbit.c"
-#endif
-
-/* Now defined the extended type macros */
-
-#if !defined(isnan)
-
-#if !defined(HAVE_LONGDOUBLE_FUNCS) || !defined(HAVE_ISNAN)
-#define isnanl(x) isnan((double)(x))
-#endif
-
-#if !defined(HAVE_FLOAT_FUNCS) || !defined(HAVE_ISNAN)
-#define isnanf(x) isnan((double)(x))
-#endif
-
-#else /* !defined(isnan) */
-
-#define isnanl(x) isnan((x))
-#define isnanf(x) isnan((x))
-
-#endif /* !defined(isnan) */
-
-
-#if !defined(isinf)
-
-#if !defined(HAVE_LONGDOUBLE_FUNCS) || !defined(HAVE_ISINF)
-#define isinfl(x) (!isnanl((x)) && isnanl((x)-(x)))
-#endif
-
-#if !defined(HAVE_FLOAT_FUNCS) || !defined(HAVE_ISINF)
-#define isinff(x) (!isnanf((x)) && isnanf((x)-(x)))
-#endif
-
-#else /* !defined(isinf) */
-
-#define isinfl(x) isinf((x))
-#define isinff(x) isinf((x))
-
-#endif /* !defined(isinf) */
-
-
-#if !defined(signbit)
-#define signbitl(x) ((longdouble) signbit((double)(x)))
-#define signbitf(x) ((float) signbit((double) (x)))
-#else
-#define signbitl(x) signbit((x))
-#define signbitf(x) signbit((x))
-#endif
-
-#if !defined(isfinite)
-#define isfinite(x) (!(isinf((x)) || isnan((x))))
-#endif
-#define isfinitef(x) (!(isinff((x)) || isnanf((x))))
-#define isfinitel(x) (!(isinfl((x)) || isnanl((x))))
-
-/* First, the C functions that do the real work */
-
-/* if C99 extensions not available then define dummy functions that use the
-   double versions for
-
-   sin, cos, tan
-   sinh, cosh, tanh,
-   fabs, floor, ceil, fmod, sqrt, log10, log, exp, fabs
-   asin, acos, atan,
-   asinh, acosh, atanh
-
-   hypot, atan2, pow
-*/
-
-/**begin repeat
-
-   #kind=(sin,cos,tan,sinh,cosh,tanh,fabs,floor,ceil,sqrt,log10,log,exp,asin,acos,atan,rint)*2#
-   #typ=longdouble*17, float*17#
-   #c=l*17,f*17#
-   #TYPE=LONGDOUBLE*17, FLOAT*17#
-*/
-
-#ifndef HAVE_@TYPE@_FUNCS
-#ifdef @kind@@c@
-#undef @kind@@c@
-#endif
-@typ@ @kind@@c@(@typ@ x) {
-    return (@typ@) @kind@((double)x);
-}
-#endif
-/**end repeat**/
-
-/**begin repeat
-
-   #kind=(atan2,hypot,pow,fmod)*2#
-   #typ=longdouble*4, float*4#
-   #c=l*4,f*4#
-   #TYPE=LONGDOUBLE*4,FLOAT*4#
-*/
-#ifndef HAVE_@TYPE@_FUNCS
-#ifdef @kind@@c@
-#undef @kind@@c@
-#endif
-@typ@ @kind@@c@(@typ@ x, @typ@ y) {
-    return (@typ@) @kind@((double)x, (double) y);
-}
-#endif
-/**end repeat**/
-
-/**begin repeat
-   #kind=modf*2#
-   #typ=longdouble, float#
-   #c=l,f#
-   #TYPE=LONGDOUBLE, FLOAT#
-*/
-#ifndef HAVE_@TYPE@_FUNCS
-#ifdef modf@c@
-#undef modf@c@
-#endif
-@typ@ modf@c@(@typ@ x, @typ@ *iptr) {
-    double nx, niptr, y;
-    nx = (double) x;
-    y = modf(nx, &niptr);
-    *iptr = (@typ@) niptr;
-    return (@typ@) y;
-}
-#endif
-/**end repeat**/
-
-
-
-#ifndef HAVE_LOG1P
-double log1p(double x)
-{
-    double u = 1. + x;
-    if (u == 1.0) {
-        return x;
-    } else {
-        return log(u) * x / (u-1.);
-    }
-}
-#endif
-
-#if !defined(HAVE_LOG1P) || !defined(HAVE_LONGDOUBLE_FUNCS)
-#ifdef log1pl
-#undef log1pl
-#endif
-longdouble log1pl(longdouble x)
-{
-    longdouble u = 1. + x;
-    if (u == 1.0) {
-        return x;
-    } else {
-        return logl(u) * x / (u-1.);
-    }
-}
-#endif
-
-#if !defined(HAVE_LOG1P) || !defined(HAVE_FLOAT_FUNCS)
-#ifdef log1pf
-#undef log1pf
-#endif
-float log1pf(float x)
-{
-    float u = 1 + x;
-    if (u == 1) {
-        return x;
-    } else {
-        return logf(u) * x / (u-1);
-    }
-}
-#endif
-
-#ifndef HAVE_EXPM1
-static double expm1(double x)
-{
-    double u = exp(x);
-    if (u == 1.0) {
-        return x;
-    } else if (u-1.0 == -1.0) {
-        return -1;
-    } else {
-        return (u-1.0) * x/log(u);
-    }
-}
-#endif
-
-#if !defined(HAVE_EXPM1) || !defined(HAVE_LONGDOUBLE_FUNCS)
-#ifdef expml1
-#undef expml1
-#endif
-static longdouble expm1l(longdouble x)
-{
-    longdouble u = expl(x);
-    if (u == 1.0) {
-        return x;
-    } else if (u-1.0 == -1.0) {
-        return -1;
-    } else {
-        return (u-1.0) * x/logl(u);
-    }
-}
-#endif
-
-#if !defined(HAVE_EXPM1) || !defined(HAVE_FLOAT_FUNCS)
-#ifdef expm1f
-#undef expm1f
-#endif
-static float expm1f(float x)
-{
-    float u = expf(x);
-    if (u == 1) {
-        return x;
-    } else if (u-1 == -1) {
-        return -1;
-    } else {
-        return (u-1) * x/logf(u);
-    }
-}
-#endif
 
 /*
  *****************************************************************************
@@ -709,7 +98,6 @@
     return result;
 }
 /**end repeat**/
->>>>>>> a0e082a0
 
 /*
  *****************************************************************************
@@ -1725,8 +1113,7 @@
     }
 }
 
-#define HAVE_DOUBLE_FUNCS
-#ifdef HAVE_@TYPE@_FUNCS
+#ifdef HAVE_FREXP@C@
 static void
 @TYPE@_frexp(char **args, intp *dimensions, intp *steps, void *func)
 {
@@ -1735,7 +1122,9 @@
         *(@type@ *)op1 = frexp@c@(in1, (int *)op2);
     }
 }
-
+#endif
+
+#ifdef HAVE_LDEXP@C@
 static void
 @TYPE@_ldexp(char **args, intp *dimensions, intp *steps, void *func)
 {
@@ -1746,7 +1135,6 @@
     }
 }
 #endif
-#undef HAVE_DOUBLE_FUNCS
 
 #define @TYPE@_true_divide @TYPE@_divide
 
@@ -1975,53 +1363,19 @@
     }
 }
 
-<<<<<<< HEAD
-/*** isinf, isinf, isfinite, signbit ***/
-/**begin repeat
-   #kind=isnan*3, isinf*3, isfinite*3, signbit*3#
-   #TYPE=(FLOAT, DOUBLE, LONGDOUBLE)*4#
-   #typ=(float, double, longdouble)*4#
-*/
-=======
->>>>>>> a0e082a0
 static void
 @CTYPE@_absolute(char **args, intp *dimensions, intp *steps, void *func)
 {
-<<<<<<< HEAD
-    register intp i;
-    intp is=steps[0], os=steps[1], n=dimensions[0];
-    char *ip=args[0], *op=args[1];
-    for(i=0; i<n; i++, ip+=is, op+=os) {
-        *((Bool *)op) = (Bool) (@kind@(*((@typ@ *)ip)) != 0);
-=======
     UNARY_LOOP {
         const @type@ in1r = ((@type@ *)ip1)[0];
         const @type@ in1i = ((@type@ *)ip1)[1];
         *((@type@ *)op) = sqrt@c@(in1r*in1r + in1i*in1i);
->>>>>>> a0e082a0
-    }
-}
-
-<<<<<<< HEAD
-/**begin repeat
-   #kind=isnan*3, isinf*3, isfinite*3#
-   #TYPE=(CFLOAT, CDOUBLE, CLONGDOUBLE)*3#
-   #typ=(float, double, longdouble)*3#
-   #OP=||*6,&&*3#
-*/
-=======
->>>>>>> a0e082a0
+    }
+}
+
 static void
 @CTYPE@_sign(char **args, intp *dimensions, intp *steps, void *func)
 {
-<<<<<<< HEAD
-    register intp i;
-    intp is=steps[0], os=steps[1], n=dimensions[0];
-    char *ip=args[0], *op=args[1];
-    for(i=0; i<n; i++, ip+=is, op+=os) {
-        *((Bool *)op) = @kind@(((@typ@ *)ip)[0]) @OP@        \
-            @kind@(((@typ@ *)ip)[1]);
-=======
     UNARY_LOOP {
         const @type@ in1r = ((@type@ *)ip1)[0];
         const @type@ in1i = ((@type@ *)ip1)[1];
@@ -2043,7 +1397,6 @@
             }
         }
         ((@type@ *)op)[1] = 0;
->>>>>>> a0e082a0
     }
 }
 
@@ -2074,16 +1427,6 @@
 #define @CTYPE@_true_divide @CTYPE@_divide
 /**end repeat**/
 
-<<<<<<< HEAD
-/**begin repeat
-   #TYPE=FLOAT, DOUBLE, LONGDOUBLE#
-   #typ=float, double, longdouble#
-   #c=f,,l#
-   #C=F,,L#
-*/
-#ifdef HAVE_FREXP@C@
-=======
-
 /*
  *****************************************************************************
  **                            OBJECT LOOPS                                 **
@@ -2094,7 +1437,6 @@
  * #kind = equal, not_equal, greater, greater_equal, less, less_equal#
  * #OP = EQ, NE, GT, GE, LT, LE#
  */
->>>>>>> a0e082a0
 static void
 OBJECT_@kind@(char **args, intp *dimensions, intp *steps, void *func) {
     BINARY_LOOP {
@@ -2103,14 +1445,8 @@
         *(Bool *)op = (Bool) PyObject_RichCompareBool(in1, in2, Py_@OP@);
     }
 }
-<<<<<<< HEAD
-#endif
-=======
 /**end repeat**/
->>>>>>> a0e082a0
-
-#ifdef HAVE_LDEXP@C@
-static void
+
 OBJECT_sign(char **args, intp *dimensions, intp *steps, void *func)
 {
     PyObject *zero = PyInt_FromLong(0);
@@ -2120,17 +1456,12 @@
     }
     Py_DECREF(zero);
 }
-<<<<<<< HEAD
-#endif
-/**end repeat**/
-=======
 
 /*
  *****************************************************************************
  **                              END LOOPS                                  **
  *****************************************************************************
  */
->>>>>>> a0e082a0
 
 
 static PyUFuncGenericFunction frexp_functions[] = {
