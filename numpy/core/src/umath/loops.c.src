--- conflicted
+++ resolved
@@ -17,11 +17,6 @@
 NpyUFunc_OO_O(char **args, npy_intp *dimensions, npy_intp *steps, void *func);
 void
 NpyUFunc_OO_O_method(char **args, npy_intp *dimensions, npy_intp *steps, void *func);
-
-<<<<<<< HEAD
-=======
-#include "numpy/npy_3kcompat.h"
->>>>>>> 03f4cf39
 
 
 /*
