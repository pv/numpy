
<<<<<<< HEAD
#include <Python.h>

#include "npy_config.h"
#include "npy_defs.h"
#include "npy_ufunc_object.h"
#include "npy_math.h"
#include "npy_os.h"
#include "npy_loops.h"

void
NpyUFunc_O_O(char **args, npy_intp *dimensions, npy_intp *steps, void *func);
void
NpyUFunc_O_O_method(char **args, npy_intp *dimensions, npy_intp *steps, void *func);
void
NpyUFunc_OO_O(char **args, npy_intp *dimensions, npy_intp *steps, void *func);
void
NpyUFunc_OO_O_method(char **args, npy_intp *dimensions, npy_intp *steps, void *func);

=======
#define _UMATHMODULE

#include "Python.h"
#include "npy_os.h"
#include "numpy_config.h"


#define PY_ARRAY_UNIQUE_SYMBOL _npy_umathmodule_ARRAY_API
#define NO_IMPORT_ARRAY

#include "numpy/noprefix.h"
#include "numpy/ufuncobject.h"
#include "npy_math.h"
#include "npy_config.h"
#include "numpy_3kcompat.h"
>>>>>>> 40e9d347


/*
 * API Functions.  These are only here for the automatic API generator and 
 * backwards compatibility.
 */

/*UFUNC_API*/
void
PyUFunc_O_O(char **args, npy_intp *dimensions, npy_intp *steps, void *func)
{
    NpyUFunc_O_O(args, dimensions, steps, func);
}
 
 /*UFUNC_API*/
void
PyUFunc_OO_O(char **args, npy_intp *dimensions, npy_intp *steps, void *func)
{
    NpyUFunc_OO_O(args, dimensions, steps, func);
}

/*UFUNC_API*/
void
PyUFunc_O_O_method(char **args, npy_intp *dimensions, npy_intp *steps, void *func)
{
    NpyUFunc_O_O_method(args, dimensions, steps, func);
}


/*UFUNC_API*/
void
PyUFunc_OO_O_method(char **args, npy_intp *dimensions, npy_intp *steps, void *func)
{
    NpyUFunc_OO_O_method(args, dimensions, steps, func);
}


/*UFUNC_API*/
void
PyUFunc_f_f(char **args, npy_intp *dimensions, npy_intp *steps, void *func)
{
    PyUFunc_f_f(args, dimensions, steps, func);
}

/*UFUNC_API*/
void
PyUFunc_f_f_As_d_d(char **args, npy_intp *dimensions, npy_intp *steps, void *func)
{
    PyUFunc_f_f_As_d_d(args, dimensions, steps, func);
}

/*UFUNC_API*/
void
PyUFunc_ff_f(char **args, npy_intp *dimensions, npy_intp *steps, void *func)
{
    PyUFunc_ff_f(args, dimensions, steps, func);
}

/*UFUNC_API*/
void
PyUFunc_ff_f_As_dd_d(char **args, npy_intp *dimensions, npy_intp *steps, void *func)
{
    PyUFunc_ff_f_As_dd_d(args, dimensions, steps, func);
}

/*UFUNC_API*/
void
PyUFunc_d_d(char **args, npy_intp *dimensions, npy_intp *steps, void *func)
{
    PyUFunc_d_d(args, dimensions, steps, func);
}

/*UFUNC_API*/
void
PyUFunc_dd_d(char **args, npy_intp *dimensions, npy_intp *steps, void *func)
{
    PyUFunc_dd_d(args, dimensions, steps, func);
}

/*UFUNC_API*/
void
PyUFunc_g_g(char **args, npy_intp *dimensions, npy_intp *steps, void *func)
{
    PyUFunc_g_g(args, dimensions, steps, func);
}

/*UFUNC_API*/
void
PyUFunc_gg_g(char **args, npy_intp *dimensions, npy_intp *steps, void *func)
{
    PyUFunc_gg_g(args, dimensions, steps, func);
}


/*UFUNC_API*/
void
PyUFunc_F_F(char **args, npy_intp *dimensions, npy_intp *steps, void *func)
{
    PyUFunc_F_F(args, dimensions, steps, func);
}

/*UFUNC_API*/
void
PyUFunc_F_F_As_D_D(char **args, npy_intp *dimensions, npy_intp *steps, void *func)
{
    PyUFunc_F_F_As_D_D(args, dimensions, steps, func);
}

/*UFUNC_API*/
void
PyUFunc_FF_F(char **args, npy_intp *dimensions, npy_intp *steps, void *func)
{
    PyUFunc_FF_F(args, dimensions, steps, func);
}

/*UFUNC_API*/
void
PyUFunc_FF_F_As_DD_D(char **args, npy_intp *dimensions, npy_intp *steps, void *func)
{
    PyUFunc_FF_F_As_DD_D(args, dimensions, steps, func);
}

/*UFUNC_API*/
void
PyUFunc_D_D(char **args, npy_intp *dimensions, npy_intp *steps, void *func)
{
    PyUFunc_D_D(args, dimensions, steps, func);
}

/*UFUNC_API*/
void
PyUFunc_DD_D(char **args, npy_intp *dimensions, npy_intp *steps, void *func)
{
    PyUFunc_DD_D(args, dimensions, steps, func);
}

/*UFUNC_API*/
void
PyUFunc_G_G(char **args, npy_intp *dimensions, npy_intp *steps, void *func)
{
    PyUFunc_D_D(args, dimensions, steps, func);
}

/*UFUNC_API*/
void
PyUFunc_GG_G(char **args, npy_intp *dimensions, npy_intp *steps, void *func)
{
    PyUFunc_GG_G(args, dimensions, steps, func);
}



/*
 *****************************************************************************
 **                            OBJECT LOOPS                                 **
 *****************************************************************************
 */

/**begin repeat
 * #kind = equal, not_equal, greater, greater_equal, less, less_equal#
 * #OP = EQ, NE, GT, GE, LT, LE#
 */
void
OBJECT_@kind@(char **args, npy_intp *dimensions, npy_intp *steps, void *NPY_UNUSED(func)) {
    BINARY_LOOP {
        PyObject *in1 = *(PyObject **)ip1;
        PyObject *in2 = *(PyObject **)ip2;
        int ret = PyObject_RichCompareBool(in1, in2, Py_@OP@);
        if (ret == -1) {
            return;
        }
        *((npy_bool *)op1) = (npy_bool)ret;
    }
}
/**end repeat**/

void
OBJECT_sign(char **args, npy_intp *dimensions, npy_intp *steps, void *NPY_UNUSED(func))
{
#if defined(NPY_PY3K)
    PyObject *zero = PyLong_FromLong(0);
    UNARY_LOOP {
        PyObject *in1 = *(PyObject **)ip1;
        PyObject **out = (PyObject **)op1;
        int v;
        PyObject *ret;
        PyObject_Cmp(in1, zero, &v);
        ret = PyLong_FromLong(v);
        if (PyErr_Occurred()) {
            return;
        }
        Py_XDECREF(*out);
        *out = ret;
    }
    Py_DECREF(zero);
#else
    PyObject *zero = PyInt_FromLong(0);
    UNARY_LOOP {
        PyObject *in1 = *(PyObject **)ip1;
        PyObject **out = (PyObject **)op1;
        PyObject *ret = PyInt_FromLong(PyObject_Compare(in1, zero));
        if (PyErr_Occurred()) {
            return;
        }
        Py_XDECREF(*out);
        *out = ret;
    }
    Py_DECREF(zero);
#endif
}



/*UFUNC_API*/
void
PyUFunc_On_Om(char **args, npy_intp *dimensions, npy_intp *steps, void *func)
{
    npy_intp n =  dimensions[0];
    NpyUFunc_FuncData *data = (NpyUFunc_FuncData *)func;
    int nin = data->nin;
    int nout = data->nout;
    PyObject *tocall = data->callable;
    char *ptrs[NPY_MAXARGS];
    PyObject *arglist, *result;
    PyObject *in, **op;
    npy_intp i, j, ntot;
    
    ntot = nin+nout;
    
    for(j = 0; j < ntot; j++) {
        ptrs[j] = args[j];
    }
    for(i = 0; i < n; i++) {
        arglist = PyTuple_New(nin);
        if (arglist == NULL) {
            return;
        }
        for(j = 0; j < nin; j++) {
            in = *((PyObject **)ptrs[j]);
            if (in == NULL) {
                Py_DECREF(arglist);
                return;
            }
            PyTuple_SET_ITEM(arglist, j, in);
            Py_INCREF(in);
        }
        result = PyEval_CallObject(tocall, arglist);
        Py_DECREF(arglist);
        if (result == NULL) {
            return;
        }
        if (PyTuple_Check(result)) {
            if (nout != PyTuple_Size(result)) {
                Py_DECREF(result);
                return;
            }
            for(j = 0; j < nout; j++) {
                op = (PyObject **)ptrs[j+nin];
                Py_XDECREF(*op);
                *op = PyTuple_GET_ITEM(result, j);
                Py_INCREF(*op);
            }
            Py_DECREF(result);
        }
        else {
            op = (PyObject **)ptrs[nin];
            Py_XDECREF(*op);
            *op = result;
        }
        for(j = 0; j < ntot; j++) {
            ptrs[j] += steps[j];
        }
    }
}



/*
 *****************************************************************************
 **                              END LOOPS                                  **
 *****************************************************************************
 */
<<<<<<< HEAD
=======

/**begin repeat
 * #type = byte, short, int, long, longlong#
 * #TYPE = BYTE, SHORT, INT, LONG, LONGLONG#
 * #ftype = float, float, double, double, double#
 */

/**begin repeat1
 * both signed and unsigned integer types
 * #s = , u#
 * #S = , U#
 */

#define @S@@TYPE@_floor_divide @S@@TYPE@_divide
#define @S@@TYPE@_fmax @S@@TYPE@_maximum
#define @S@@TYPE@_fmin @S@@TYPE@_minimum

NPY_NO_EXPORT void
@S@@TYPE@_ones_like(char **args, intp *dimensions, intp *steps, void *NPY_UNUSED(data))
{
    OUTPUT_LOOP {
        *((@s@@type@ *)op1) = 1;
    }
}

NPY_NO_EXPORT void
@S@@TYPE@_square(char **args, intp *dimensions, intp *steps, void *NPY_UNUSED(data))
{
    UNARY_LOOP {
        const @s@@type@ in1 = *(@s@@type@ *)ip1;
        *((@s@@type@ *)op1) = in1*in1;
    }
}

NPY_NO_EXPORT void
@S@@TYPE@_reciprocal(char **args, intp *dimensions, intp *steps, void *NPY_UNUSED(data))
{
    UNARY_LOOP {
        const @s@@type@ in1 = *(@s@@type@ *)ip1;
        *((@s@@type@ *)op1) = (@s@@type@)(1.0/in1);
    }
}

NPY_NO_EXPORT void
@S@@TYPE@_conjugate(char **args, intp *dimensions, intp *steps, void *NPY_UNUSED(func))
{
    UNARY_LOOP {
        const @s@@type@ in1 = *(@s@@type@ *)ip1;
        *((@s@@type@ *)op1) = in1;
    }
}

NPY_NO_EXPORT void
@S@@TYPE@_negative(char **args, intp *dimensions, intp *steps, void *NPY_UNUSED(func))
{
    UNARY_LOOP {
        const @s@@type@ in1 = *(@s@@type@ *)ip1;
        *((@s@@type@ *)op1) = (@s@@type@)(-(@type@)in1);
    }
}

NPY_NO_EXPORT void
@S@@TYPE@_logical_not(char **args, intp *dimensions, intp *steps, void *NPY_UNUSED(func))
{
    UNARY_LOOP {
        const @s@@type@ in1 = *(@s@@type@ *)ip1;
        *((Bool *)op1) = !in1;
    }
}

NPY_NO_EXPORT void
@S@@TYPE@_invert(char **args, intp *dimensions, intp *steps, void *NPY_UNUSED(func))
{
    UNARY_LOOP {
        const @s@@type@ in1 = *(@s@@type@ *)ip1;
        *((@s@@type@ *)op1) = ~in1;
    }
}

/**begin repeat2
 * Arithmetic
 * #kind = add, subtract, multiply, bitwise_and, bitwise_or, bitwise_xor,
 *          left_shift, right_shift#
 * #OP = +, -,*, &, |, ^, <<, >>#
 */
NPY_NO_EXPORT void
@S@@TYPE@_@kind@(char **args, intp *dimensions, intp *steps, void *NPY_UNUSED(func))
{
    if(IS_BINARY_REDUCE) {
        BINARY_REDUCE_LOOP(@s@@type@) {
            io1 @OP@= *(@s@@type@ *)ip2;
        }
        *((@s@@type@ *)iop1) = io1;
    }
    else {
        BINARY_LOOP {
            const @s@@type@ in1 = *(@s@@type@ *)ip1;
            const @s@@type@ in2 = *(@s@@type@ *)ip2;
            *((@s@@type@ *)op1) = in1 @OP@ in2;
        }
    }
}
/**end repeat2**/

/**begin repeat2
 * #kind = equal, not_equal, greater, greater_equal, less, less_equal,
 *         logical_and, logical_or#
 * #OP =  ==, !=, >, >=, <, <=, &&, ||#
 */
NPY_NO_EXPORT void
@S@@TYPE@_@kind@(char **args, intp *dimensions, intp *steps, void *NPY_UNUSED(func))
{
    BINARY_LOOP {
        const @s@@type@ in1 = *(@s@@type@ *)ip1;
        const @s@@type@ in2 = *(@s@@type@ *)ip2;
        *((Bool *)op1) = in1 @OP@ in2;
    }
}
/**end repeat2**/

NPY_NO_EXPORT void
@S@@TYPE@_logical_xor(char **args, intp *dimensions, intp *steps, void *NPY_UNUSED(func))
{
    BINARY_LOOP {
        const @s@@type@ in1 = *(@s@@type@ *)ip1;
        const @s@@type@ in2 = *(@s@@type@ *)ip2;
        *((Bool *)op1)= (in1 && !in2) || (!in1 && in2);
    }
}

/**begin repeat2
 * #kind = maximum, minimum#
 * #OP =  >, <#
 **/
NPY_NO_EXPORT void
@S@@TYPE@_@kind@(char **args, intp *dimensions, intp *steps, void *NPY_UNUSED(func))
{
    BINARY_LOOP {
        const @s@@type@ in1 = *(@s@@type@ *)ip1;
        const @s@@type@ in2 = *(@s@@type@ *)ip2;
        *((@s@@type@ *)op1) = (in1 @OP@ in2) ? in1 : in2;
    }
}
/**end repeat2**/

NPY_NO_EXPORT void
@S@@TYPE@_true_divide(char **args, intp *dimensions, intp *steps, void *NPY_UNUSED(func))
{
    BINARY_LOOP {
        const double in1 = (double)(*(@s@@type@ *)ip1);
        const double in2 = (double)(*(@s@@type@ *)ip2);
        *((double *)op1) = in1/in2;
    }
}

NPY_NO_EXPORT void
@S@@TYPE@_power(char **args, intp *dimensions, intp *steps, void *NPY_UNUSED(func))
{
    BINARY_LOOP {
        const @ftype@ in1 = (@ftype@)*(@s@@type@ *)ip1;
        const @ftype@ in2 = (@ftype@)*(@s@@type@ *)ip2;
        *((@s@@type@ *)op1) = (@s@@type@) pow(in1, in2);
    }
}

NPY_NO_EXPORT void
@S@@TYPE@_fmod(char **args, intp *dimensions, intp *steps, void *NPY_UNUSED(func))
{
    BINARY_LOOP {
        const @s@@type@ in1 = *(@s@@type@ *)ip1;
        const @s@@type@ in2 = *(@s@@type@ *)ip2;
        if (in2 == 0) {
            generate_divbyzero_error();
            *((@s@@type@ *)op1) = 0;
        }
        else {
            *((@s@@type@ *)op1)= in1 % in2;
        }

    }
}

/**end repeat1**/

NPY_NO_EXPORT void
U@TYPE@_absolute(char **args, intp *dimensions, intp *steps, void *NPY_UNUSED(func))
{
    UNARY_LOOP {
        const u@type@ in1 = *(u@type@ *)ip1;
        *((u@type@ *)op1) = in1;
    }
}

NPY_NO_EXPORT void
@TYPE@_absolute(char **args, intp *dimensions, intp *steps, void *NPY_UNUSED(func))
{
    UNARY_LOOP {
        const @type@ in1 = *(@type@ *)ip1;
        *((@type@ *)op1) = (in1 >= 0) ? in1 : -in1;
    }
}

NPY_NO_EXPORT void
U@TYPE@_sign(char **args, intp *dimensions, intp *steps, void *NPY_UNUSED(func))
{
    UNARY_LOOP {
        const u@type@ in1 = *(u@type@ *)ip1;
        *((u@type@ *)op1) = in1 > 0 ? 1 : 0;
    }
}

NPY_NO_EXPORT void
@TYPE@_sign(char **args, intp *dimensions, intp *steps, void *NPY_UNUSED(func))
{
    UNARY_LOOP {
        const @type@ in1 = *(@type@ *)ip1;
        *((@type@ *)op1) = in1 > 0 ? 1 : (in1 < 0 ? -1 : 0);
    }
}

NPY_NO_EXPORT void
@TYPE@_divide(char **args, intp *dimensions, intp *steps, void *NPY_UNUSED(func))
{
    BINARY_LOOP {
        const @type@ in1 = *(@type@ *)ip1;
        const @type@ in2 = *(@type@ *)ip2;
        /*
         * FIXME: On x86 at least, dividing the smallest representable integer
         * by -1 causes a SIFGPE (division overflow). We treat this case here
         * (to avoid a SIGFPE crash at python level), but a good solution would
         * be to treat integer division problems separately from FPU exceptions
         * (i.e. fixing generate_divbyzero_error()).
         */
        if (in2 == 0 || (in1 == NPY_MIN_@TYPE@ && in2 == -1)) {
            generate_divbyzero_error();
            *((@type@ *)op1) = 0;
        }
        else if (((in1 > 0) != (in2 > 0)) && (in1 % in2 != 0)) {
            *((@type@ *)op1) = in1/in2 - 1;
        }
        else {
            *((@type@ *)op1) = in1/in2;
        }
    }
}

NPY_NO_EXPORT void
U@TYPE@_divide(char **args, intp *dimensions, intp *steps, void *NPY_UNUSED(func))
{
    BINARY_LOOP {
        const u@type@ in1 = *(u@type@ *)ip1;
        const u@type@ in2 = *(u@type@ *)ip2;
        if (in2 == 0) {
            generate_divbyzero_error();
            *((u@type@ *)op1) = 0;
        }
        else {
            *((u@type@ *)op1)= in1/in2;
        }
    }
}

NPY_NO_EXPORT void
@TYPE@_remainder(char **args, intp *dimensions, intp *steps, void *NPY_UNUSED(func))
{
    BINARY_LOOP {
        const @type@ in1 = *(@type@ *)ip1;
        const @type@ in2 = *(@type@ *)ip2;
        if (in2 == 0) {
            generate_divbyzero_error();
            *((@type@ *)op1) = 0;
        }
        else {
            /* handle mixed case the way Python does */
            const @type@ rem = in1 % in2;
            if ((in1 > 0) == (in2 > 0) || rem == 0) {
                *((@type@ *)op1) = rem;
            }
            else {
                *((@type@ *)op1) = rem + in2;
            }
        }
    }
}

NPY_NO_EXPORT void
U@TYPE@_remainder(char **args, intp *dimensions, intp *steps, void *NPY_UNUSED(func))
{
    BINARY_LOOP {
        const u@type@ in1 = *(u@type@ *)ip1;
        const u@type@ in2 = *(u@type@ *)ip2;
        if (in2 == 0) {
            generate_divbyzero_error();
            *((@type@ *)op1) = 0;
        }
        else {
            *((@type@ *)op1) = in1 % in2;
        }
    }
}

/**end repeat**/

/*
 *****************************************************************************
 **                           DATETIME LOOPS                                **
 *****************************************************************************
 */

/**begin repeat
 * #type = datetime, timedelta#
 * #TYPE = DATETIME, TIMEDELTA#
 * #ftype = double, double#
 */

NPY_NO_EXPORT void
@TYPE@_ones_like(char **args, intp *dimensions, intp *steps, void *NPY_UNUSED(data))
{
    OUTPUT_LOOP {
        *((@type@ *)op1) = 1;
    }
}

NPY_NO_EXPORT void
@TYPE@_negative(char **args, intp *dimensions, intp *steps, void *NPY_UNUSED(func))
{
    UNARY_LOOP {
        const @type@ in1 = *(@type@ *)ip1;
        *((@type@ *)op1) = (@type@)(-(@type@)in1);
    }
}

NPY_NO_EXPORT void
@TYPE@_logical_not(char **args, intp *dimensions, intp *steps, void *NPY_UNUSED(func))
{
    UNARY_LOOP {
        const @type@ in1 = *(@type@ *)ip1;
        *((Bool *)op1) = !in1;
    }
}


/**begin repeat1
 * #kind = equal, not_equal, greater, greater_equal, less, less_equal,
 *         logical_and, logical_or#
 * #OP =  ==, !=, >, >=, <, <=, &&, ||#
 */
NPY_NO_EXPORT void
@TYPE@_@kind@(char **args, intp *dimensions, intp *steps, void *NPY_UNUSED(func))
{
    BINARY_LOOP {
        const @type@ in1 = *(@type@ *)ip1;
        const @type@ in2 = *(@type@ *)ip2;
        *((Bool *)op1) = in1 @OP@ in2;
    }
}
/**end repeat1**/

NPY_NO_EXPORT void
@TYPE@_logical_xor(char **args, intp *dimensions, intp *steps, void *NPY_UNUSED(func))
{
    BINARY_LOOP {
        const @type@ in1 = *(@type@ *)ip1;
        const @type@ in2 = *(@type@ *)ip2;
        *((Bool *)op1)= (in1 && !in2) || (!in1 && in2);
    }
}

/**begin repeat1
 * #kind = maximum, minimum#
 * #OP =  >, <#
 **/
NPY_NO_EXPORT void
@TYPE@_@kind@(char **args, intp *dimensions, intp *steps, void *NPY_UNUSED(func))
{
    BINARY_LOOP {
        const @type@ in1 = *(@type@ *)ip1;
        const @type@ in2 = *(@type@ *)ip2;
        *((@type@ *)op1) = (in1 @OP@ in2) ? in1 : in2;
    }
}
/**end repeat1**/

NPY_NO_EXPORT void
@TYPE@_absolute(char **args, intp *dimensions, intp *steps, void *NPY_UNUSED(func))
{
    UNARY_LOOP {
        const @type@ in1 = *(@type@ *)ip1;
        *((@type@ *)op1) = (in1 >= 0) ? in1 : -in1;
    }
}

NPY_NO_EXPORT void
@TYPE@_sign(char **args, intp *dimensions, intp *steps, void *NPY_UNUSED(func))
{
    UNARY_LOOP {
        const @type@ in1 = *(@type@ *)ip1;
        *((@type@ *)op1) = in1 > 0 ? 1 : (in1 < 0 ? -1 : 0);
    }
}

/**end repeat**/

/* FIXME: implement the following correctly using the metadata:  data is the 
   sequence of ndarrays in the same order as args.
 */
NPY_NO_EXPORT void
DATETIME_Mm_M_add(char **args, intp *dimensions, intp *steps, void *NPY_UNUSED(data))
{
    BINARY_LOOP {
        const datetime in1 = *(datetime *)ip1;
        const timedelta in2 = *(timedelta *)ip2;
        *((datetime *)op1) = in1 + in2;
    }
}

NPY_NO_EXPORT void
DATETIME_mM_M_add(char **args, intp *dimensions, intp *steps, void *NPY_UNUSED(func))
{
    BINARY_LOOP {
        const timedelta in1 = *(timedelta *)ip1;
        const datetime in2 = *(datetime *)ip2;
        *((datetime *)op1) = in1 + in2;
    }
}

NPY_NO_EXPORT void
TIMEDELTA_mm_m_add(char **args, intp *dimensions, intp *steps, void *NPY_UNUSED(func))
{
    BINARY_LOOP {
        const timedelta in1 = *(timedelta *)ip1;
        const timedelta in2 = *(timedelta *)ip2;
        *((timedelta *)op1) = in1 + in2;
    }
}

NPY_NO_EXPORT void
DATETIME_Mm_M_subtract(char **args, intp *dimensions, intp *steps, void *NPY_UNUSED(func))
{
    BINARY_LOOP {
        const datetime in1 = *(datetime *)ip1;
        const timedelta in2 = *(timedelta *)ip2;
        *((datetime *)op1) = in1 - in2;
    }
}

NPY_NO_EXPORT void
DATETIME_MM_m_subtract(char **args, intp *dimensions, intp *steps, void *NPY_UNUSED(func))
{
    BINARY_LOOP {
        const datetime in1 = *(datetime *)ip1;
        const datetime in2 = *(datetime *)ip2;
        *((timedelta *)op1) = in1 - in2;
    }
}

NPY_NO_EXPORT void
TIMEDELTA_mm_m_subtract(char **args, intp *dimensions, intp *steps, void *NPY_UNUSED(func))
{
    BINARY_LOOP {
        const timedelta in1 = *(timedelta *)ip1;
        const timedelta in2 = *(timedelta *)ip2;
        *((timedelta *)op1) = in1 - in2;
    }
}


/*
 *****************************************************************************
 **                             FLOAT LOOPS                                 **
 *****************************************************************************
 */


/**begin repeat
 * Float types
 *  #type = float, double, longdouble#
 *  #TYPE = FLOAT, DOUBLE, LONGDOUBLE#
 *  #c = f, , l#
 *  #C = F, , L#
 */


/**begin repeat1
 * Arithmetic
 * # kind = add, subtract, multiply, divide#
 * # OP = +, -, *, /#
 */
NPY_NO_EXPORT void
@TYPE@_@kind@(char **args, intp *dimensions, intp *steps, void *NPY_UNUSED(func))
{
    if(IS_BINARY_REDUCE) {
        BINARY_REDUCE_LOOP(@type@) {
            io1 @OP@= *(@type@ *)ip2;
        }
        *((@type@ *)iop1) = io1;
    }
    else {
        BINARY_LOOP {
            const @type@ in1 = *(@type@ *)ip1;
            const @type@ in2 = *(@type@ *)ip2;
            *((@type@ *)op1) = in1 @OP@ in2;
        }
    }
}
/**end repeat1**/

/**end repeat1**/

/**begin repeat1
 * #kind = equal, not_equal, less, less_equal, greater, greater_equal,
 *        logical_and, logical_or#
 * #OP = ==, !=, <, <=, >, >=, &&, ||#
 */
NPY_NO_EXPORT void
@TYPE@_@kind@(char **args, intp *dimensions, intp *steps, void *NPY_UNUSED(func))
{
    BINARY_LOOP {
        const @type@ in1 = *(@type@ *)ip1;
        const @type@ in2 = *(@type@ *)ip2;
        *((Bool *)op1) = in1 @OP@ in2;
    }
}
/**end repeat1**/

NPY_NO_EXPORT void
@TYPE@_logical_xor(char **args, intp *dimensions, intp *steps, void *NPY_UNUSED(func))
{
    BINARY_LOOP {
        const @type@ in1 = *(@type@ *)ip1;
        const @type@ in2 = *(@type@ *)ip2;
        *((Bool *)op1)= (in1 && !in2) || (!in1 && in2);
    }
}

NPY_NO_EXPORT void
@TYPE@_logical_not(char **args, intp *dimensions, intp *steps, void *NPY_UNUSED(func))
{
    UNARY_LOOP {
        const @type@ in1 = *(@type@ *)ip1;
        *((Bool *)op1) = !in1;
    }
}

/**begin repeat1
 * #kind = isnan, isinf, isfinite, signbit#
 * #func = npy_isnan, npy_isinf, npy_isfinite, npy_signbit#
 **/
NPY_NO_EXPORT void
@TYPE@_@kind@(char **args, intp *dimensions, intp *steps, void *NPY_UNUSED(func))
{
    UNARY_LOOP {
        const @type@ in1 = *(@type@ *)ip1;
        *((Bool *)op1) = @func@(in1) != 0;
    }
}
/**end repeat1**/

NPY_NO_EXPORT void
@TYPE@_spacing(char **args, intp *dimensions, intp *steps, void *NPY_UNUSED(func))
{
    UNARY_LOOP {
        const @type@ in1 = *(@type@ *)ip1;
        *((@type@ *)op1) = npy_spacing@c@(in1);
    }
}

NPY_NO_EXPORT void
@TYPE@_copysign(char **args, intp *dimensions, intp *steps, void *NPY_UNUSED(func))
{
    BINARY_LOOP {
        const @type@ in1 = *(@type@ *)ip1;
        const @type@ in2 = *(@type@ *)ip2;
        *((@type@ *)op1)= npy_copysign@c@(in1, in2);
    }
}

NPY_NO_EXPORT void
@TYPE@_nextafter(char **args, intp *dimensions, intp *steps, void *NPY_UNUSED(func))
{
    BINARY_LOOP {
        const @type@ in1 = *(@type@ *)ip1;
        const @type@ in2 = *(@type@ *)ip2;
        *((@type@ *)op1)= npy_nextafter@c@(in1, in2);
    }
}

/**begin repeat1
 * #kind = maximum, minimum#
 * #OP =  >=, <=#
 **/
NPY_NO_EXPORT void
@TYPE@_@kind@(char **args, intp *dimensions, intp *steps, void *NPY_UNUSED(func))
{
    /*  */
    BINARY_LOOP {
        const @type@ in1 = *(@type@ *)ip1;
        const @type@ in2 = *(@type@ *)ip2;
        *((@type@ *)op1) = (in1 @OP@ in2 || npy_isnan(in1)) ? in1 : in2;
    }
}
/**end repeat1**/

/**begin repeat1
 * #kind = fmax, fmin#
 * #OP =  >=, <=#
 **/
NPY_NO_EXPORT void
@TYPE@_@kind@(char **args, intp *dimensions, intp *steps, void *NPY_UNUSED(func))
{
    /*  */
    BINARY_LOOP {
        const @type@ in1 = *(@type@ *)ip1;
        const @type@ in2 = *(@type@ *)ip2;
        *((@type@ *)op1) = (in1 @OP@ in2 || npy_isnan(in2)) ? in1 : in2;
    }
}
/**end repeat1**/

NPY_NO_EXPORT void
@TYPE@_floor_divide(char **args, intp *dimensions, intp *steps, void *NPY_UNUSED(func))
{
    BINARY_LOOP {
        const @type@ in1 = *(@type@ *)ip1;
        const @type@ in2 = *(@type@ *)ip2;
        *((@type@ *)op1) = npy_floor@c@(in1/in2);
    }
}

NPY_NO_EXPORT void
@TYPE@_remainder(char **args, intp *dimensions, intp *steps, void *NPY_UNUSED(func))
{
    BINARY_LOOP {
        const @type@ in1 = *(@type@ *)ip1;
        const @type@ in2 = *(@type@ *)ip2;
        const @type@ res = npy_fmod@c@(in1,in2);
        if (res && ((in2 < 0) != (res < 0))) {
            *((@type@ *)op1) = res + in2;
        }
        else {
            *((@type@ *)op1) = res;
        }
    }
}

NPY_NO_EXPORT void
@TYPE@_square(char **args, intp *dimensions, intp *steps, void *NPY_UNUSED(data))
{
    UNARY_LOOP {
        const @type@ in1 = *(@type@ *)ip1;
        *((@type@ *)op1) = in1*in1;
    }
}

NPY_NO_EXPORT void
@TYPE@_reciprocal(char **args, intp *dimensions, intp *steps, void *NPY_UNUSED(data))
{
    UNARY_LOOP {
        const @type@ in1 = *(@type@ *)ip1;
        *((@type@ *)op1) = 1/in1;
    }
}

NPY_NO_EXPORT void
@TYPE@_ones_like(char **args, intp *dimensions, intp *steps, void *NPY_UNUSED(data))
{
    OUTPUT_LOOP {
        *((@type@ *)op1) = 1;
    }
}

NPY_NO_EXPORT void
@TYPE@_conjugate(char **args, intp *dimensions, intp *steps, void *NPY_UNUSED(func))
{
    UNARY_LOOP {
        const @type@ in1 = *(@type@ *)ip1;
        *((@type@ *)op1) = in1;
    }
}

NPY_NO_EXPORT void
@TYPE@_absolute(char **args, intp *dimensions, intp *steps, void *NPY_UNUSED(func))
{
    UNARY_LOOP {
        const @type@ in1 = *(@type@ *)ip1;
        const @type@ tmp = in1 > 0 ? in1 : -in1;
        /* add 0 to clear -0.0 */
        *((@type@ *)op1) = tmp + 0;
    }
}

NPY_NO_EXPORT void
@TYPE@_negative(char **args, intp *dimensions, intp *steps, void *NPY_UNUSED(func))
{
    UNARY_LOOP {
        const @type@ in1 = *(@type@ *)ip1;
        *((@type@ *)op1) = -in1;
    }
}

NPY_NO_EXPORT void
@TYPE@_sign(char **args, intp *dimensions, intp *steps, void *NPY_UNUSED(func))
{
    /* Sign of nan is nan */
    UNARY_LOOP {
        const @type@ in1 = *(@type@ *)ip1;
        *((@type@ *)op1) = in1 > 0 ? 1 : (in1 < 0 ? -1 : (in1 == 0 ? 0 : in1));
    }
}

NPY_NO_EXPORT void
@TYPE@_modf(char **args, intp *dimensions, intp *steps, void *NPY_UNUSED(func))
{
    UNARY_LOOP_TWO_OUT {
        const @type@ in1 = *(@type@ *)ip1;
        *((@type@ *)op1) = npy_modf@c@(in1, (@type@ *)op2);
    }
}

#if NPY_HAVE_DECL_FREXP@C@
NPY_NO_EXPORT void
@TYPE@_frexp(char **args, intp *dimensions, intp *steps, void *NPY_UNUSED(func))
{
    UNARY_LOOP_TWO_OUT {
        const @type@ in1 = *(@type@ *)ip1;
        *((@type@ *)op1) = frexp@c@(in1, (int *)op2);
    }
}
#endif

#if NPY_HAVE_DECL_LDEXP@C@
NPY_NO_EXPORT void
@TYPE@_ldexp(char **args, intp *dimensions, intp *steps, void *NPY_UNUSED(func))
{
    BINARY_LOOP {
        const @type@ in1 = *(@type@ *)ip1;
        const int in2 = *(int *)ip2;
        *((@type@ *)op1) = ldexp@c@(in1, in2);
    }
}
#endif

#define @TYPE@_true_divide @TYPE@_divide

/**end repeat**/


/*
 *****************************************************************************
 **                           COMPLEX LOOPS                                 **
 *****************************************************************************
 */

#define CGE(xr,xi,yr,yi) (xr > yr || (xr == yr && xi >= yi))
#define CLE(xr,xi,yr,yi) (xr < yr || (xr == yr && xi <= yi))
#define CGT(xr,xi,yr,yi) (xr > yr || (xr == yr && xi > yi))
#define CLT(xr,xi,yr,yi) (xr < yr || (xr == yr && xi < yi))
#define CEQ(xr,xi,yr,yi) (xr == yr && xi == yi)
#define CNE(xr,xi,yr,yi) (xr != yr || xi != yi)

/**begin repeat
 * complex types
 * #type = float, double, longdouble#
 * #TYPE = FLOAT, DOUBLE, LONGDOUBLE#
 * #c = f, , l#
 * #C = F, , L#
 */

/**begin repeat1
 * arithmetic
 * #kind = add, subtract#
 * #OP = +, -#
 */
NPY_NO_EXPORT void
C@TYPE@_@kind@(char **args, intp *dimensions, intp *steps, void *NPY_UNUSED(func))
{
    BINARY_LOOP {
        const @type@ in1r = ((@type@ *)ip1)[0];
        const @type@ in1i = ((@type@ *)ip1)[1];
        const @type@ in2r = ((@type@ *)ip2)[0];
        const @type@ in2i = ((@type@ *)ip2)[1];
        ((@type@ *)op1)[0] = in1r @OP@ in2r;
        ((@type@ *)op1)[1] = in1i @OP@ in2i;
    }
}
/**end repeat1**/

NPY_NO_EXPORT void
C@TYPE@_multiply(char **args, intp *dimensions, intp *steps, void *NPY_UNUSED(func))
{
    BINARY_LOOP {
        const @type@ in1r = ((@type@ *)ip1)[0];
        const @type@ in1i = ((@type@ *)ip1)[1];
        const @type@ in2r = ((@type@ *)ip2)[0];
        const @type@ in2i = ((@type@ *)ip2)[1];
        ((@type@ *)op1)[0] = in1r*in2r - in1i*in2i;
        ((@type@ *)op1)[1] = in1r*in2i + in1i*in2r;
    }
}

NPY_NO_EXPORT void
C@TYPE@_divide(char **args, intp *dimensions, intp *steps, void *NPY_UNUSED(func))
{
    BINARY_LOOP {
        const @type@ in1r = ((@type@ *)ip1)[0];
        const @type@ in1i = ((@type@ *)ip1)[1];
        const @type@ in2r = ((@type@ *)ip2)[0];
        const @type@ in2i = ((@type@ *)ip2)[1];
        if (npy_fabs@c@(in2r) >= npy_fabs@c@(in2i)) {
            const @type@ rat = in2i/in2r;
            const @type@ scl = 1.0@c@/(in2r + in2i*rat);
            ((@type@ *)op1)[0] = (in1r + in1i*rat)*scl;
            ((@type@ *)op1)[1] = (in1i - in1r*rat)*scl;
        }
        else {
            const @type@ rat = in2r/in2i;
            const @type@ scl = 1.0@c@/(in2i + in2r*rat);
            ((@type@ *)op1)[0] = (in1r*rat + in1i)*scl;
            ((@type@ *)op1)[1] = (in1i*rat - in1r)*scl;
        }
    }
}

NPY_NO_EXPORT void
C@TYPE@_floor_divide(char **args, intp *dimensions, intp *steps, void *NPY_UNUSED(func))
{
    BINARY_LOOP {
        const @type@ in1r = ((@type@ *)ip1)[0];
        const @type@ in1i = ((@type@ *)ip1)[1];
        const @type@ in2r = ((@type@ *)ip2)[0];
        const @type@ in2i = ((@type@ *)ip2)[1];
        if (npy_fabs@c@(in2r) >= npy_fabs@c@(in2i)) {
            const @type@ rat = in2i/in2r;
            ((@type@ *)op1)[0] = npy_floor@c@((in1r + in1i*rat)/(in2r + in2i*rat));
            ((@type@ *)op1)[1] = 0;
        }
        else {
            const @type@ rat = in2r/in2i;
            ((@type@ *)op1)[0] = npy_floor@c@((in1r*rat + in1i)/(in2i + in2r*rat));
            ((@type@ *)op1)[1] = 0;
        }
    }
}

/**begin repeat1
 * #kind= greater, greater_equal, less, less_equal, equal, not_equal#
 * #OP = CGT, CGE, CLT, CLE, CEQ, CNE#
 */
NPY_NO_EXPORT void
C@TYPE@_@kind@(char **args, intp *dimensions, intp *steps, void *NPY_UNUSED(func))
{
    BINARY_LOOP {
        const @type@ in1r = ((@type@ *)ip1)[0];
        const @type@ in1i = ((@type@ *)ip1)[1];
        const @type@ in2r = ((@type@ *)ip2)[0];
        const @type@ in2i = ((@type@ *)ip2)[1];
        *((Bool *)op1) = @OP@(in1r,in1i,in2r,in2i);
    }
}
/**end repeat1**/

/**begin repeat1
   #kind = logical_and, logical_or#
   #OP1 = ||, ||#
   #OP2 = &&, ||#
*/
NPY_NO_EXPORT void
C@TYPE@_@kind@(char **args, intp *dimensions, intp *steps, void *NPY_UNUSED(func))
{
    BINARY_LOOP {
        const @type@ in1r = ((@type@ *)ip1)[0];
        const @type@ in1i = ((@type@ *)ip1)[1];
        const @type@ in2r = ((@type@ *)ip2)[0];
        const @type@ in2i = ((@type@ *)ip2)[1];
        *((Bool *)op1) = (in1r @OP1@ in1i) @OP2@ (in2r @OP1@ in2i);
    }
}
/**end repeat1**/

NPY_NO_EXPORT void
C@TYPE@_logical_xor(char **args, intp *dimensions, intp *steps, void *NPY_UNUSED(func))
{
    BINARY_LOOP {
        const @type@ in1r = ((@type@ *)ip1)[0];
        const @type@ in1i = ((@type@ *)ip1)[1];
        const @type@ in2r = ((@type@ *)ip2)[0];
        const @type@ in2i = ((@type@ *)ip2)[1];
        const Bool tmp1 = (in1r || in1i);
        const Bool tmp2 = (in2r || in2i);
        *((Bool *)op1) = (tmp1 && !tmp2) || (!tmp1 && tmp2);
    }
}

NPY_NO_EXPORT void
C@TYPE@_logical_not(char **args, intp *dimensions, intp *steps, void *NPY_UNUSED(func))
{
    UNARY_LOOP {
        const @type@ in1r = ((@type@ *)ip1)[0];
        const @type@ in1i = ((@type@ *)ip1)[1];
        *((Bool *)op1) = !(in1r || in1i);
    }
}

/**begin repeat1
 * #kind = isnan, isinf, isfinite#
 * #func = npy_isnan, npy_isinf, npy_isfinite#
 * #OP = ||, ||, &&#
 **/
NPY_NO_EXPORT void
C@TYPE@_@kind@(char **args, intp *dimensions, intp *steps, void *NPY_UNUSED(func))
{
    UNARY_LOOP {
        const @type@ in1r = ((@type@ *)ip1)[0];
        const @type@ in1i = ((@type@ *)ip1)[1];
        *((Bool *)op1) = @func@(in1r) @OP@ @func@(in1i);
    }
}
/**end repeat1**/

NPY_NO_EXPORT void
C@TYPE@_square(char **args, intp *dimensions, intp *steps, void *NPY_UNUSED(data))
{
    UNARY_LOOP {
        const @type@ in1r = ((@type@ *)ip1)[0];
        const @type@ in1i = ((@type@ *)ip1)[1];
        ((@type@ *)op1)[0] = in1r*in1r - in1i*in1i;
        ((@type@ *)op1)[1] = in1r*in1i + in1i*in1r;
    }
}

NPY_NO_EXPORT void
C@TYPE@_reciprocal(char **args, intp *dimensions, intp *steps, void *NPY_UNUSED(data))
{
    UNARY_LOOP {
        const @type@ in1r = ((@type@ *)ip1)[0];
        const @type@ in1i = ((@type@ *)ip1)[1];
        if (npy_fabs@c@(in1i) <= npy_fabs@c@(in1r)) {
            const @type@ r = in1i/in1r;
            const @type@ d = in1r + in1i*r;
            ((@type@ *)op1)[0] = 1/d;
            ((@type@ *)op1)[1] = -r/d;
        } else {
            const @type@ r = in1r/in1i;
            const @type@ d = in1r*r + in1i;
            ((@type@ *)op1)[0] = r/d;
            ((@type@ *)op1)[1] = -1/d;
        }
    }
}

NPY_NO_EXPORT void
C@TYPE@_ones_like(char **args, intp *dimensions, intp *steps, void *NPY_UNUSED(data))
{
    OUTPUT_LOOP {
        ((@type@ *)op1)[0] = 1;
        ((@type@ *)op1)[1] = 0;
    }
}

NPY_NO_EXPORT void
C@TYPE@_conjugate(char **args, intp *dimensions, intp *steps, void *NPY_UNUSED(func)) {
    UNARY_LOOP {
        const @type@ in1r = ((@type@ *)ip1)[0];
        const @type@ in1i = ((@type@ *)ip1)[1];
        ((@type@ *)op1)[0] = in1r;
        ((@type@ *)op1)[1] = -in1i;
    }
}

NPY_NO_EXPORT void
C@TYPE@_absolute(char **args, intp *dimensions, intp *steps, void *NPY_UNUSED(func))
{
    UNARY_LOOP {
        const @type@ in1r = ((@type@ *)ip1)[0];
        const @type@ in1i = ((@type@ *)ip1)[1];
        *((@type@ *)op1) = npy_hypot@c@(in1r, in1i);
    }
}

NPY_NO_EXPORT void
C@TYPE@__arg(char **args, intp *dimensions, intp *steps, void *NPY_UNUSED(func))
{
    UNARY_LOOP {
        const @type@ in1r = ((@type@ *)ip1)[0];
        const @type@ in1i = ((@type@ *)ip1)[1];
        *((@type@ *)op1) = npy_atan2@c@(in1i, in1r);
    }
}

NPY_NO_EXPORT void
C@TYPE@_sign(char **args, intp *dimensions, intp *steps, void *NPY_UNUSED(func))
{
    /* fixme: sign of nan is currently 0 */
    UNARY_LOOP {
        const @type@ in1r = ((@type@ *)ip1)[0];
        const @type@ in1i = ((@type@ *)ip1)[1];
        ((@type@ *)op1)[0] = CGT(in1r, in1i, 0, 0) ?  1 :
                            (CLT(in1r, in1i, 0, 0) ? -1 :
                            (CEQ(in1r, in1i, 0, 0) ?  0 : NPY_NAN@C@));
        ((@type@ *)op1)[1] = 0;
    }
}

/**begin repeat1
 * #kind = maximum, minimum#
 * #OP = CGE, CLE#
 */
NPY_NO_EXPORT void
C@TYPE@_@kind@(char **args, intp *dimensions, intp *steps, void *NPY_UNUSED(func))
{
    BINARY_LOOP {
        const @type@ in1r = ((@type@ *)ip1)[0];
        const @type@ in1i = ((@type@ *)ip1)[1];
        const @type@ in2r = ((@type@ *)ip2)[0];
        const @type@ in2i = ((@type@ *)ip2)[1];
        if (@OP@(in1r, in1i, in2r, in2i) || npy_isnan(in1r) || npy_isnan(in1i)) {
            ((@type@ *)op1)[0] = in1r;
            ((@type@ *)op1)[1] = in1i;
        }
        else {
            ((@type@ *)op1)[0] = in2r;
            ((@type@ *)op1)[1] = in2i;
        }
    }
}
/**end repeat1**/

/**begin repeat1
 * #kind = fmax, fmin#
 * #OP = CGE, CLE#
 */
NPY_NO_EXPORT void
C@TYPE@_@kind@(char **args, intp *dimensions, intp *steps, void *NPY_UNUSED(func))
{
    BINARY_LOOP {
        const @type@ in1r = ((@type@ *)ip1)[0];
        const @type@ in1i = ((@type@ *)ip1)[1];
        const @type@ in2r = ((@type@ *)ip2)[0];
        const @type@ in2i = ((@type@ *)ip2)[1];
        if (@OP@(in1r, in1i, in2r, in2i) || npy_isnan(in2r) || npy_isnan(in2i)) {
            ((@type@ *)op1)[0] = in1r;
            ((@type@ *)op1)[1] = in1i;
        }
        else {
            ((@type@ *)op1)[0] = in2r;
            ((@type@ *)op1)[1] = in2i;
        }
    }
}
/**end repeat1**/

#define C@TYPE@_true_divide C@TYPE@_divide

/**end repeat**/

#undef CGE
#undef CLE
#undef CGT
#undef CLT
#undef CEQ
#undef CNE

/*
 *****************************************************************************
 **                            OBJECT LOOPS                                 **
 *****************************************************************************
 */

/**begin repeat
 * #kind = equal, not_equal, greater, greater_equal, less, less_equal#
 * #OP = EQ, NE, GT, GE, LT, LE#
 */
NPY_NO_EXPORT void
OBJECT_@kind@(char **args, intp *dimensions, intp *steps, void *NPY_UNUSED(func)) {
    BINARY_LOOP {
        PyObject *in1 = *(PyObject **)ip1;
        PyObject *in2 = *(PyObject **)ip2;
        int ret = PyObject_RichCompareBool(in1, in2, Py_@OP@);
        if (ret == -1) {
            return;
        }
        *((Bool *)op1) = (Bool)ret;
    }
}
/**end repeat**/

NPY_NO_EXPORT void
OBJECT_sign(char **args, intp *dimensions, intp *steps, void *NPY_UNUSED(func))
{
#if defined(NPY_PY3K)
    PyObject *zero = PyLong_FromLong(0);
    UNARY_LOOP {
        PyObject *in1 = *(PyObject **)ip1;
        PyObject **out = (PyObject **)op1;
        int v;
        PyObject *ret;
        PyObject_Cmp(in1, zero, &v);
        ret = PyLong_FromLong(v);
        if (PyErr_Occurred()) {
            return;
        }
        Py_XDECREF(*out);
        *out = ret;
    }
    Py_DECREF(zero);
#else
    PyObject *zero = PyInt_FromLong(0);
    UNARY_LOOP {
        PyObject *in1 = *(PyObject **)ip1;
        PyObject **out = (PyObject **)op1;
        PyObject *ret = PyInt_FromLong(PyObject_Compare(in1, zero));
        if (PyErr_Occurred()) {
            return;
        }
        Py_XDECREF(*out);
        *out = ret;
    }
    Py_DECREF(zero);
#endif
}

/*
 *****************************************************************************
 **                              END LOOPS                                  **
 *****************************************************************************
 */

>>>>>>> 40e9d347
<|MERGE_RESOLUTION|>--- conflicted
+++ resolved
@@ -1,13 +1,11 @@
 
-<<<<<<< HEAD
 #include <Python.h>
 
-#include "npy_config.h"
-#include "npy_defs.h"
-#include "npy_ufunc_object.h"
-#include "npy_math.h"
-#include "npy_os.h"
-#include "npy_loops.h"
+#include <npy_common.h>
+#include <npy_defs.h>
+#include <npy_loops.h>
+#include <npy_ufunc_object.h>
+
 
 void
 NpyUFunc_O_O(char **args, npy_intp *dimensions, npy_intp *steps, void *func);
@@ -18,23 +16,6 @@
 void
 NpyUFunc_OO_O_method(char **args, npy_intp *dimensions, npy_intp *steps, void *func);
 
-=======
-#define _UMATHMODULE
-
-#include "Python.h"
-#include "npy_os.h"
-#include "numpy_config.h"
-
-
-#define PY_ARRAY_UNIQUE_SYMBOL _npy_umathmodule_ARRAY_API
-#define NO_IMPORT_ARRAY
-
-#include "numpy/noprefix.h"
-#include "numpy/ufuncobject.h"
-#include "npy_math.h"
-#include "npy_config.h"
-#include "numpy_3kcompat.h"
->>>>>>> 40e9d347
 
 
 /*
@@ -317,1133 +298,3 @@
  **                              END LOOPS                                  **
  *****************************************************************************
  */
-<<<<<<< HEAD
-=======
-
-/**begin repeat
- * #type = byte, short, int, long, longlong#
- * #TYPE = BYTE, SHORT, INT, LONG, LONGLONG#
- * #ftype = float, float, double, double, double#
- */
-
-/**begin repeat1
- * both signed and unsigned integer types
- * #s = , u#
- * #S = , U#
- */
-
-#define @S@@TYPE@_floor_divide @S@@TYPE@_divide
-#define @S@@TYPE@_fmax @S@@TYPE@_maximum
-#define @S@@TYPE@_fmin @S@@TYPE@_minimum
-
-NPY_NO_EXPORT void
-@S@@TYPE@_ones_like(char **args, intp *dimensions, intp *steps, void *NPY_UNUSED(data))
-{
-    OUTPUT_LOOP {
-        *((@s@@type@ *)op1) = 1;
-    }
-}
-
-NPY_NO_EXPORT void
-@S@@TYPE@_square(char **args, intp *dimensions, intp *steps, void *NPY_UNUSED(data))
-{
-    UNARY_LOOP {
-        const @s@@type@ in1 = *(@s@@type@ *)ip1;
-        *((@s@@type@ *)op1) = in1*in1;
-    }
-}
-
-NPY_NO_EXPORT void
-@S@@TYPE@_reciprocal(char **args, intp *dimensions, intp *steps, void *NPY_UNUSED(data))
-{
-    UNARY_LOOP {
-        const @s@@type@ in1 = *(@s@@type@ *)ip1;
-        *((@s@@type@ *)op1) = (@s@@type@)(1.0/in1);
-    }
-}
-
-NPY_NO_EXPORT void
-@S@@TYPE@_conjugate(char **args, intp *dimensions, intp *steps, void *NPY_UNUSED(func))
-{
-    UNARY_LOOP {
-        const @s@@type@ in1 = *(@s@@type@ *)ip1;
-        *((@s@@type@ *)op1) = in1;
-    }
-}
-
-NPY_NO_EXPORT void
-@S@@TYPE@_negative(char **args, intp *dimensions, intp *steps, void *NPY_UNUSED(func))
-{
-    UNARY_LOOP {
-        const @s@@type@ in1 = *(@s@@type@ *)ip1;
-        *((@s@@type@ *)op1) = (@s@@type@)(-(@type@)in1);
-    }
-}
-
-NPY_NO_EXPORT void
-@S@@TYPE@_logical_not(char **args, intp *dimensions, intp *steps, void *NPY_UNUSED(func))
-{
-    UNARY_LOOP {
-        const @s@@type@ in1 = *(@s@@type@ *)ip1;
-        *((Bool *)op1) = !in1;
-    }
-}
-
-NPY_NO_EXPORT void
-@S@@TYPE@_invert(char **args, intp *dimensions, intp *steps, void *NPY_UNUSED(func))
-{
-    UNARY_LOOP {
-        const @s@@type@ in1 = *(@s@@type@ *)ip1;
-        *((@s@@type@ *)op1) = ~in1;
-    }
-}
-
-/**begin repeat2
- * Arithmetic
- * #kind = add, subtract, multiply, bitwise_and, bitwise_or, bitwise_xor,
- *          left_shift, right_shift#
- * #OP = +, -,*, &, |, ^, <<, >>#
- */
-NPY_NO_EXPORT void
-@S@@TYPE@_@kind@(char **args, intp *dimensions, intp *steps, void *NPY_UNUSED(func))
-{
-    if(IS_BINARY_REDUCE) {
-        BINARY_REDUCE_LOOP(@s@@type@) {
-            io1 @OP@= *(@s@@type@ *)ip2;
-        }
-        *((@s@@type@ *)iop1) = io1;
-    }
-    else {
-        BINARY_LOOP {
-            const @s@@type@ in1 = *(@s@@type@ *)ip1;
-            const @s@@type@ in2 = *(@s@@type@ *)ip2;
-            *((@s@@type@ *)op1) = in1 @OP@ in2;
-        }
-    }
-}
-/**end repeat2**/
-
-/**begin repeat2
- * #kind = equal, not_equal, greater, greater_equal, less, less_equal,
- *         logical_and, logical_or#
- * #OP =  ==, !=, >, >=, <, <=, &&, ||#
- */
-NPY_NO_EXPORT void
-@S@@TYPE@_@kind@(char **args, intp *dimensions, intp *steps, void *NPY_UNUSED(func))
-{
-    BINARY_LOOP {
-        const @s@@type@ in1 = *(@s@@type@ *)ip1;
-        const @s@@type@ in2 = *(@s@@type@ *)ip2;
-        *((Bool *)op1) = in1 @OP@ in2;
-    }
-}
-/**end repeat2**/
-
-NPY_NO_EXPORT void
-@S@@TYPE@_logical_xor(char **args, intp *dimensions, intp *steps, void *NPY_UNUSED(func))
-{
-    BINARY_LOOP {
-        const @s@@type@ in1 = *(@s@@type@ *)ip1;
-        const @s@@type@ in2 = *(@s@@type@ *)ip2;
-        *((Bool *)op1)= (in1 && !in2) || (!in1 && in2);
-    }
-}
-
-/**begin repeat2
- * #kind = maximum, minimum#
- * #OP =  >, <#
- **/
-NPY_NO_EXPORT void
-@S@@TYPE@_@kind@(char **args, intp *dimensions, intp *steps, void *NPY_UNUSED(func))
-{
-    BINARY_LOOP {
-        const @s@@type@ in1 = *(@s@@type@ *)ip1;
-        const @s@@type@ in2 = *(@s@@type@ *)ip2;
-        *((@s@@type@ *)op1) = (in1 @OP@ in2) ? in1 : in2;
-    }
-}
-/**end repeat2**/
-
-NPY_NO_EXPORT void
-@S@@TYPE@_true_divide(char **args, intp *dimensions, intp *steps, void *NPY_UNUSED(func))
-{
-    BINARY_LOOP {
-        const double in1 = (double)(*(@s@@type@ *)ip1);
-        const double in2 = (double)(*(@s@@type@ *)ip2);
-        *((double *)op1) = in1/in2;
-    }
-}
-
-NPY_NO_EXPORT void
-@S@@TYPE@_power(char **args, intp *dimensions, intp *steps, void *NPY_UNUSED(func))
-{
-    BINARY_LOOP {
-        const @ftype@ in1 = (@ftype@)*(@s@@type@ *)ip1;
-        const @ftype@ in2 = (@ftype@)*(@s@@type@ *)ip2;
-        *((@s@@type@ *)op1) = (@s@@type@) pow(in1, in2);
-    }
-}
-
-NPY_NO_EXPORT void
-@S@@TYPE@_fmod(char **args, intp *dimensions, intp *steps, void *NPY_UNUSED(func))
-{
-    BINARY_LOOP {
-        const @s@@type@ in1 = *(@s@@type@ *)ip1;
-        const @s@@type@ in2 = *(@s@@type@ *)ip2;
-        if (in2 == 0) {
-            generate_divbyzero_error();
-            *((@s@@type@ *)op1) = 0;
-        }
-        else {
-            *((@s@@type@ *)op1)= in1 % in2;
-        }
-
-    }
-}
-
-/**end repeat1**/
-
-NPY_NO_EXPORT void
-U@TYPE@_absolute(char **args, intp *dimensions, intp *steps, void *NPY_UNUSED(func))
-{
-    UNARY_LOOP {
-        const u@type@ in1 = *(u@type@ *)ip1;
-        *((u@type@ *)op1) = in1;
-    }
-}
-
-NPY_NO_EXPORT void
-@TYPE@_absolute(char **args, intp *dimensions, intp *steps, void *NPY_UNUSED(func))
-{
-    UNARY_LOOP {
-        const @type@ in1 = *(@type@ *)ip1;
-        *((@type@ *)op1) = (in1 >= 0) ? in1 : -in1;
-    }
-}
-
-NPY_NO_EXPORT void
-U@TYPE@_sign(char **args, intp *dimensions, intp *steps, void *NPY_UNUSED(func))
-{
-    UNARY_LOOP {
-        const u@type@ in1 = *(u@type@ *)ip1;
-        *((u@type@ *)op1) = in1 > 0 ? 1 : 0;
-    }
-}
-
-NPY_NO_EXPORT void
-@TYPE@_sign(char **args, intp *dimensions, intp *steps, void *NPY_UNUSED(func))
-{
-    UNARY_LOOP {
-        const @type@ in1 = *(@type@ *)ip1;
-        *((@type@ *)op1) = in1 > 0 ? 1 : (in1 < 0 ? -1 : 0);
-    }
-}
-
-NPY_NO_EXPORT void
-@TYPE@_divide(char **args, intp *dimensions, intp *steps, void *NPY_UNUSED(func))
-{
-    BINARY_LOOP {
-        const @type@ in1 = *(@type@ *)ip1;
-        const @type@ in2 = *(@type@ *)ip2;
-        /*
-         * FIXME: On x86 at least, dividing the smallest representable integer
-         * by -1 causes a SIFGPE (division overflow). We treat this case here
-         * (to avoid a SIGFPE crash at python level), but a good solution would
-         * be to treat integer division problems separately from FPU exceptions
-         * (i.e. fixing generate_divbyzero_error()).
-         */
-        if (in2 == 0 || (in1 == NPY_MIN_@TYPE@ && in2 == -1)) {
-            generate_divbyzero_error();
-            *((@type@ *)op1) = 0;
-        }
-        else if (((in1 > 0) != (in2 > 0)) && (in1 % in2 != 0)) {
-            *((@type@ *)op1) = in1/in2 - 1;
-        }
-        else {
-            *((@type@ *)op1) = in1/in2;
-        }
-    }
-}
-
-NPY_NO_EXPORT void
-U@TYPE@_divide(char **args, intp *dimensions, intp *steps, void *NPY_UNUSED(func))
-{
-    BINARY_LOOP {
-        const u@type@ in1 = *(u@type@ *)ip1;
-        const u@type@ in2 = *(u@type@ *)ip2;
-        if (in2 == 0) {
-            generate_divbyzero_error();
-            *((u@type@ *)op1) = 0;
-        }
-        else {
-            *((u@type@ *)op1)= in1/in2;
-        }
-    }
-}
-
-NPY_NO_EXPORT void
-@TYPE@_remainder(char **args, intp *dimensions, intp *steps, void *NPY_UNUSED(func))
-{
-    BINARY_LOOP {
-        const @type@ in1 = *(@type@ *)ip1;
-        const @type@ in2 = *(@type@ *)ip2;
-        if (in2 == 0) {
-            generate_divbyzero_error();
-            *((@type@ *)op1) = 0;
-        }
-        else {
-            /* handle mixed case the way Python does */
-            const @type@ rem = in1 % in2;
-            if ((in1 > 0) == (in2 > 0) || rem == 0) {
-                *((@type@ *)op1) = rem;
-            }
-            else {
-                *((@type@ *)op1) = rem + in2;
-            }
-        }
-    }
-}
-
-NPY_NO_EXPORT void
-U@TYPE@_remainder(char **args, intp *dimensions, intp *steps, void *NPY_UNUSED(func))
-{
-    BINARY_LOOP {
-        const u@type@ in1 = *(u@type@ *)ip1;
-        const u@type@ in2 = *(u@type@ *)ip2;
-        if (in2 == 0) {
-            generate_divbyzero_error();
-            *((@type@ *)op1) = 0;
-        }
-        else {
-            *((@type@ *)op1) = in1 % in2;
-        }
-    }
-}
-
-/**end repeat**/
-
-/*
- *****************************************************************************
- **                           DATETIME LOOPS                                **
- *****************************************************************************
- */
-
-/**begin repeat
- * #type = datetime, timedelta#
- * #TYPE = DATETIME, TIMEDELTA#
- * #ftype = double, double#
- */
-
-NPY_NO_EXPORT void
-@TYPE@_ones_like(char **args, intp *dimensions, intp *steps, void *NPY_UNUSED(data))
-{
-    OUTPUT_LOOP {
-        *((@type@ *)op1) = 1;
-    }
-}
-
-NPY_NO_EXPORT void
-@TYPE@_negative(char **args, intp *dimensions, intp *steps, void *NPY_UNUSED(func))
-{
-    UNARY_LOOP {
-        const @type@ in1 = *(@type@ *)ip1;
-        *((@type@ *)op1) = (@type@)(-(@type@)in1);
-    }
-}
-
-NPY_NO_EXPORT void
-@TYPE@_logical_not(char **args, intp *dimensions, intp *steps, void *NPY_UNUSED(func))
-{
-    UNARY_LOOP {
-        const @type@ in1 = *(@type@ *)ip1;
-        *((Bool *)op1) = !in1;
-    }
-}
-
-
-/**begin repeat1
- * #kind = equal, not_equal, greater, greater_equal, less, less_equal,
- *         logical_and, logical_or#
- * #OP =  ==, !=, >, >=, <, <=, &&, ||#
- */
-NPY_NO_EXPORT void
-@TYPE@_@kind@(char **args, intp *dimensions, intp *steps, void *NPY_UNUSED(func))
-{
-    BINARY_LOOP {
-        const @type@ in1 = *(@type@ *)ip1;
-        const @type@ in2 = *(@type@ *)ip2;
-        *((Bool *)op1) = in1 @OP@ in2;
-    }
-}
-/**end repeat1**/
-
-NPY_NO_EXPORT void
-@TYPE@_logical_xor(char **args, intp *dimensions, intp *steps, void *NPY_UNUSED(func))
-{
-    BINARY_LOOP {
-        const @type@ in1 = *(@type@ *)ip1;
-        const @type@ in2 = *(@type@ *)ip2;
-        *((Bool *)op1)= (in1 && !in2) || (!in1 && in2);
-    }
-}
-
-/**begin repeat1
- * #kind = maximum, minimum#
- * #OP =  >, <#
- **/
-NPY_NO_EXPORT void
-@TYPE@_@kind@(char **args, intp *dimensions, intp *steps, void *NPY_UNUSED(func))
-{
-    BINARY_LOOP {
-        const @type@ in1 = *(@type@ *)ip1;
-        const @type@ in2 = *(@type@ *)ip2;
-        *((@type@ *)op1) = (in1 @OP@ in2) ? in1 : in2;
-    }
-}
-/**end repeat1**/
-
-NPY_NO_EXPORT void
-@TYPE@_absolute(char **args, intp *dimensions, intp *steps, void *NPY_UNUSED(func))
-{
-    UNARY_LOOP {
-        const @type@ in1 = *(@type@ *)ip1;
-        *((@type@ *)op1) = (in1 >= 0) ? in1 : -in1;
-    }
-}
-
-NPY_NO_EXPORT void
-@TYPE@_sign(char **args, intp *dimensions, intp *steps, void *NPY_UNUSED(func))
-{
-    UNARY_LOOP {
-        const @type@ in1 = *(@type@ *)ip1;
-        *((@type@ *)op1) = in1 > 0 ? 1 : (in1 < 0 ? -1 : 0);
-    }
-}
-
-/**end repeat**/
-
-/* FIXME: implement the following correctly using the metadata:  data is the 
-   sequence of ndarrays in the same order as args.
- */
-NPY_NO_EXPORT void
-DATETIME_Mm_M_add(char **args, intp *dimensions, intp *steps, void *NPY_UNUSED(data))
-{
-    BINARY_LOOP {
-        const datetime in1 = *(datetime *)ip1;
-        const timedelta in2 = *(timedelta *)ip2;
-        *((datetime *)op1) = in1 + in2;
-    }
-}
-
-NPY_NO_EXPORT void
-DATETIME_mM_M_add(char **args, intp *dimensions, intp *steps, void *NPY_UNUSED(func))
-{
-    BINARY_LOOP {
-        const timedelta in1 = *(timedelta *)ip1;
-        const datetime in2 = *(datetime *)ip2;
-        *((datetime *)op1) = in1 + in2;
-    }
-}
-
-NPY_NO_EXPORT void
-TIMEDELTA_mm_m_add(char **args, intp *dimensions, intp *steps, void *NPY_UNUSED(func))
-{
-    BINARY_LOOP {
-        const timedelta in1 = *(timedelta *)ip1;
-        const timedelta in2 = *(timedelta *)ip2;
-        *((timedelta *)op1) = in1 + in2;
-    }
-}
-
-NPY_NO_EXPORT void
-DATETIME_Mm_M_subtract(char **args, intp *dimensions, intp *steps, void *NPY_UNUSED(func))
-{
-    BINARY_LOOP {
-        const datetime in1 = *(datetime *)ip1;
-        const timedelta in2 = *(timedelta *)ip2;
-        *((datetime *)op1) = in1 - in2;
-    }
-}
-
-NPY_NO_EXPORT void
-DATETIME_MM_m_subtract(char **args, intp *dimensions, intp *steps, void *NPY_UNUSED(func))
-{
-    BINARY_LOOP {
-        const datetime in1 = *(datetime *)ip1;
-        const datetime in2 = *(datetime *)ip2;
-        *((timedelta *)op1) = in1 - in2;
-    }
-}
-
-NPY_NO_EXPORT void
-TIMEDELTA_mm_m_subtract(char **args, intp *dimensions, intp *steps, void *NPY_UNUSED(func))
-{
-    BINARY_LOOP {
-        const timedelta in1 = *(timedelta *)ip1;
-        const timedelta in2 = *(timedelta *)ip2;
-        *((timedelta *)op1) = in1 - in2;
-    }
-}
-
-
-/*
- *****************************************************************************
- **                             FLOAT LOOPS                                 **
- *****************************************************************************
- */
-
-
-/**begin repeat
- * Float types
- *  #type = float, double, longdouble#
- *  #TYPE = FLOAT, DOUBLE, LONGDOUBLE#
- *  #c = f, , l#
- *  #C = F, , L#
- */
-
-
-/**begin repeat1
- * Arithmetic
- * # kind = add, subtract, multiply, divide#
- * # OP = +, -, *, /#
- */
-NPY_NO_EXPORT void
-@TYPE@_@kind@(char **args, intp *dimensions, intp *steps, void *NPY_UNUSED(func))
-{
-    if(IS_BINARY_REDUCE) {
-        BINARY_REDUCE_LOOP(@type@) {
-            io1 @OP@= *(@type@ *)ip2;
-        }
-        *((@type@ *)iop1) = io1;
-    }
-    else {
-        BINARY_LOOP {
-            const @type@ in1 = *(@type@ *)ip1;
-            const @type@ in2 = *(@type@ *)ip2;
-            *((@type@ *)op1) = in1 @OP@ in2;
-        }
-    }
-}
-/**end repeat1**/
-
-/**end repeat1**/
-
-/**begin repeat1
- * #kind = equal, not_equal, less, less_equal, greater, greater_equal,
- *        logical_and, logical_or#
- * #OP = ==, !=, <, <=, >, >=, &&, ||#
- */
-NPY_NO_EXPORT void
-@TYPE@_@kind@(char **args, intp *dimensions, intp *steps, void *NPY_UNUSED(func))
-{
-    BINARY_LOOP {
-        const @type@ in1 = *(@type@ *)ip1;
-        const @type@ in2 = *(@type@ *)ip2;
-        *((Bool *)op1) = in1 @OP@ in2;
-    }
-}
-/**end repeat1**/
-
-NPY_NO_EXPORT void
-@TYPE@_logical_xor(char **args, intp *dimensions, intp *steps, void *NPY_UNUSED(func))
-{
-    BINARY_LOOP {
-        const @type@ in1 = *(@type@ *)ip1;
-        const @type@ in2 = *(@type@ *)ip2;
-        *((Bool *)op1)= (in1 && !in2) || (!in1 && in2);
-    }
-}
-
-NPY_NO_EXPORT void
-@TYPE@_logical_not(char **args, intp *dimensions, intp *steps, void *NPY_UNUSED(func))
-{
-    UNARY_LOOP {
-        const @type@ in1 = *(@type@ *)ip1;
-        *((Bool *)op1) = !in1;
-    }
-}
-
-/**begin repeat1
- * #kind = isnan, isinf, isfinite, signbit#
- * #func = npy_isnan, npy_isinf, npy_isfinite, npy_signbit#
- **/
-NPY_NO_EXPORT void
-@TYPE@_@kind@(char **args, intp *dimensions, intp *steps, void *NPY_UNUSED(func))
-{
-    UNARY_LOOP {
-        const @type@ in1 = *(@type@ *)ip1;
-        *((Bool *)op1) = @func@(in1) != 0;
-    }
-}
-/**end repeat1**/
-
-NPY_NO_EXPORT void
-@TYPE@_spacing(char **args, intp *dimensions, intp *steps, void *NPY_UNUSED(func))
-{
-    UNARY_LOOP {
-        const @type@ in1 = *(@type@ *)ip1;
-        *((@type@ *)op1) = npy_spacing@c@(in1);
-    }
-}
-
-NPY_NO_EXPORT void
-@TYPE@_copysign(char **args, intp *dimensions, intp *steps, void *NPY_UNUSED(func))
-{
-    BINARY_LOOP {
-        const @type@ in1 = *(@type@ *)ip1;
-        const @type@ in2 = *(@type@ *)ip2;
-        *((@type@ *)op1)= npy_copysign@c@(in1, in2);
-    }
-}
-
-NPY_NO_EXPORT void
-@TYPE@_nextafter(char **args, intp *dimensions, intp *steps, void *NPY_UNUSED(func))
-{
-    BINARY_LOOP {
-        const @type@ in1 = *(@type@ *)ip1;
-        const @type@ in2 = *(@type@ *)ip2;
-        *((@type@ *)op1)= npy_nextafter@c@(in1, in2);
-    }
-}
-
-/**begin repeat1
- * #kind = maximum, minimum#
- * #OP =  >=, <=#
- **/
-NPY_NO_EXPORT void
-@TYPE@_@kind@(char **args, intp *dimensions, intp *steps, void *NPY_UNUSED(func))
-{
-    /*  */
-    BINARY_LOOP {
-        const @type@ in1 = *(@type@ *)ip1;
-        const @type@ in2 = *(@type@ *)ip2;
-        *((@type@ *)op1) = (in1 @OP@ in2 || npy_isnan(in1)) ? in1 : in2;
-    }
-}
-/**end repeat1**/
-
-/**begin repeat1
- * #kind = fmax, fmin#
- * #OP =  >=, <=#
- **/
-NPY_NO_EXPORT void
-@TYPE@_@kind@(char **args, intp *dimensions, intp *steps, void *NPY_UNUSED(func))
-{
-    /*  */
-    BINARY_LOOP {
-        const @type@ in1 = *(@type@ *)ip1;
-        const @type@ in2 = *(@type@ *)ip2;
-        *((@type@ *)op1) = (in1 @OP@ in2 || npy_isnan(in2)) ? in1 : in2;
-    }
-}
-/**end repeat1**/
-
-NPY_NO_EXPORT void
-@TYPE@_floor_divide(char **args, intp *dimensions, intp *steps, void *NPY_UNUSED(func))
-{
-    BINARY_LOOP {
-        const @type@ in1 = *(@type@ *)ip1;
-        const @type@ in2 = *(@type@ *)ip2;
-        *((@type@ *)op1) = npy_floor@c@(in1/in2);
-    }
-}
-
-NPY_NO_EXPORT void
-@TYPE@_remainder(char **args, intp *dimensions, intp *steps, void *NPY_UNUSED(func))
-{
-    BINARY_LOOP {
-        const @type@ in1 = *(@type@ *)ip1;
-        const @type@ in2 = *(@type@ *)ip2;
-        const @type@ res = npy_fmod@c@(in1,in2);
-        if (res && ((in2 < 0) != (res < 0))) {
-            *((@type@ *)op1) = res + in2;
-        }
-        else {
-            *((@type@ *)op1) = res;
-        }
-    }
-}
-
-NPY_NO_EXPORT void
-@TYPE@_square(char **args, intp *dimensions, intp *steps, void *NPY_UNUSED(data))
-{
-    UNARY_LOOP {
-        const @type@ in1 = *(@type@ *)ip1;
-        *((@type@ *)op1) = in1*in1;
-    }
-}
-
-NPY_NO_EXPORT void
-@TYPE@_reciprocal(char **args, intp *dimensions, intp *steps, void *NPY_UNUSED(data))
-{
-    UNARY_LOOP {
-        const @type@ in1 = *(@type@ *)ip1;
-        *((@type@ *)op1) = 1/in1;
-    }
-}
-
-NPY_NO_EXPORT void
-@TYPE@_ones_like(char **args, intp *dimensions, intp *steps, void *NPY_UNUSED(data))
-{
-    OUTPUT_LOOP {
-        *((@type@ *)op1) = 1;
-    }
-}
-
-NPY_NO_EXPORT void
-@TYPE@_conjugate(char **args, intp *dimensions, intp *steps, void *NPY_UNUSED(func))
-{
-    UNARY_LOOP {
-        const @type@ in1 = *(@type@ *)ip1;
-        *((@type@ *)op1) = in1;
-    }
-}
-
-NPY_NO_EXPORT void
-@TYPE@_absolute(char **args, intp *dimensions, intp *steps, void *NPY_UNUSED(func))
-{
-    UNARY_LOOP {
-        const @type@ in1 = *(@type@ *)ip1;
-        const @type@ tmp = in1 > 0 ? in1 : -in1;
-        /* add 0 to clear -0.0 */
-        *((@type@ *)op1) = tmp + 0;
-    }
-}
-
-NPY_NO_EXPORT void
-@TYPE@_negative(char **args, intp *dimensions, intp *steps, void *NPY_UNUSED(func))
-{
-    UNARY_LOOP {
-        const @type@ in1 = *(@type@ *)ip1;
-        *((@type@ *)op1) = -in1;
-    }
-}
-
-NPY_NO_EXPORT void
-@TYPE@_sign(char **args, intp *dimensions, intp *steps, void *NPY_UNUSED(func))
-{
-    /* Sign of nan is nan */
-    UNARY_LOOP {
-        const @type@ in1 = *(@type@ *)ip1;
-        *((@type@ *)op1) = in1 > 0 ? 1 : (in1 < 0 ? -1 : (in1 == 0 ? 0 : in1));
-    }
-}
-
-NPY_NO_EXPORT void
-@TYPE@_modf(char **args, intp *dimensions, intp *steps, void *NPY_UNUSED(func))
-{
-    UNARY_LOOP_TWO_OUT {
-        const @type@ in1 = *(@type@ *)ip1;
-        *((@type@ *)op1) = npy_modf@c@(in1, (@type@ *)op2);
-    }
-}
-
-#if NPY_HAVE_DECL_FREXP@C@
-NPY_NO_EXPORT void
-@TYPE@_frexp(char **args, intp *dimensions, intp *steps, void *NPY_UNUSED(func))
-{
-    UNARY_LOOP_TWO_OUT {
-        const @type@ in1 = *(@type@ *)ip1;
-        *((@type@ *)op1) = frexp@c@(in1, (int *)op2);
-    }
-}
-#endif
-
-#if NPY_HAVE_DECL_LDEXP@C@
-NPY_NO_EXPORT void
-@TYPE@_ldexp(char **args, intp *dimensions, intp *steps, void *NPY_UNUSED(func))
-{
-    BINARY_LOOP {
-        const @type@ in1 = *(@type@ *)ip1;
-        const int in2 = *(int *)ip2;
-        *((@type@ *)op1) = ldexp@c@(in1, in2);
-    }
-}
-#endif
-
-#define @TYPE@_true_divide @TYPE@_divide
-
-/**end repeat**/
-
-
-/*
- *****************************************************************************
- **                           COMPLEX LOOPS                                 **
- *****************************************************************************
- */
-
-#define CGE(xr,xi,yr,yi) (xr > yr || (xr == yr && xi >= yi))
-#define CLE(xr,xi,yr,yi) (xr < yr || (xr == yr && xi <= yi))
-#define CGT(xr,xi,yr,yi) (xr > yr || (xr == yr && xi > yi))
-#define CLT(xr,xi,yr,yi) (xr < yr || (xr == yr && xi < yi))
-#define CEQ(xr,xi,yr,yi) (xr == yr && xi == yi)
-#define CNE(xr,xi,yr,yi) (xr != yr || xi != yi)
-
-/**begin repeat
- * complex types
- * #type = float, double, longdouble#
- * #TYPE = FLOAT, DOUBLE, LONGDOUBLE#
- * #c = f, , l#
- * #C = F, , L#
- */
-
-/**begin repeat1
- * arithmetic
- * #kind = add, subtract#
- * #OP = +, -#
- */
-NPY_NO_EXPORT void
-C@TYPE@_@kind@(char **args, intp *dimensions, intp *steps, void *NPY_UNUSED(func))
-{
-    BINARY_LOOP {
-        const @type@ in1r = ((@type@ *)ip1)[0];
-        const @type@ in1i = ((@type@ *)ip1)[1];
-        const @type@ in2r = ((@type@ *)ip2)[0];
-        const @type@ in2i = ((@type@ *)ip2)[1];
-        ((@type@ *)op1)[0] = in1r @OP@ in2r;
-        ((@type@ *)op1)[1] = in1i @OP@ in2i;
-    }
-}
-/**end repeat1**/
-
-NPY_NO_EXPORT void
-C@TYPE@_multiply(char **args, intp *dimensions, intp *steps, void *NPY_UNUSED(func))
-{
-    BINARY_LOOP {
-        const @type@ in1r = ((@type@ *)ip1)[0];
-        const @type@ in1i = ((@type@ *)ip1)[1];
-        const @type@ in2r = ((@type@ *)ip2)[0];
-        const @type@ in2i = ((@type@ *)ip2)[1];
-        ((@type@ *)op1)[0] = in1r*in2r - in1i*in2i;
-        ((@type@ *)op1)[1] = in1r*in2i + in1i*in2r;
-    }
-}
-
-NPY_NO_EXPORT void
-C@TYPE@_divide(char **args, intp *dimensions, intp *steps, void *NPY_UNUSED(func))
-{
-    BINARY_LOOP {
-        const @type@ in1r = ((@type@ *)ip1)[0];
-        const @type@ in1i = ((@type@ *)ip1)[1];
-        const @type@ in2r = ((@type@ *)ip2)[0];
-        const @type@ in2i = ((@type@ *)ip2)[1];
-        if (npy_fabs@c@(in2r) >= npy_fabs@c@(in2i)) {
-            const @type@ rat = in2i/in2r;
-            const @type@ scl = 1.0@c@/(in2r + in2i*rat);
-            ((@type@ *)op1)[0] = (in1r + in1i*rat)*scl;
-            ((@type@ *)op1)[1] = (in1i - in1r*rat)*scl;
-        }
-        else {
-            const @type@ rat = in2r/in2i;
-            const @type@ scl = 1.0@c@/(in2i + in2r*rat);
-            ((@type@ *)op1)[0] = (in1r*rat + in1i)*scl;
-            ((@type@ *)op1)[1] = (in1i*rat - in1r)*scl;
-        }
-    }
-}
-
-NPY_NO_EXPORT void
-C@TYPE@_floor_divide(char **args, intp *dimensions, intp *steps, void *NPY_UNUSED(func))
-{
-    BINARY_LOOP {
-        const @type@ in1r = ((@type@ *)ip1)[0];
-        const @type@ in1i = ((@type@ *)ip1)[1];
-        const @type@ in2r = ((@type@ *)ip2)[0];
-        const @type@ in2i = ((@type@ *)ip2)[1];
-        if (npy_fabs@c@(in2r) >= npy_fabs@c@(in2i)) {
-            const @type@ rat = in2i/in2r;
-            ((@type@ *)op1)[0] = npy_floor@c@((in1r + in1i*rat)/(in2r + in2i*rat));
-            ((@type@ *)op1)[1] = 0;
-        }
-        else {
-            const @type@ rat = in2r/in2i;
-            ((@type@ *)op1)[0] = npy_floor@c@((in1r*rat + in1i)/(in2i + in2r*rat));
-            ((@type@ *)op1)[1] = 0;
-        }
-    }
-}
-
-/**begin repeat1
- * #kind= greater, greater_equal, less, less_equal, equal, not_equal#
- * #OP = CGT, CGE, CLT, CLE, CEQ, CNE#
- */
-NPY_NO_EXPORT void
-C@TYPE@_@kind@(char **args, intp *dimensions, intp *steps, void *NPY_UNUSED(func))
-{
-    BINARY_LOOP {
-        const @type@ in1r = ((@type@ *)ip1)[0];
-        const @type@ in1i = ((@type@ *)ip1)[1];
-        const @type@ in2r = ((@type@ *)ip2)[0];
-        const @type@ in2i = ((@type@ *)ip2)[1];
-        *((Bool *)op1) = @OP@(in1r,in1i,in2r,in2i);
-    }
-}
-/**end repeat1**/
-
-/**begin repeat1
-   #kind = logical_and, logical_or#
-   #OP1 = ||, ||#
-   #OP2 = &&, ||#
-*/
-NPY_NO_EXPORT void
-C@TYPE@_@kind@(char **args, intp *dimensions, intp *steps, void *NPY_UNUSED(func))
-{
-    BINARY_LOOP {
-        const @type@ in1r = ((@type@ *)ip1)[0];
-        const @type@ in1i = ((@type@ *)ip1)[1];
-        const @type@ in2r = ((@type@ *)ip2)[0];
-        const @type@ in2i = ((@type@ *)ip2)[1];
-        *((Bool *)op1) = (in1r @OP1@ in1i) @OP2@ (in2r @OP1@ in2i);
-    }
-}
-/**end repeat1**/
-
-NPY_NO_EXPORT void
-C@TYPE@_logical_xor(char **args, intp *dimensions, intp *steps, void *NPY_UNUSED(func))
-{
-    BINARY_LOOP {
-        const @type@ in1r = ((@type@ *)ip1)[0];
-        const @type@ in1i = ((@type@ *)ip1)[1];
-        const @type@ in2r = ((@type@ *)ip2)[0];
-        const @type@ in2i = ((@type@ *)ip2)[1];
-        const Bool tmp1 = (in1r || in1i);
-        const Bool tmp2 = (in2r || in2i);
-        *((Bool *)op1) = (tmp1 && !tmp2) || (!tmp1 && tmp2);
-    }
-}
-
-NPY_NO_EXPORT void
-C@TYPE@_logical_not(char **args, intp *dimensions, intp *steps, void *NPY_UNUSED(func))
-{
-    UNARY_LOOP {
-        const @type@ in1r = ((@type@ *)ip1)[0];
-        const @type@ in1i = ((@type@ *)ip1)[1];
-        *((Bool *)op1) = !(in1r || in1i);
-    }
-}
-
-/**begin repeat1
- * #kind = isnan, isinf, isfinite#
- * #func = npy_isnan, npy_isinf, npy_isfinite#
- * #OP = ||, ||, &&#
- **/
-NPY_NO_EXPORT void
-C@TYPE@_@kind@(char **args, intp *dimensions, intp *steps, void *NPY_UNUSED(func))
-{
-    UNARY_LOOP {
-        const @type@ in1r = ((@type@ *)ip1)[0];
-        const @type@ in1i = ((@type@ *)ip1)[1];
-        *((Bool *)op1) = @func@(in1r) @OP@ @func@(in1i);
-    }
-}
-/**end repeat1**/
-
-NPY_NO_EXPORT void
-C@TYPE@_square(char **args, intp *dimensions, intp *steps, void *NPY_UNUSED(data))
-{
-    UNARY_LOOP {
-        const @type@ in1r = ((@type@ *)ip1)[0];
-        const @type@ in1i = ((@type@ *)ip1)[1];
-        ((@type@ *)op1)[0] = in1r*in1r - in1i*in1i;
-        ((@type@ *)op1)[1] = in1r*in1i + in1i*in1r;
-    }
-}
-
-NPY_NO_EXPORT void
-C@TYPE@_reciprocal(char **args, intp *dimensions, intp *steps, void *NPY_UNUSED(data))
-{
-    UNARY_LOOP {
-        const @type@ in1r = ((@type@ *)ip1)[0];
-        const @type@ in1i = ((@type@ *)ip1)[1];
-        if (npy_fabs@c@(in1i) <= npy_fabs@c@(in1r)) {
-            const @type@ r = in1i/in1r;
-            const @type@ d = in1r + in1i*r;
-            ((@type@ *)op1)[0] = 1/d;
-            ((@type@ *)op1)[1] = -r/d;
-        } else {
-            const @type@ r = in1r/in1i;
-            const @type@ d = in1r*r + in1i;
-            ((@type@ *)op1)[0] = r/d;
-            ((@type@ *)op1)[1] = -1/d;
-        }
-    }
-}
-
-NPY_NO_EXPORT void
-C@TYPE@_ones_like(char **args, intp *dimensions, intp *steps, void *NPY_UNUSED(data))
-{
-    OUTPUT_LOOP {
-        ((@type@ *)op1)[0] = 1;
-        ((@type@ *)op1)[1] = 0;
-    }
-}
-
-NPY_NO_EXPORT void
-C@TYPE@_conjugate(char **args, intp *dimensions, intp *steps, void *NPY_UNUSED(func)) {
-    UNARY_LOOP {
-        const @type@ in1r = ((@type@ *)ip1)[0];
-        const @type@ in1i = ((@type@ *)ip1)[1];
-        ((@type@ *)op1)[0] = in1r;
-        ((@type@ *)op1)[1] = -in1i;
-    }
-}
-
-NPY_NO_EXPORT void
-C@TYPE@_absolute(char **args, intp *dimensions, intp *steps, void *NPY_UNUSED(func))
-{
-    UNARY_LOOP {
-        const @type@ in1r = ((@type@ *)ip1)[0];
-        const @type@ in1i = ((@type@ *)ip1)[1];
-        *((@type@ *)op1) = npy_hypot@c@(in1r, in1i);
-    }
-}
-
-NPY_NO_EXPORT void
-C@TYPE@__arg(char **args, intp *dimensions, intp *steps, void *NPY_UNUSED(func))
-{
-    UNARY_LOOP {
-        const @type@ in1r = ((@type@ *)ip1)[0];
-        const @type@ in1i = ((@type@ *)ip1)[1];
-        *((@type@ *)op1) = npy_atan2@c@(in1i, in1r);
-    }
-}
-
-NPY_NO_EXPORT void
-C@TYPE@_sign(char **args, intp *dimensions, intp *steps, void *NPY_UNUSED(func))
-{
-    /* fixme: sign of nan is currently 0 */
-    UNARY_LOOP {
-        const @type@ in1r = ((@type@ *)ip1)[0];
-        const @type@ in1i = ((@type@ *)ip1)[1];
-        ((@type@ *)op1)[0] = CGT(in1r, in1i, 0, 0) ?  1 :
-                            (CLT(in1r, in1i, 0, 0) ? -1 :
-                            (CEQ(in1r, in1i, 0, 0) ?  0 : NPY_NAN@C@));
-        ((@type@ *)op1)[1] = 0;
-    }
-}
-
-/**begin repeat1
- * #kind = maximum, minimum#
- * #OP = CGE, CLE#
- */
-NPY_NO_EXPORT void
-C@TYPE@_@kind@(char **args, intp *dimensions, intp *steps, void *NPY_UNUSED(func))
-{
-    BINARY_LOOP {
-        const @type@ in1r = ((@type@ *)ip1)[0];
-        const @type@ in1i = ((@type@ *)ip1)[1];
-        const @type@ in2r = ((@type@ *)ip2)[0];
-        const @type@ in2i = ((@type@ *)ip2)[1];
-        if (@OP@(in1r, in1i, in2r, in2i) || npy_isnan(in1r) || npy_isnan(in1i)) {
-            ((@type@ *)op1)[0] = in1r;
-            ((@type@ *)op1)[1] = in1i;
-        }
-        else {
-            ((@type@ *)op1)[0] = in2r;
-            ((@type@ *)op1)[1] = in2i;
-        }
-    }
-}
-/**end repeat1**/
-
-/**begin repeat1
- * #kind = fmax, fmin#
- * #OP = CGE, CLE#
- */
-NPY_NO_EXPORT void
-C@TYPE@_@kind@(char **args, intp *dimensions, intp *steps, void *NPY_UNUSED(func))
-{
-    BINARY_LOOP {
-        const @type@ in1r = ((@type@ *)ip1)[0];
-        const @type@ in1i = ((@type@ *)ip1)[1];
-        const @type@ in2r = ((@type@ *)ip2)[0];
-        const @type@ in2i = ((@type@ *)ip2)[1];
-        if (@OP@(in1r, in1i, in2r, in2i) || npy_isnan(in2r) || npy_isnan(in2i)) {
-            ((@type@ *)op1)[0] = in1r;
-            ((@type@ *)op1)[1] = in1i;
-        }
-        else {
-            ((@type@ *)op1)[0] = in2r;
-            ((@type@ *)op1)[1] = in2i;
-        }
-    }
-}
-/**end repeat1**/
-
-#define C@TYPE@_true_divide C@TYPE@_divide
-
-/**end repeat**/
-
-#undef CGE
-#undef CLE
-#undef CGT
-#undef CLT
-#undef CEQ
-#undef CNE
-
-/*
- *****************************************************************************
- **                            OBJECT LOOPS                                 **
- *****************************************************************************
- */
-
-/**begin repeat
- * #kind = equal, not_equal, greater, greater_equal, less, less_equal#
- * #OP = EQ, NE, GT, GE, LT, LE#
- */
-NPY_NO_EXPORT void
-OBJECT_@kind@(char **args, intp *dimensions, intp *steps, void *NPY_UNUSED(func)) {
-    BINARY_LOOP {
-        PyObject *in1 = *(PyObject **)ip1;
-        PyObject *in2 = *(PyObject **)ip2;
-        int ret = PyObject_RichCompareBool(in1, in2, Py_@OP@);
-        if (ret == -1) {
-            return;
-        }
-        *((Bool *)op1) = (Bool)ret;
-    }
-}
-/**end repeat**/
-
-NPY_NO_EXPORT void
-OBJECT_sign(char **args, intp *dimensions, intp *steps, void *NPY_UNUSED(func))
-{
-#if defined(NPY_PY3K)
-    PyObject *zero = PyLong_FromLong(0);
-    UNARY_LOOP {
-        PyObject *in1 = *(PyObject **)ip1;
-        PyObject **out = (PyObject **)op1;
-        int v;
-        PyObject *ret;
-        PyObject_Cmp(in1, zero, &v);
-        ret = PyLong_FromLong(v);
-        if (PyErr_Occurred()) {
-            return;
-        }
-        Py_XDECREF(*out);
-        *out = ret;
-    }
-    Py_DECREF(zero);
-#else
-    PyObject *zero = PyInt_FromLong(0);
-    UNARY_LOOP {
-        PyObject *in1 = *(PyObject **)ip1;
-        PyObject **out = (PyObject **)op1;
-        PyObject *ret = PyInt_FromLong(PyObject_Compare(in1, zero));
-        if (PyErr_Occurred()) {
-            return;
-        }
-        Py_XDECREF(*out);
-        *out = ret;
-    }
-    Py_DECREF(zero);
-#endif
-}
-
-/*
- *****************************************************************************
- **                              END LOOPS                                  **
- *****************************************************************************
- */
-
->>>>>>> 40e9d347
