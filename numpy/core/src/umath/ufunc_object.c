/*
 * Python Universal Functions Object -- Math for all types, plus fast
 * arrays math
 *
 * Full description
 *
 * This supports mathematical (and Boolean) functions on arrays and other python
 * objects.  Math on large arrays of basic C types is rather efficient.
 *
 * Travis E. Oliphant  2005, 2006 oliphant@ee.byu.edu (oliphant.travis@ieee.org)
 * Brigham Young University
 *
 * based on the
 *
 * Original Implementation:
 * Copyright (c) 1995, 1996, 1997 Jim Hugunin, hugunin@mit.edu
 *
 * with inspiration and code from
 * Numarray
 * Space Science Telescope Institute
 * J. Todd Miller
 * Perry Greenfield
 * Rick White
 *
 */
#define _UMATHMODULE


#define NPY_ALLOW_THREADS 1


#include <Python.h>
#include "numpy_config.h"


#define PY_ARRAY_UNIQUE_SYMBOL _npy_umathmodule_ARRAY_API
#define NO_IMPORT_ARRAY

#include "npy_api.h"
#include "npy_iterators.h"
#include <npy_dict.h>
#include <npy_ufunc_object.h>

#include "numpy/noprefix.h"
#include "numpy/arrayobject.h"
#include "numpy/ufuncobject.h"
#include "numpy/ndarraytypes.h"
#include "numpy_3kcompat.h"

#include "ufunc_object.h"

#define USE_USE_DEFAULTS 1


#define ASSIGN_TO_PYARRAY(pya, arr)             \
    do {                                        \
        NpyArray* a_ = (arr);                   \
        if (a_ == NULL) {                       \
            pya = NULL;                         \
        } else {                                \
            pya = Npy_INTERFACE(a_);            \
            Py_INCREF(pya);                     \
            Npy_DECREF(a_);                    \
        }                                       \
    } while (0)




/*
 * fpstatus is the ufunc_formatted hardware status
 * errmask is the handling mask specified by the user.
 * errobj is a Python object with (string, callable object or None)
 * or NULL
 */

/*
 * 2. for each of the flags
 * determine whether to ignore, warn, raise error, or call Python function.
 * If ignore, do nothing
 * If warn, print a warning and continue
 * If raise return an error
 * If call, call a user-defined function with string
 */

static int
_error_handler(int method, PyObject *errobj, char *errtype, int retstatus, int *first)
{
    PyObject *pyfunc, *ret, *args;
    char *name = PyBytes_AS_STRING(PyTuple_GET_ITEM(errobj,0));
    char msg[100];
    ALLOW_C_API_DEF;

    ALLOW_C_API;
    switch(method) {
    case NPY_UFUNC_ERR_WARN:
        PyOS_snprintf(msg, sizeof(msg), "%s encountered in %s", errtype, name);
        if (PyErr_Warn(PyExc_RuntimeWarning, msg) < 0) {
            goto fail;
        }
        break;
    case NPY_UFUNC_ERR_RAISE:
        PyErr_Format(PyExc_FloatingPointError, "%s encountered in %s",
                errtype, name);
        goto fail;
    case NPY_UFUNC_ERR_CALL:
        pyfunc = PyTuple_GET_ITEM(errobj, 1);
        if (pyfunc == Py_None) {
            PyErr_Format(PyExc_NameError,
                    "python callback specified for %s (in " \
                    " %s) but no function found.",
                    errtype, name);
            goto fail;
        }
        args = Py_BuildValue("NN", PyUString_FromString(errtype),
                PyInt_FromLong((long) retstatus));
        if (args == NULL) {
            goto fail;
        }
        ret = PyObject_CallObject(pyfunc, args);
        Py_DECREF(args);
        if (ret == NULL) {
            goto fail;
        }
        Py_DECREF(ret);
        break;
    case NPY_UFUNC_ERR_PRINT:
        if (*first) {
            fprintf(stderr, "Warning: %s encountered in %s\n", errtype, name);
            *first = 0;
        }
        break;
    case NPY_UFUNC_ERR_LOG:
        if (first) {
            *first = 0;
            pyfunc = PyTuple_GET_ITEM(errobj, 1);
            if (pyfunc == Py_None) {
                PyErr_Format(PyExc_NameError,
                        "log specified for %s (in %s) but no " \
                        "object with write method found.",
                        errtype, name);
                goto fail;
            }
            PyOS_snprintf(msg, sizeof(msg),
                    "Warning: %s encountered in %s\n", errtype, name);
            ret = PyObject_CallMethod(pyfunc, "write", "s", msg);
            if (ret == NULL) {
                goto fail;
            }
            Py_DECREF(ret);
        }
        break;
    }
    DISABLE_C_API;
    return 0;

fail:
    DISABLE_C_API;
    return -1;
}


/*UFUNC_API*/
NPY_NO_EXPORT int
PyUFunc_getfperr(void)
{
    return NpyUFunc_getfperr();
}

#define HANDLEIT(NAME, str) {if (retstatus & NPY_UFUNC_FPE_##NAME) {        \
            handle = errmask & NPY_UFUNC_MASK_##NAME;                       \
            if (handle &&                                               \
                _error_handler(handle >> NPY_UFUNC_SHIFT_##NAME,            \
                               errobj, str, retstatus, first) < 0)      \
                return -1;                                              \
        }}

/*UFUNC_API*/
NPY_NO_EXPORT int
PyUFunc_handlefperr(int errmask, PyObject *errobj, int retstatus, int *first)
{
    int handle;
    if (errmask && retstatus) {
        HANDLEIT(DIVIDEBYZERO, "divide by zero");
        HANDLEIT(OVERFLOW, "overflow");
        HANDLEIT(UNDERFLOW, "underflow");
        HANDLEIT(INVALID, "invalid value");
    }
    return 0;
}

#undef HANDLEIT


/*UFUNC_API*/
NPY_NO_EXPORT int
PyUFunc_checkfperr(int errmask, PyObject *errobj, int *first)
{
    return NpyUFunc_checkfperr(errmask, errobj, first);
}


/* Checking the status flag clears it */
/*UFUNC_API*/
NPY_NO_EXPORT void
PyUFunc_clearfperr()
{
    NpyUFunc_clearfperr();
}






/*
 * This function analyzes the input arguments
 * and determines an appropriate __array_prepare__ function to call
 * for the outputs.
 *
 * If an output argument is provided, then it is wrapped
 * with its own __array_prepare__ not with the one determined by
 * the input arguments.
 *
 * if the provided output argument is already an ndarray,
 * the wrapping function is None (which means no wrapping will
 * be done --- not even PyArray_Return).
 *
 * A NULL is placed in output_wrap for outputs that
 * should just have PyArray_Return called.
 */
static void
_find_array_prepare(PyObject *args, PyObject **output_wrap, int nin, int nout)
{
    Py_ssize_t nargs;
    int i;
    int np = 0;
    PyObject *with_wrap[NPY_MAXARGS], *wraps[NPY_MAXARGS];
    PyObject *obj, *wrap = NULL;

    nargs = PyTuple_GET_SIZE(args);
    for (i = 0; i < nin; i++) {
        obj = PyTuple_GET_ITEM(args, i);
        if (PyArray_CheckExact(obj) || PyArray_IsAnyScalar(obj)) {
            continue;
        }
        wrap = PyObject_GetAttrString(obj, "__array_prepare__");
        if (wrap) {
            if (PyCallable_Check(wrap)) {
                with_wrap[np] = obj;
                wraps[np] = wrap;
                ++np;
            }
            else {
                Py_DECREF(wrap);
                wrap = NULL;
            }
        }
        else {
            PyErr_Clear();
        }
    }
    if (np > 0) {
        /* If we have some wraps defined, find the one of highest priority */
        wrap = wraps[0];
        if (np > 1) {
            double maxpriority = PyArray_GetPriority(with_wrap[0],
                        PyArray_SUBTYPE_PRIORITY);
            for (i = 1; i < np; ++i) {
                double priority = PyArray_GetPriority(with_wrap[i],
                            PyArray_SUBTYPE_PRIORITY);
                if (priority > maxpriority) {
                    maxpriority = priority;
                    Py_DECREF(wrap);
                    wrap = wraps[i];
                }
                else {
                    Py_DECREF(wraps[i]);
                }
            }
        }
    }

    /*
     * Here wrap is the wrapping function determined from the
     * input arrays (could be NULL).
     *
     * For all the output arrays decide what to do.
     *
     * 1) Use the wrap function determined from the input arrays
     * This is the default if the output array is not
     * passed in.
     *
     * 2) Use the __array_prepare__ method of the output object.
     * This is special cased for
     * exact ndarray so that no PyArray_Return is
     * done in that case.
     */
    for (i = 0; i < nout; i++) {
        int j = nin + i;
        int incref = 1;
        output_wrap[i] = wrap;
        if (j < nargs) {
            obj = PyTuple_GET_ITEM(args, j);
            if (obj == Py_None) {
                continue;
            }
            if (PyArray_CheckExact(obj)) {
                output_wrap[i] = Py_None;
            }
            else {
                PyObject *owrap = PyObject_GetAttrString(obj,
                            "__array_prepare__");
                incref = 0;
                if (!(owrap) || !(PyCallable_Check(owrap))) {
                    Py_XDECREF(owrap);
                    owrap = wrap;
                    incref = 1;
                    PyErr_Clear();
                }
                output_wrap[i] = owrap;
            }
        }
        if (incref) {
            Py_XINCREF(output_wrap[i]);
        }
    }
    Py_XDECREF(wrap);
    return;
}




/*
 * Converts type_tup into an array of typenums.
 */
static int
get_rtypenums(NpyUFuncObject *self, PyObject *type_tup, int *rtypenums)
{
    PyArray_Descr *dtype;
    int n, i;
    int nargs;
    int strtype = 0;

    nargs = self->nargs;

    if (PyTuple_Check(type_tup)) {
        n = PyTuple_GET_SIZE(type_tup);
        if (n != 1 && n != nargs) {
            PyErr_Format(PyExc_ValueError,
                         "a type-tuple must be specified " \
                         "of length 1 or %d for %s", nargs,
                         self->name ? self->name : "(unknown)");
            return -1;
        }
    }
    else if (PyString_Check(type_tup)) {
            Py_ssize_t slen;
            char *thestr;

            slen = PyString_GET_SIZE(type_tup);
            thestr = PyString_AS_STRING(type_tup);
            for (i = 0; i < slen - 2; i++) {
                if (thestr[i] == '-' && thestr[i+1] == '>') {
                    break;
                }
            }
            if (i < slen-2) {
                strtype = 1;
                n = slen - 2;
                if (i != self->nin
                    || slen - 2 - i != self->nout) {
                    PyErr_Format(PyExc_ValueError,
                                 "a type-string for %s, "   \
                                 "requires %d typecode(s) before " \
                                 "and %d after the -> sign",
                                 self->name ? self->name : "(unknown)",
                                 self->nin, self->nout);
                    return -1;
                }
            }
        }

    if (strtype) {
        char *ptr;
        ptr = PyString_AS_STRING(type_tup);
        i = 0;
        while (i < n) {
            if (*ptr == '-' || *ptr == '>') {
                ptr++;
                continue;
            }
            dtype = PyArray_DescrFromType((int) *ptr);
            if (dtype == NULL) {
                return -1;
            }
            rtypenums[i] = dtype->descr->type_num;
            Py_DECREF(dtype);
            ptr++;
            i++;
        }
    }
    else if (PyTuple_Check(type_tup)) {
        for (i = 0; i < n; i++) {
            if (PyArray_DescrConverter(PyTuple_GET_ITEM(type_tup, i),
                                       &dtype) == NPY_FAIL) {
                return -1;
            }
            rtypenums[i] = dtype->descr->type_num;
            Py_DECREF(dtype);
        }
    }
    else {
        if (PyArray_DescrConverter(type_tup, &dtype) == NPY_FAIL) {
            return -1;
        }
        rtypenums[0] = dtype->descr->type_num;
        Py_DECREF(dtype);
    }

    return 0;
}





#if USE_USE_DEFAULTS==1
static int PyUFunc_NUM_NODEFAULTS = 0;
#endif
static PyObject *PyUFunc_PYVALS_NAME = NULL;


static int
_extract_pyvals(PyObject *ref, char *name, int *bufsize,
                int *errmask, PyObject **errobj)
{
    PyObject *retval;

    *errobj = NULL;
    if (!PyList_Check(ref) || (PyList_GET_SIZE(ref)!=3)) {
        PyErr_Format(PyExc_TypeError, "%s must be a length 3 list.",
                     NPY_UFUNC_PYVALS_NAME);
        return -1;
    }

    *bufsize = PyInt_AsLong(PyList_GET_ITEM(ref, 0));
    if ((*bufsize == -1) && PyErr_Occurred()) {
        return -1;
    }
    if ((*bufsize < PyArray_MIN_BUFSIZE)
        || (*bufsize > PyArray_MAX_BUFSIZE)
        || (*bufsize % 16 != 0)) {
        PyErr_Format(PyExc_ValueError,
                     "buffer size (%d) is not in range "
                     "(%"INTP_FMT" - %"INTP_FMT") or not a multiple of 16",
                     *bufsize, (intp) PyArray_MIN_BUFSIZE,
                     (intp) PyArray_MAX_BUFSIZE);
        return -1;
    }

    *errmask = PyInt_AsLong(PyList_GET_ITEM(ref, 1));
    if (*errmask < 0) {
        if (PyErr_Occurred()) {
            return -1;
        }
        PyErr_Format(PyExc_ValueError,
                     "invalid error mask (%d)",
                     *errmask);
        return -1;
    }

    retval = PyList_GET_ITEM(ref, 2);
    if (retval != Py_None && !PyCallable_Check(retval)) {
        PyObject *temp;
        temp = PyObject_GetAttrString(retval, "write");
        if (temp == NULL || !PyCallable_Check(temp)) {
            PyErr_SetString(PyExc_TypeError,
                            "python object must be callable or have " \
                            "a callable write method");
            Py_XDECREF(temp);
            return -1;
        }
        Py_DECREF(temp);
    }

    *errobj = Py_BuildValue("NO", PyBytes_FromString(name), retval);
    if (*errobj == NULL) {
        return -1;
    }
    return 0;
}



/*UFUNC_API*/
NPY_NO_EXPORT int
PyUFunc_GetPyValues(char *name, int *bufsize, int *errmask, PyObject **errobj)
{
    PyObject *thedict;
    PyObject *ref = NULL;

#if USE_USE_DEFAULTS==1
    if (PyUFunc_NUM_NODEFAULTS != 0) {
#endif
        if (PyUFunc_PYVALS_NAME == NULL) {
            PyUFunc_PYVALS_NAME = PyUString_InternFromString(NPY_UFUNC_PYVALS_NAME);
        }
        thedict = PyThreadState_GetDict();
        if (thedict == NULL) {
            thedict = PyEval_GetBuiltins();
        }
        ref = PyDict_GetItem(thedict, PyUFunc_PYVALS_NAME);
#if USE_USE_DEFAULTS==1
    }
#endif
    if (ref == NULL) {
        *errmask = NPY_UFUNC_ERR_DEFAULT;
        *errobj = Py_BuildValue("NO", PyBytes_FromString(name), Py_None);
        *bufsize = PyArray_BUFSIZE;
        return 0;
    }
    return _extract_pyvals(ref, name, bufsize, errmask, errobj);
}


#define _GETATTR_(str, rstr) do {if (strcmp(name, #str) == 0)     \
        return PyObject_HasAttrString(op, "__" #rstr "__");} while (0);

static int
_has_reflected_op(PyObject *op, char *name)
{
    _GETATTR_(add, radd);
    _GETATTR_(subtract, rsub);
    _GETATTR_(multiply, rmul);
    _GETATTR_(divide, rdiv);
    _GETATTR_(true_divide, rtruediv);
    _GETATTR_(floor_divide, rfloordiv);
    _GETATTR_(remainder, rmod);
    _GETATTR_(power, rpow);
    _GETATTR_(left_shift, rlshift);
    _GETATTR_(right_shift, rrshift);
    _GETATTR_(bitwise_and, rand);
    _GETATTR_(bitwise_xor, rxor);
    _GETATTR_(bitwise_or, ror);
    return 0;
}

#undef _GETATTR_


static int
convert_args(NpyUFuncObject *self, PyObject* args, PyArrayObject **mps)
{
    PyObject *obj, *context;
    Py_ssize_t nargs;
    int i;
    int result;

    /* Check number of arguments */
    nargs = PyTuple_Size(args);
    if ((nargs < self->nin) || (nargs > self->nargs)) {
        PyErr_SetString(PyExc_ValueError, "invalid number of arguments");
        return -1;
    }

    /* Clear mps. */
    for (i=0; i < self->nargs; i++) {
        mps[i] = NULL;
    }

    /* Convert input arguments to arrays. */
    for (i=0; i < self->nin; i++) {
        obj = PyTuple_GET_ITEM(args,i);
        if (!PyArray_Check(obj) && !PyArray_IsScalar(obj, Generic)) {
            context = Py_BuildValue("OOi", Npy_INTERFACE(self), args, i);
        }
        else {
            context = NULL;
        }
        mps[i] = (PyArrayObject *)PyArray_FromAny(obj, NULL, 0, 0, 0, context);
        Py_XDECREF(context);
        if (mps[i] == NULL) {
            result = -1;
            goto fail;
        }
    }


    /* Get any return arguments */
    for (i = self->nin; i < nargs; i++) {
        obj = PyTuple_GET_ITEM(args, i);
        if (obj == Py_None) {
            mps[i] = NULL;
        } else if (PyArray_Check(obj)) {
            mps[i] = (PyArrayObject *)obj;
            Py_INCREF(obj);
        } else if (PyArrayIter_Check(obj)) {
            PyObject *new = PyObject_CallMethod(obj, "__array__", NULL);
            if (new == NULL) {
                result = -1;
                goto fail;
            } else if (!PyArray_Check(new)) {
                PyErr_SetString(PyExc_TypeError,
                                "__array__ must return an array.");
                Py_DECREF(new);
                result = -1;
                goto fail;
            } else {
                mps[i] = (PyArrayObject *)new;
            }
        } else {
            PyErr_SetString(PyExc_TypeError,
                            "return arrays must be "    \
                            "of ArrayType");
            result = -1;
            goto fail;
        }

    }


    return 0;

 fail:
    /* DECREF mps. */
    for (i=0; i < self->nargs; i++) {
        Py_XDECREF(mps[i]);
        mps[i] = NULL;
    }
    return result;
}


/*
  static void
  _printbytebuf(NpyUFuncLoopObject *loop, int bufnum)
  {
  int i;

  fprintf(stderr, "Printing byte buffer %d\n", bufnum);
  for(i=0; i<loop->bufcnt; i++) {
  fprintf(stderr, "  %d\n", *(((byte *)(loop->buffer[bufnum]))+i));
  }
  }

  static void
  _printlongbuf(NpyUFuncLoopObject *loop, int bufnum)
  {
  int i;

  fprintf(stderr, "Printing long buffer %d\n", bufnum);
  for(i=0; i<loop->bufcnt; i++) {
  fprintf(stderr, "  %ld\n", *(((long *)(loop->buffer[bufnum]))+i));
  }
  }

  static void
  _printlongbufptr(NpyUFuncLoopObject *loop, int bufnum)
  {
  int i;

  fprintf(stderr, "Printing long buffer %d\n", bufnum);
  for(i=0; i<loop->bufcnt; i++) {
  fprintf(stderr, "  %ld\n", *(((long *)(loop->bufptr[bufnum]))+i));
  }
  }



  static void
  _printcastbuf(NpyUFuncLoopObject *loop, int bufnum)
  {
  int i;

  fprintf(stderr, "Printing long buffer %d\n", bufnum);
  for(i=0; i<loop->bufcnt; i++) {
  fprintf(stderr, "  %ld\n", *(((long *)(loop->castbuf[bufnum]))+i));
  }
  }

*/

static int
prepare_outputs(NpyUFuncObject *self, NpyArray **mps, PyObject* args)
{
    PyObject *wraparr[NPY_MAXARGS];
    Py_ssize_t nargs;
    int i;
    int result = 0;

    /* Set up prepare functions. */
    nargs = PyTuple_Size(args);
    _find_array_prepare(args, wraparr, self->nin, self->nout);

    /* wrap outputs */
    for (i = 0; i < self->nout; i++) {
        int j = self->nin+i;
        PyObject *wrap;
        PyObject *res;
        wrap = wraparr[i];
        if (wrap != NULL) {
            if (wrap == Py_None) {
                continue;
            }
            res = PyObject_CallFunction(wrap, "O(OOi)",
                                        Npy_INTERFACE(mps[j]), 
                                        Npy_INTERFACE(self), args, i);
            if ((res == NULL) || (res == Py_None)) {
                if (!PyErr_Occurred()){
                    PyErr_SetString(PyExc_TypeError,
                            "__array_prepare__ must return an ndarray or subclass thereof");
                }
                result = -1;
                break;
            }
            Npy_DECREF(mps[j]);
            mps[j] = PyArray_ARRAY(res);
            Npy_INCREF(mps[j]);
            Py_DECREF(res);
        }
    }

    /* Cleanup. */
    for (i=0; i < self->nout; i++) {
        Py_XDECREF(wraparr[i]);
    }

    return result;
}


/*
 * currently generic ufuncs cannot be built for use on flexible arrays.
 *
 * The cast functions in the generic loop would need to be fixed to pass
 * in something besides NULL, NULL.
 *
 * Also the underlying ufunc loops would not know the element-size unless
 * that was passed in as data (which could be arranged).
 *
 */

/*UFUNC_API
 *
 * This generic function is called with the ufunc object, the arguments to it,
 * and an array of (pointers to) PyArrayObjects which are NULL.  The
 * arguments are parsed and placed in mps in construct_loop (construct_arrays)
 */
NPY_NO_EXPORT int
PyUFunc_GenericFunction(PyUFuncObject *pySelf, PyObject *args, PyObject *kwds,
                        PyArrayObject **mps)
{
    int i, result;
    NpyArray *mpsCore[NPY_MAXARGS];
    NPY_BEGIN_THREADS_DEF
    Py_ssize_t nargs=0;
    PyObject *extobj = NULL;
    PyObject *typetup = NULL;
    NpyUFuncObject *self;
    int typenumbuf[NPY_MAXARGS];
    int *rtypenums = NULL;
    char* name = PyUFunc_UFUNC(pySelf)->name ? PyUFunc_UFUNC(pySelf)->name : "";
    PyObject *obj;
    int originalArgWasObjArray = 0;

    /*
     * Extract sig= keyword and extobj= keyword if present.
     * Raise an error if anything else is present in the
     * keyword dictionary
     */
    if (kwds != NULL) {
        PyObject *key, *value;
        Py_ssize_t pos = 0;
        while (PyDict_Next(kwds, &pos, &key, &value)) {
            char *keystring = PyString_AsString(key);

            if (keystring == NULL) {
                PyErr_Clear();
                PyErr_SetString(PyExc_TypeError, "invalid keyword");
                return -1;
            }
            if (strncmp(keystring,"extobj",6) == 0) {
                extobj = value;
            }
            else if (strncmp(keystring,"sig",3) == 0) {
                typetup = value;
            }
            else {
                char *format = "'%s' is an invalid keyword to %s";
                PyErr_Format(PyExc_TypeError,format,keystring, name);
                return -1;
            }
        }
    }

    /* Convert typetup to an array of typenums. */
    if (typetup != NULL) {
        if (get_rtypenums(PyUFunc_UFUNC(pySelf), typetup, typenumbuf) < 0) {
            return -1;
        }
        rtypenums = typenumbuf;
    } else {
        rtypenums = NULL;
    }
    Py_XDECREF(typetup);
    
    
    /* Setup error handling. */
    /* TODO: Is extobj ever used? */
    assert(NULL == extobj);
/*    if (extobj == NULL) {
        if (PyUFunc_GetPyValues(name,
                                &bufsize, &errormask,
                                &errobj) < 0) {
            return -1;
        }
    }
    else {
        res =_extract_pyvals(extobj, name,
                             &bufsize, &errormask,
                             &errobj);
        Py_DECREF(extobj);
        if (res < 0) {
            return -1;
        }
    }
    PyUFunc_clearfperr(); */
    
    self = PyUFunc_UFUNC(pySelf);
    
    /* Convert args to arrays in mps. */
    if ((i=convert_args(self, args, mps)) < 0) {
/*        Py_XDECREF(errobj); */
        return i;
    }

    /*
     * We will fail with NotImplemented if the other object has
     * the __r<op>__ method and has __array_priority__ as
     * an attribute (signalling it can handle ndarray's)
     * and is not already an ndarray or a subtype of the same type.
     * We can determin this yet, but need to check the original
     * argument here in the interface before calling the core.
     */
    /* TODO: This is ugly, need a better solution. */
    if (self->nin == 2 && self->nout == 1) {
        obj = PyTuple_GET_ITEM(args, 1);
        originalArgWasObjArray = (!PyArray_CheckExact(obj)
                                  /* If both are same subtype of object arrays, then proceed */
                                  && !(Py_TYPE(obj) == Py_TYPE(PyTuple_GET_ITEM(args, 0)))
                                  && PyObject_HasAttrString(obj, "__array_priority__")
                                  && _has_reflected_op(obj, self->name));
    } else originalArgWasObjArray = 0;
    
    
    /* Strip the python wrappers from the arrays before passing down. */
    nargs = PyTuple_Size(args);
    for (i=0; i < self->nargs; i++) {
        if (NULL == mps[i]) mpsCore[i] = NULL;
        else {
            mpsCore[i] = PyArray_ARRAY(mps[i]);
            Npy_INCREF(mpsCore[i]);
            Py_DECREF(mps[i]);
        }
    }
    
    result = NpyUFunc_GenericFunction(self, nargs, mpsCore, rtypenums,
                                      originalArgWasObjArray,
                                      (npy_prepare_outputs_func)prepare_outputs, args);    
    
    for (i=0; i < self->nargs; i++) {
        if (NULL == mpsCore[i]) mps[i] = NULL;
        else {
            mps[i] = PyArray_WRAP(mpsCore[i]);
            Py_INCREF(mps[i]);
            Npy_DECREF(mpsCore[i]);
        }
    }
    return result;
}


<<<<<<< HEAD
=======

/*
 * We have two basic kinds of loops. One is used when arr is not-swapped
 * and aligned and output type is the same as input type.  The other uses
 * buffers when one of these is not satisfied.
 *
 *  Zero-length and one-length axes-to-be-reduced are handled separately.
 */
static PyObject *
PyUFunc_Reduce(PyUFuncObject *self, PyArrayObject *arr, PyArrayObject *out,
        int axis, int otype)
{
    PyArrayObject *ret;
    int bufsize, errormask;
    PyObject *errobj;
    
    /* get looping parameters from Python */
    if (PyUFunc_GetPyValues("reduce", &bufsize, &errormask,
                            &errobj) < 0) {
        return NULL;
    }
    
    /* Construct loop object */
    ASSIGN_TO_PYARRAY(ret, 
        NpyUFunc_Reduce(PyUFunc_UFUNC(self), PyArray_ARRAY(arr),
                        PyArray_ARRAY(out), axis, otype,
                        bufsize, errormask, errobj));
    return (PyObject *)ret;
}


static PyObject *
PyUFunc_Accumulate(PyUFuncObject *self, PyArrayObject *arr, PyArrayObject *out,
                   int axis, int otype)
{
    PyArrayObject *ret = NULL;
    int bufsize, errormask;
    PyObject *errobj;
    
    /* get looping parameters from Python */
    if (PyUFunc_GetPyValues("accumulate", &bufsize, &errormask,
                            &errobj) < 0) {
        return NULL;
    }
    
    /* Construct loop object */
    ASSIGN_TO_PYARRAY(ret, 
        NpyUFunc_Accumulate(PyUFunc_UFUNC(self), PyArray_ARRAY(arr),
                            PyArray_ARRAY(out), axis, otype,
                            bufsize, errormask, errobj));
    return (PyObject *)ret;
}



/*
 * Reduceat performs a reduce over an axis using the indices as a guide
 *
 * op.reduceat(array,indices)  computes
 * op.reduce(array[indices[i]:indices[i+1]]
 * for i=0..end with an implicit indices[i+1]=len(array)
 * assumed when i=end-1
 *
 * if indices[i+1] <= indices[i]+1
 * then the result is array[indices[i]] for that value
 *
 * op.accumulate(array) is the same as
 * op.reduceat(array,indices)[::2]
 * where indices is range(len(array)-1) with a zero placed in every other sample
 * indices = zeros(len(array)*2-1)
 * indices[1::2] = range(1,len(array))
 *
 * output shape is based on the size of indices
 */
static PyObject *
PyUFunc_Reduceat(PyUFuncObject *self, PyArrayObject *arr, PyArrayObject *ind,
                 PyArrayObject *out, int axis, int otype)
{
    PyArrayObject *ret;
    int bufsize, errormask;
    PyObject *errobj;
    
    /* get looping parameters from Python */
    if (PyUFunc_GetPyValues("reduceat", &bufsize, &errormask,
                            &errobj) < 0) {
        return NULL;
    }
    
    ASSIGN_TO_PYARRAY(ret,
        NpyUFunc_Reduceat(PyUFunc_UFUNC(self), PyArray_ARRAY(arr),
                          PyArray_ARRAY(ind), 
                          PyArray_ARRAY(out), axis, otype,
                          bufsize, errormask, errobj));
    return (PyObject *)ret;
}




>>>>>>> c6a13252
/*
 * This code handles reduce, reduceat, and accumulate
 * (accumulate and reduce are special cases of the more general reduceat
 * but they are handled separately for speed)
 */
static PyObject *
PyUFunc_GenericReduction(PyUFuncObject *self, PyObject *args,
                         PyObject *kwds, int operation)
{
    int axis=0;
    PyArrayObject *mp, *ret = NULL;
    PyObject *op, *res = NULL;
    PyObject *obj_ind, *context;
    PyArrayObject *indices = NULL;
    PyArray_Descr *otype = NULL;
    PyArrayObject *out = NULL;
    static char *kwlist1[] = {"array", "axis", "dtype", "out", NULL};
    static char *kwlist2[] = {"array", "indices", "axis", "dtype", "out", NULL};
    static char *_reduce_type[] = {"reduce", "accumulate", "reduceat", NULL};

    if (self == NULL) {
        PyErr_SetString(PyExc_ValueError, "function not supported");
        return NULL;
    }
    if (PyUFunc_UFUNC(self)->core_enabled) {
        PyErr_Format(PyExc_RuntimeError,
                     "Reduction not defined on ufunc with signature");
        return NULL;
    }
    if (PyUFunc_UFUNC(self)->nin != 2) {
        PyErr_Format(PyExc_ValueError,
                     "%s only supported for binary functions",
                     _reduce_type[operation]);
        return NULL;
    }
    if (PyUFunc_UFUNC(self)->nout != 1) {
        PyErr_Format(PyExc_ValueError,
                     "%s only supported for functions " \
                     "returning a single value",
                     _reduce_type[operation]);
        return NULL;
    }

    if (operation == NPY_UFUNC_REDUCEAT) {
        PyArray_Descr *indtype;
        indtype = PyArray_DescrFromType(PyArray_INTP);
        if(!PyArg_ParseTupleAndKeywords(args, kwds, "OO|iO&O&", kwlist2,
                                        &op, &obj_ind, &axis,
                                        PyArray_DescrConverter2,
                                        &otype,
                                        PyArray_OutputConverter,
                                        &out)) {
            Py_XDECREF(otype);
            return NULL;
        }
        
        indices = (PyArrayObject *)PyArray_FromAny(obj_ind, indtype,
                                                   1, 1, CARRAY, NULL);
        if (indices == NULL) {
            Py_XDECREF(otype);
            return NULL;
        }
    }
    else {
        if(!PyArg_ParseTupleAndKeywords(args, kwds, "O|iO&O&", kwlist1,
                                        &op, &axis,
                                        PyArray_DescrConverter2,
                                        &otype,
                                        PyArray_OutputConverter,
                                        &out)) {
            Py_XDECREF(otype);
            return NULL;
        }
    }
    /* Ensure input is an array */
    if (!PyArray_Check(op) && !PyArray_IsScalar(op, Generic)) {
        context = Py_BuildValue("O(O)i", self, op, 0);
    }
    else {
        context = NULL;
    }
    
    mp = (PyArrayObject *)PyArray_FromAny(op, NULL, 0, 0, 0, context);
    Py_XDECREF(context);
    if (mp == NULL) {
        return NULL;
    }
    assert(PyArray_ISVALID(mp));
    
    /* Check to see if input is zero-dimensional */
    if (PyArray_NDIM(mp) == 0) {
        PyErr_Format(PyExc_TypeError, "cannot %s on a scalar",
                     _reduce_type[operation]);
        Py_XDECREF(otype);
        Py_DECREF(mp);
        return NULL;
    }
    /* Check to see that type (and otype) is not FLEXIBLE */
    if (PyArray_ISFLEXIBLE(mp) ||
        (otype && NpyTypeNum_ISFLEXIBLE(otype->descr->type_num))) {
        PyErr_Format(PyExc_TypeError,
                     "cannot perform %s with flexible type",
                     _reduce_type[operation]);
        Py_XDECREF(otype);
        Py_DECREF(mp);
        return NULL;
    }

    if (indices) {
        /* Move reference to core */
        Npy_INCREF(PyArray_ARRAY(indices));
        Py_DECREF(indices);
    }
    ASSIGN_TO_PYARRAY(ret,
        NpyUFunc_GenericReduction(PyUFunc_UFUNC(self), 
                                  PyArray_ARRAY(mp), 
                                  (NULL != indices ? PyArray_ARRAY(indices) : NULL), 
                                  (NULL != out ? PyArray_ARRAY(out) : NULL), 
                                  axis, (NULL != otype) ? otype->descr : NULL, operation));
    
    Py_DECREF(mp);
    Py_XDECREF(otype);
    if (ret == NULL) {
        return NULL;
    }
    if (Py_TYPE(op) != Py_TYPE(ret)) {
        res = PyObject_CallMethod(op, "__array_wrap__", "O", ret);
        if (res == NULL) {
            PyErr_Clear();
        }
        else if (res == Py_None) {
            Py_DECREF(res);
        }
        else {
            Py_DECREF(ret);
            return res;
        }
    }
    return PyArray_Return(ret);
}

/*
 * This function analyzes the input arguments
 * and determines an appropriate __array_wrap__ function to call
 * for the outputs.
 *
 * If an output argument is provided, then it is wrapped
 * with its own __array_wrap__ not with the one determined by
 * the input arguments.
 *
 * if the provided output argument is already an array,
 * the wrapping function is None (which means no wrapping will
 * be done --- not even PyArray_Return).
 *
 * A NULL is placed in output_wrap for outputs that
 * should just have PyArray_Return called.
 */
static void
_find_array_wrap(PyObject *args, PyObject **output_wrap, int nin, int nout)
{
    Py_ssize_t nargs;
    int i;
    int np = 0;
    PyObject *with_wrap[NPY_MAXARGS], *wraps[NPY_MAXARGS];
    PyObject *obj, *wrap = NULL;

    nargs = PyTuple_GET_SIZE(args);
    for (i = 0; i < nin; i++) {
        obj = PyTuple_GET_ITEM(args, i);
        if (PyArray_CheckExact(obj) || PyArray_IsAnyScalar(obj)) {
            continue;
        }
        wrap = PyObject_GetAttrString(obj, "__array_wrap__");
        if (wrap) {
            if (PyCallable_Check(wrap)) {
                with_wrap[np] = obj;
                wraps[np] = wrap;
                ++np;
            }
            else {
                Py_DECREF(wrap);
                wrap = NULL;
            }
        }
        else {
            PyErr_Clear();
        }
    }
    if (np > 0) {
        /* If we have some wraps defined, find the one of highest priority */
        wrap = wraps[0];
        if (np > 1) {
            double maxpriority = PyArray_GetPriority(with_wrap[0],
                        PyArray_SUBTYPE_PRIORITY);
            for (i = 1; i < np; ++i) {
                double priority = PyArray_GetPriority(with_wrap[i],
                            PyArray_SUBTYPE_PRIORITY);
                if (priority > maxpriority) {
                    maxpriority = priority;
                    Py_DECREF(wrap);
                    wrap = wraps[i];
                }
                else {
                    Py_DECREF(wraps[i]);
                }
            }
        }
    }

    /*
     * Here wrap is the wrapping function determined from the
     * input arrays (could be NULL).
     *
     * For all the output arrays decide what to do.
     *
     * 1) Use the wrap function determined from the input arrays
     * This is the default if the output array is not
     * passed in.
     *
     * 2) Use the __array_wrap__ method of the output object
     * passed in. -- this is special cased for
     * exact ndarray so that no PyArray_Return is
     * done in that case.
     */
    for (i = 0; i < nout; i++) {
        int j = nin + i;
        int incref = 1;
        output_wrap[i] = wrap;
        if (j < nargs) {
            obj = PyTuple_GET_ITEM(args, j);
            if (obj == Py_None) {
                continue;
            }
            if (PyArray_CheckExact(obj)) {
                output_wrap[i] = Py_None;
            }
            else {
                PyObject *owrap = PyObject_GetAttrString(obj,"__array_wrap__");
                incref = 0;
                if (!(owrap) || !(PyCallable_Check(owrap))) {
                    Py_XDECREF(owrap);
                    owrap = wrap;
                    incref = 1;
                    PyErr_Clear();
                }
                output_wrap[i] = owrap;
            }
        }
        if (incref) {
            Py_XINCREF(output_wrap[i]);
        }
    }
    Py_XDECREF(wrap);
    return;
}

static PyObject *
ufunc_generic_call(PyUFuncObject *self, PyObject *args, PyObject *kwds)
{
    int i;
    PyTupleObject *ret;
    PyArrayObject *mps[NPY_MAXARGS];
    PyObject *retobj[NPY_MAXARGS];
    PyObject *wraparr[NPY_MAXARGS];
    PyObject *res;
    int errval;

    /*
     * Initialize all array objects to NULL to make cleanup easier
     * if something goes wrong.
     */
    for(i = 0; i < PyUFunc_UFUNC(self)->nargs; i++) {
        mps[i] = NULL;
    }
    errval = PyUFunc_GenericFunction(self, args, kwds, mps);
    if (errval < 0) {
        for (i = 0; i < PyUFunc_UFUNC(self)->nargs; i++) {
            PyArray_XDECREF_ERR(mps[i]);
        }
        if (errval == -1)
            return NULL;
        else if (PyUFunc_UFUNC(self)->nin == 2 && PyUFunc_UFUNC(self)->nout == 1) {
          /* To allow the other argument to be given a chance
           */
            Py_INCREF(Py_NotImplemented);
            return Py_NotImplemented;
        }
        else {
            PyErr_SetString(PyExc_NotImplementedError, "Not implemented for this type");
            return NULL;
        }
    }

    for (i = 0; i < PyUFunc_UFUNC(self)->nin; i++) {
        Py_DECREF(mps[i]);
    }
    /*
     * Use __array_wrap__ on all outputs
     * if present on one of the input arguments.
     * If present for multiple inputs:
     * use __array_wrap__ of input object with largest
     * __array_priority__ (default = 0.0)
     *
     * Exception:  we should not wrap outputs for items already
     * passed in as output-arguments.  These items should either
     * be left unwrapped or wrapped by calling their own __array_wrap__
     * routine.
     *
     * For each output argument, wrap will be either
     * NULL --- call PyArray_Return() -- default if no output arguments given
     * None --- array-object passed in don't call PyArray_Return
     * method --- the __array_wrap__ method to call.
     */
    _find_array_wrap(args, wraparr, PyUFunc_UFUNC(self)->nin, PyUFunc_UFUNC(self)->nout);

    /* wrap outputs */
    for (i = 0; i < PyUFunc_UFUNC(self)->nout; i++) {
        int j = PyUFunc_UFUNC(self)->nin+i;
        PyObject *wrap;
        /*
         * check to see if any UPDATEIFCOPY flags are set
         * which meant that a temporary output was generated
         */
        if (PyArray_FLAGS(mps[j]) & UPDATEIFCOPY) {
            PyArrayObject *old;
            old = Npy_INTERFACE(PyArray_BASE_ARRAY(mps[j]));
            /* we want to hang on to this */
            Py_INCREF(old);
            /* should trigger the copyback into old */
            Py_DECREF(mps[j]);
            mps[j] = old;
        }
        wrap = wraparr[i];
        if (wrap != NULL) {
            if (wrap == Py_None) {
                Py_DECREF(wrap);
                retobj[i] = (PyObject *)mps[j];
                continue;
            }
            res = PyObject_CallFunction(wrap, "O(OOi)", mps[j], self, args, i);
            if (res == NULL && PyErr_ExceptionMatches(PyExc_TypeError)) {
                PyErr_Clear();
                res = PyObject_CallFunctionObjArgs(wrap, mps[j], NULL);
            }
            Py_DECREF(wrap);
            if (res == NULL) {
                goto fail;
            }
            else if (res == Py_None) {
                Py_DECREF(res);
            }
            else {
                Py_DECREF(mps[j]);
                retobj[i] = res;
                continue;
            }
        }
        /* default behavior */
        retobj[i] = PyArray_Return(mps[j]);
    }

    if (PyUFunc_UFUNC(self)->nout == 1) {
        return retobj[0];
    }
    else {
        ret = (PyTupleObject *)PyTuple_New( PyUFunc_UFUNC(self)->nout );
        for (i = 0; i < PyUFunc_UFUNC(self)->nout; i++) {
            PyTuple_SET_ITEM(ret, i, retobj[i]);
        }
        return (PyObject *)ret;
    }

fail:
    for (i = PyUFunc_UFUNC(self)->nin; i < PyUFunc_UFUNC(self)->nargs; i++) {
        Py_XDECREF(mps[i]);
    }
    return NULL;
}

NPY_NO_EXPORT PyObject *
ufunc_geterr(PyObject *NPY_UNUSED(dummy), PyObject *args)
{
    PyObject *thedict;
    PyObject *res;

    if (!PyArg_ParseTuple(args, "")) {
        return NULL;
    }
    if (PyUFunc_PYVALS_NAME == NULL) {
        PyUFunc_PYVALS_NAME = PyUString_InternFromString(NPY_UFUNC_PYVALS_NAME);
    }
    thedict = PyThreadState_GetDict();
    if (thedict == NULL) {
        thedict = PyEval_GetBuiltins();
    }
    res = PyDict_GetItem(thedict, PyUFunc_PYVALS_NAME);
    if (res != NULL) {
        Py_INCREF(res);
        return res;
    }
    /* Construct list of defaults */
    res = PyList_New(3);
    if (res == NULL) {
        return NULL;
    }
    PyList_SET_ITEM(res, 0, PyInt_FromLong(PyArray_BUFSIZE));
    PyList_SET_ITEM(res, 1, PyInt_FromLong(NPY_UFUNC_ERR_DEFAULT));
    PyList_SET_ITEM(res, 2, Py_None); Py_INCREF(Py_None);
    return res;
}

#if USE_USE_DEFAULTS==1
/*
 * This is a strategy to buy a little speed up and avoid the dictionary
 * look-up in the default case.  It should work in the presence of
 * threads.  If it is deemed too complicated or it doesn't actually work
 * it could be taken out.
 */
static int
ufunc_update_use_defaults(void)
{
    PyObject *errobj = NULL;
    int errmask, bufsize;
    int res;

    PyUFunc_NUM_NODEFAULTS += 1;
    res = PyUFunc_GetPyValues("test", &bufsize, &errmask, &errobj);
    PyUFunc_NUM_NODEFAULTS -= 1;
    if (res < 0) {
        Py_XDECREF(errobj);
        return -1;
    }
    if ((errmask != NPY_UFUNC_ERR_DEFAULT) || (bufsize != PyArray_BUFSIZE)
            || (PyTuple_GET_ITEM(errobj, 1) != Py_None)) {
        PyUFunc_NUM_NODEFAULTS += 1;
    }
    else if (PyUFunc_NUM_NODEFAULTS > 0) {
        PyUFunc_NUM_NODEFAULTS -= 1;
    }
    Py_XDECREF(errobj);
    return 0;
}
#endif

NPY_NO_EXPORT PyObject *
ufunc_seterr(PyObject *NPY_UNUSED(dummy), PyObject *args)
{
    PyObject *thedict;
    int res;
    PyObject *val;
    static char *msg = "Error object must be a list of length 3";

    if (!PyArg_ParseTuple(args, "O", &val)) {
        return NULL;
    }
    if (!PyList_CheckExact(val) || PyList_GET_SIZE(val) != 3) {
        PyErr_SetString(PyExc_ValueError, msg);
        return NULL;
    }
    if (PyUFunc_PYVALS_NAME == NULL) {
        PyUFunc_PYVALS_NAME = PyUString_InternFromString(NPY_UFUNC_PYVALS_NAME);
    }
    thedict = PyThreadState_GetDict();
    if (thedict == NULL) {
        thedict = PyEval_GetBuiltins();
    }
    res = PyDict_SetItem(thedict, PyUFunc_PYVALS_NAME, val);
    if (res < 0) {
        return NULL;
    }
#if USE_USE_DEFAULTS==1
    if (ufunc_update_use_defaults() < 0) {
        return NULL;
    }
#endif
    Py_INCREF(Py_None);
    return Py_None;
}


int
NpyUFunc_ReplaceLoopBySignature(NpyUFuncObject *func,
                               NpyUFuncGenericFunction newfunc,
                               int *signature,
                               NpyUFuncGenericFunction *oldfunc)
{
    /* TODO: Ready to move */
    int i, j;
    int res = -1;
    /* Find the location of the matching signature */
    for (i = 0; i < func->ntypes; i++) {
        for (j = 0; j < func->nargs; j++) {
            if (signature[j] != func->types[i*func->nargs+j]) {
                break;
            }
        }
        if (j < func->nargs) {
            continue;
        }
        if (oldfunc != NULL) {
            *oldfunc = func->functions[i];
        }
        func->functions[i] = newfunc;
        res = 0;
        break;
    }
    return res;
}

/*UFUNC_API*/
NPY_NO_EXPORT int
PyUFunc_ReplaceLoopBySignature(PyUFuncObject *func,
                               NpyUFuncGenericFunction newfunc,
                               int *signature,
                               NpyUFuncGenericFunction *oldfunc)
{
    return NpyUFunc_ReplaceLoopBySignature(PyUFunc_UFUNC(func), newfunc, signature, oldfunc);
}

/*UFUNC_API*/
NPY_NO_EXPORT PyObject *
PyUFunc_FromFuncAndData(NpyUFuncGenericFunction *func, void **data,
                        char *types, int ntypes,
                        int nin, int nout, int identity,
                        char *name, char *doc, int check_return)
{
    return PyUFunc_FromFuncAndDataAndSignature(func, data, types, ntypes,
        nin, nout, identity, name, doc, check_return, NULL);
}


/*UFUNC_API*/
NPY_NO_EXPORT PyObject *
PyUFunc_FromFuncAndDataAndSignature(NpyUFuncGenericFunction *func, void **data,
                                    char *types, int ntypes,
                                    int nin, int nout, int identity,
                                    char *name, char *doc,
                                    int check_return, const char *signature)
{
    PyUFuncObject *self;
    NpyUFuncObject *selfCore;
    
    selfCore = NpyUFunc_FromFuncAndDataAndSignature(func, data, types, ntypes, nin, nout, 
                                                    identity, name, doc, check_return, 
                                                    signature);
    if (NULL == selfCore) {
        return NULL;
    }
    
    self = _pya_malloc(sizeof(PyUFuncObject));
    if (NULL == self) {
        return NULL;
    }
    PyObject_Init((PyObject *)self, &PyUFunc_Type);
    self->magic_number = NPY_VALID_MAGIC;
    self->ufunc = selfCore;
    self->func_obj = NULL;

    /* This is ugly. We need to move the reference from the core to the interface and set
       the interface object.  This must be done in exactly this order: First inc ref the
       interface to 2, then set the interface on the core object, and then decref the core.
       When we decref the core to 0, it will decref the interface back to 1. */
    Py_INCREF(self);
    selfCore->nob_interface = self;
    Npy_DECREF(selfCore);
    
    return (PyObject *)self;
}



/* Specify that the loop specified by the given index should use the array of
 * input and arrays as the data pointer to the loop.
 */
/*UFUNC_API*/
NPY_NO_EXPORT int
PyUFunc_SetUsesArraysAsData(void **data, size_t i)
{
    return NpyUFunc_SetUsesArraysAsData(data, i);
}



/*
 * This is the first-part of the CObject structure.
 *
 * I don't think this will change, but if it should, then
 * this needs to be fixed.  The exposed C-API was insufficient
 * because I needed to replace the pointer and it wouldn't
 * let me with a destructor set (even though it works fine
 * with the destructor).
 */
typedef struct {
    PyObject_HEAD
    void *c_obj;
} _simple_cobj;

#define _SETCPTR(cobj, val) ((_simple_cobj *)(cobj))->c_obj = (val)


/*
 * This frees the linked-list structure when the CObject
 * is destroyed (removed from the internal dictionary)
*/
static NPY_INLINE void
_free_loop1d_list(NpyUFunc_Loop1d *data)
{
    while (data != NULL) {
        NpyUFunc_Loop1d *next = data->next;
        _pya_free(data->arg_types);
        _pya_free(data);
        data = next;
    }
}

#if PY_VERSION_HEX >= 0x02070000
static void
_loop1d_list_free(PyObject *ptr)
{
    NpyUFunc_Loop1d *data = (NpyUFunc_Loop1d *)PyCapsule_GetPointer(ptr, NULL);
    _free_loop1d_list(data);
}

#else
static void
_loop1d_list_free(void *ptr)
{
    NpyUFunc_Loop1d *data = (NpyUFunc_Loop1d *)ptr;
    _free_loop1d_list(data);
}
#endif



/*UFUNC_API*/
NPY_NO_EXPORT int
PyUFunc_RegisterLoopForType(PyUFuncObject *ufunc,
                            int usertype,
                            NpyUFuncGenericFunction function,
                            int *arg_types,
                            void *data)
{
    return NpyUFunc_RegisterLoopForType(PyUFunc_UFUNC(ufunc), usertype, function, arg_types, data);
}

#undef _SETCPTR


static void
ufunc_dealloc(PyUFuncObject *self)
{
    npy_ufunc_dealloc(PyUFunc_UFUNC(self));
    Py_XDECREF(self->func_obj);
    self->magic_number = NPY_INVALID_MAGIC;
    _pya_free(self);
}


static PyObject *
ufunc_repr(PyUFuncObject *self)
{
    char buf[100];

    sprintf(buf, "<ufunc '%.50s'>", PyUFunc_UFUNC(self)->name);
    return PyUString_FromString(buf);
}


/******************************************************************************
 ***                          UFUNC METHODS                                 ***
 *****************************************************************************/


/*
 * op.outer(a,b) is equivalent to op(a[:,NewAxis,NewAxis,etc.],b)
 * where a has b.ndim NewAxis terms appended.
 *
 * The result has dimensions a.ndim + b.ndim
 */
static PyObject *
ufunc_outer(PyUFuncObject *self, PyObject *args, PyObject *kwds)
{
    int i;
    PyObject *ret;
    PyArrayObject *ap1 = NULL, *ap2 = NULL, *ap_new = NULL;
    PyObject *new_args, *tmp;
    PyObject *shape1, *shape2, *newshape;

    if (PyUFunc_UFUNC(self)->core_enabled) {
        PyErr_Format(PyExc_TypeError,
                     "method outer is not allowed in ufunc with non-trivial"\
                     " signature");
        return NULL;
    }

    if (PyUFunc_UFUNC(self)->nin != 2) {
        PyErr_SetString(PyExc_ValueError,
                        "outer product only supported "\
                        "for binary functions");
        return NULL;
    }

    if (PySequence_Length(args) != 2) {
        PyErr_SetString(PyExc_TypeError, "exactly two arguments expected");
        return NULL;
    }

    tmp = PySequence_GetItem(args, 0);
    if (tmp == NULL) {
        return NULL;
    }
    ap1 = (PyArrayObject *) PyArray_FromObject(tmp, PyArray_NOTYPE, 0, 0);
    Py_DECREF(tmp);
    if (ap1 == NULL) {
        return NULL;
    }
    tmp = PySequence_GetItem(args, 1);
    if (tmp == NULL) {
        return NULL;
    }
    ap2 = (PyArrayObject *)PyArray_FromObject(tmp, PyArray_NOTYPE, 0, 0);
    Py_DECREF(tmp);
    if (ap2 == NULL) {
        Py_DECREF(ap1);
        return NULL;
    }
    /* Construct new shape tuple */
    shape1 = PyTuple_New(PyArray_NDIM(ap1));
    if (shape1 == NULL) {
        goto fail;
    }
    for (i = 0; i < PyArray_NDIM(ap1); i++) {
        PyTuple_SET_ITEM(shape1, i,
                PyLong_FromLongLong((longlong)PyArray_DIM(ap1, i)));
    }
    shape2 = PyTuple_New(PyArray_NDIM(ap2));
    for (i = 0; i < PyArray_NDIM(ap2); i++) {
        PyTuple_SET_ITEM(shape2, i, PyInt_FromLong((long) 1));
    }
    if (shape2 == NULL) {
        Py_DECREF(shape1);
        goto fail;
    }
    newshape = PyNumber_Add(shape1, shape2);
    Py_DECREF(shape1);
    Py_DECREF(shape2);
    if (newshape == NULL) {
        goto fail;
    }
    ap_new = (PyArrayObject *)PyArray_Reshape(ap1, newshape);
    Py_DECREF(newshape);
    if (ap_new == NULL) {
        goto fail;
    }
    new_args = Py_BuildValue("(OO)", ap_new, ap2);
    Py_DECREF(ap1);
    Py_DECREF(ap2);
    Py_DECREF(ap_new);
    ret = ufunc_generic_call(self, new_args, kwds);
    Py_DECREF(new_args);
    return ret;

 fail:
    Py_XDECREF(ap1);
    Py_XDECREF(ap2);
    Py_XDECREF(ap_new);
    return NULL;
}


static PyObject *
ufunc_reduce(PyUFuncObject *self, PyObject *args, PyObject *kwds)
{
    return PyUFunc_GenericReduction(self, args, kwds, NPY_UFUNC_REDUCE);
}

static PyObject *
ufunc_accumulate(PyUFuncObject *self, PyObject *args, PyObject *kwds)
{
    return PyUFunc_GenericReduction(self, args, kwds, NPY_UFUNC_ACCUMULATE);
}

static PyObject *
ufunc_reduceat(PyUFuncObject *self, PyObject *args, PyObject *kwds)
{
    return PyUFunc_GenericReduction(self, args, kwds, NPY_UFUNC_REDUCEAT);
}


static struct PyMethodDef ufunc_methods[] = {
    {"reduce",
        (PyCFunction)ufunc_reduce,
        METH_VARARGS | METH_KEYWORDS, NULL },
    {"accumulate",
        (PyCFunction)ufunc_accumulate,
        METH_VARARGS | METH_KEYWORDS, NULL },
    {"reduceat",
        (PyCFunction)ufunc_reduceat,
        METH_VARARGS | METH_KEYWORDS, NULL },
    {"outer",
        (PyCFunction)ufunc_outer,
        METH_VARARGS | METH_KEYWORDS, NULL},
    {NULL, NULL, 0, NULL}           /* sentinel */
};


/******************************************************************************
 ***                           UFUNC GETSET                                 ***
 *****************************************************************************/


/* construct the string y1,y2,...,yn */
static PyObject *
_makeargs(int num, char *ltr, int null_if_none)
{
    PyObject *str;
    int i;

    switch (num) {
    case 0:
        if (null_if_none) {
            return NULL;
        }
        return PyString_FromString("");
    case 1:
        return PyString_FromString(ltr);
    }
    str = PyString_FromFormat("%s1, %s2", ltr, ltr);
    for (i = 3; i <= num; ++i) {
        PyString_ConcatAndDel(&str, PyString_FromFormat(", %s%d", ltr, i));
    }
    return str;
}

static char
_typecharfromnum(int num) {
    NpyArray_Descr *descr;
    char ret;

    descr = NpyArray_DescrFromType(num);
    ret = descr->type;
    Npy_DECREF(descr);
    return ret;
}

static PyObject *
ufunc_get_doc(PyUFuncObject *self)
{
    /*
     * Put docstring first or FindMethod finds it... could so some
     * introspection on name and nin + nout to automate the first part
     * of it the doc string shouldn't need the calling convention
     * construct name(x1, x2, ...,[ out1, out2, ...]) __doc__
     */
    PyObject *outargs, *inargs, *doc;
    outargs = _makeargs(PyUFunc_UFUNC(self)->nout, "out", 1);
    inargs = _makeargs(PyUFunc_UFUNC(self)->nin, "x", 0);
    if (outargs == NULL) {
        doc = PyUString_FromFormat("%s(%s)\n\n%s",
                                   PyUFunc_UFUNC(self)->name,
                                   PyString_AS_STRING(inargs),
                                   PyUFunc_UFUNC(self)->doc);
    }
    else {
        doc = PyUString_FromFormat("%s(%s[, %s])\n\n%s",
                                   PyUFunc_UFUNC(self)->name,
                                   PyString_AS_STRING(inargs),
                                   PyString_AS_STRING(outargs),
                                   PyUFunc_UFUNC(self)->doc);
        Py_DECREF(outargs);
    }
    Py_DECREF(inargs);
    return doc;
}

static PyObject *
ufunc_get_nin(PyUFuncObject *self)
{
    return PyInt_FromLong(PyUFunc_UFUNC(self)->nin);
}

static PyObject *
ufunc_get_nout(PyUFuncObject *self)
{
    return PyInt_FromLong(PyUFunc_UFUNC(self)->nout);
}

static PyObject *
ufunc_get_nargs(PyUFuncObject *self)
{
    return PyInt_FromLong(PyUFunc_UFUNC(self)->nargs);
}

static PyObject *
ufunc_get_ntypes(PyUFuncObject *self)
{
    return PyInt_FromLong(PyUFunc_UFUNC(self)->ntypes);
}

static PyObject *
ufunc_get_types(PyUFuncObject *self)
{
    /* return a list with types grouped input->output */
    PyObject *list;
    PyObject *str;
    int k, j, n, nt = PyUFunc_UFUNC(self)->ntypes;
    int ni = PyUFunc_UFUNC(self)->nin;
    int no = PyUFunc_UFUNC(self)->nout;
    char *t;
    list = PyList_New(nt);
    if (list == NULL) {
        return NULL;
    }
    t = _pya_malloc(no+ni+2);
    n = 0;
    for (k = 0; k < nt; k++) {
        for (j = 0; j<ni; j++) {
            t[j] = _typecharfromnum(PyUFunc_UFUNC(self)->types[n]);
            n++;
        }
        t[ni] = '-';
        t[ni+1] = '>';
        for (j = 0; j < no; j++) {
            t[ni + 2 + j] = _typecharfromnum(PyUFunc_UFUNC(self)->types[n]);
            n++;
        }
        str = PyUString_FromStringAndSize(t, no + ni + 2);
        PyList_SET_ITEM(list, k, str);
    }
    _pya_free(t);
    return list;
}

static PyObject *
ufunc_get_name(PyUFuncObject *self)
{
    return PyUString_FromString(PyUFunc_UFUNC(self)->name);
}

static PyObject *
ufunc_get_identity(PyUFuncObject *self)
{
    switch(PyUFunc_UFUNC(self)->identity) {
    case NpyUFunc_One:
        return PyInt_FromLong(1);
    case NpyUFunc_Zero:
        return PyInt_FromLong(0);
    }
    return Py_None;
}

static PyObject *
ufunc_get_signature(PyUFuncObject *self)
{
    if (!PyUFunc_UFUNC(self)->core_enabled) {
        Py_RETURN_NONE;
    }
    return PyUString_FromString(PyUFunc_UFUNC(self)->core_signature);
}

#undef _typecharfromnum

/*
 * Docstring is now set from python
 * static char *Ufunctype__doc__ = NULL;
 */
static PyGetSetDef ufunc_getset[] = {
    {"__doc__",
        (getter)ufunc_get_doc,
        NULL, NULL, NULL},
    {"nin",
        (getter)ufunc_get_nin,
        NULL, NULL, NULL},
    {"nout",
        (getter)ufunc_get_nout,
        NULL, NULL, NULL},
    {"nargs",
        (getter)ufunc_get_nargs,
        NULL, NULL, NULL},
    {"ntypes",
        (getter)ufunc_get_ntypes,
        NULL, NULL, NULL},
    {"types",
        (getter)ufunc_get_types,
        NULL, NULL, NULL},
    {"__name__",
        (getter)ufunc_get_name,
        NULL, NULL, NULL},
    {"identity",
        (getter)ufunc_get_identity,
        NULL, NULL, NULL},
    {"signature",
        (getter)ufunc_get_signature,
        NULL, NULL, NULL},
    {NULL, NULL, NULL, NULL, NULL},  /* Sentinel */
};


/******************************************************************************
 ***                        UFUNC TYPE OBJECT                               ***
 *****************************************************************************/

NPY_NO_EXPORT PyTypeObject PyUFunc_Type = {
#if defined(NPY_PY3K)
    PyVarObject_HEAD_INIT(NULL, 0)
#else
    PyObject_HEAD_INIT(NULL)
    0,                                          /* ob_size */
#endif
    "numpy.ufunc",                              /* tp_name */
    sizeof(PyUFuncObject),                      /* tp_basicsize */
    0,                                          /* tp_itemsize */
    /* methods */
    (destructor)ufunc_dealloc,                  /* tp_dealloc */
    0,                                          /* tp_print */
    0,                                          /* tp_getattr */
    0,                                          /* tp_setattr */
#if defined(NPY_PY3K)
    0,                                          /* tp_reserved */
#else
    0,                                          /* tp_compare */
#endif
    (reprfunc)ufunc_repr,                       /* tp_repr */
    0,                                          /* tp_as_number */
    0,                                          /* tp_as_sequence */
    0,                                          /* tp_as_mapping */
    0,                                          /* tp_hash */
    (ternaryfunc)ufunc_generic_call,            /* tp_call */
    (reprfunc)ufunc_repr,                       /* tp_str */
    0,                                          /* tp_getattro */
    0,                                          /* tp_setattro */
    0,                                          /* tp_as_buffer */
    Py_TPFLAGS_DEFAULT,                         /* tp_flags */
    0,                                          /* tp_doc */
    0,                                          /* tp_traverse */
    0,                                          /* tp_clear */
    0,                                          /* tp_richcompare */
    0,                                          /* tp_weaklistoffset */
    0,                                          /* tp_iter */
    0,                                          /* tp_iternext */
    ufunc_methods,                              /* tp_methods */
    0,                                          /* tp_members */
    ufunc_getset,                               /* tp_getset */
    0,                                          /* tp_base */
    0,                                          /* tp_dict */
    0,                                          /* tp_descr_get */
    0,                                          /* tp_descr_set */
    0,                                          /* tp_dictoffset */
    0,                                          /* tp_init */
    0,                                          /* tp_alloc */
    0,                                          /* tp_new */
    0,                                          /* tp_free */
    0,                                          /* tp_is_gc */
    0,                                          /* tp_bases */
    0,                                          /* tp_mro */
    0,                                          /* tp_cache */
    0,                                          /* tp_subclasses */
    0,                                          /* tp_weaklist */
    0,                                          /* tp_del */
#if PY_VERSION_HEX >= 0x02060000
    0,                                          /* tp_version_tag */
#endif
};

/* End of code for ufunc objects */<|MERGE_RESOLUTION|>--- conflicted
+++ resolved
@@ -882,108 +882,6 @@
 }
 
 
-<<<<<<< HEAD
-=======
-
-/*
- * We have two basic kinds of loops. One is used when arr is not-swapped
- * and aligned and output type is the same as input type.  The other uses
- * buffers when one of these is not satisfied.
- *
- *  Zero-length and one-length axes-to-be-reduced are handled separately.
- */
-static PyObject *
-PyUFunc_Reduce(PyUFuncObject *self, PyArrayObject *arr, PyArrayObject *out,
-        int axis, int otype)
-{
-    PyArrayObject *ret;
-    int bufsize, errormask;
-    PyObject *errobj;
-    
-    /* get looping parameters from Python */
-    if (PyUFunc_GetPyValues("reduce", &bufsize, &errormask,
-                            &errobj) < 0) {
-        return NULL;
-    }
-    
-    /* Construct loop object */
-    ASSIGN_TO_PYARRAY(ret, 
-        NpyUFunc_Reduce(PyUFunc_UFUNC(self), PyArray_ARRAY(arr),
-                        PyArray_ARRAY(out), axis, otype,
-                        bufsize, errormask, errobj));
-    return (PyObject *)ret;
-}
-
-
-static PyObject *
-PyUFunc_Accumulate(PyUFuncObject *self, PyArrayObject *arr, PyArrayObject *out,
-                   int axis, int otype)
-{
-    PyArrayObject *ret = NULL;
-    int bufsize, errormask;
-    PyObject *errobj;
-    
-    /* get looping parameters from Python */
-    if (PyUFunc_GetPyValues("accumulate", &bufsize, &errormask,
-                            &errobj) < 0) {
-        return NULL;
-    }
-    
-    /* Construct loop object */
-    ASSIGN_TO_PYARRAY(ret, 
-        NpyUFunc_Accumulate(PyUFunc_UFUNC(self), PyArray_ARRAY(arr),
-                            PyArray_ARRAY(out), axis, otype,
-                            bufsize, errormask, errobj));
-    return (PyObject *)ret;
-}
-
-
-
-/*
- * Reduceat performs a reduce over an axis using the indices as a guide
- *
- * op.reduceat(array,indices)  computes
- * op.reduce(array[indices[i]:indices[i+1]]
- * for i=0..end with an implicit indices[i+1]=len(array)
- * assumed when i=end-1
- *
- * if indices[i+1] <= indices[i]+1
- * then the result is array[indices[i]] for that value
- *
- * op.accumulate(array) is the same as
- * op.reduceat(array,indices)[::2]
- * where indices is range(len(array)-1) with a zero placed in every other sample
- * indices = zeros(len(array)*2-1)
- * indices[1::2] = range(1,len(array))
- *
- * output shape is based on the size of indices
- */
-static PyObject *
-PyUFunc_Reduceat(PyUFuncObject *self, PyArrayObject *arr, PyArrayObject *ind,
-                 PyArrayObject *out, int axis, int otype)
-{
-    PyArrayObject *ret;
-    int bufsize, errormask;
-    PyObject *errobj;
-    
-    /* get looping parameters from Python */
-    if (PyUFunc_GetPyValues("reduceat", &bufsize, &errormask,
-                            &errobj) < 0) {
-        return NULL;
-    }
-    
-    ASSIGN_TO_PYARRAY(ret,
-        NpyUFunc_Reduceat(PyUFunc_UFUNC(self), PyArray_ARRAY(arr),
-                          PyArray_ARRAY(ind), 
-                          PyArray_ARRAY(out), axis, otype,
-                          bufsize, errormask, errobj));
-    return (PyObject *)ret;
-}
-
-
-
-
->>>>>>> c6a13252
 /*
  * This code handles reduce, reduceat, and accumulate
  * (accumulate and reduce are special cases of the more general reduceat
