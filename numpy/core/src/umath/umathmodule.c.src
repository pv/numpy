/* -*- c -*- */

/*
 * vim:syntax=c
 */

/*
 *****************************************************************************
 **                            INCLUDES                                     **
 *****************************************************************************
 */

/*
 * _UMATHMODULE IS needed in __ufunc_api.h, included from numpy/ufuncobject.h.
 * This is a mess and it would be nice to fix it. It has nothing to do with
 * __ufunc_api.c
 */
#define _UMATHMODULE

#include "Python.h"

#include "numpy_config.h"
#define PY_ARRAY_UNIQUE_SYMBOL _npy_umathmodule_ARRAY_API

#include <npy_ufunc_object.h>
#include <npy_math.h>
#include <npy_funcs.h>

#include "numpy/noprefix.h"
#include "numpy/ufuncobject.h"
#include "abstract.h"
#include "loops.h"

<<<<<<< HEAD
=======
#include "npy_math.h"
#include "npy_config.h"
>>>>>>> 40e9d347

/*
 *****************************************************************************
 **                    INCLUDE GENERATED CODE                               **
 *****************************************************************************
 */
static PyObject *
npy_ObjectMax(PyObject *i1, PyObject *i2);
static PyObject *
npy_ObjectMin(PyObject *i1, PyObject *i2);
static PyObject *
npy_ObjectPower(PyObject *x, PyObject *y);
static PyObject *
Py_square(PyObject *o);
static PyObject *
Py_get_one(PyObject *NPY_UNUSED(o));
static PyObject *
Py_reciprocal(PyObject *o);

#include <npy_loops.h>
#include "loops.h"
#include "ufunc_object.h"
#include "numpy_3kcompat.h"
#include "__ufunc_api.c"

void
PyUFunc_On_Om(char **args, npy_intp *dimensions, npy_intp *steps, void *func);

/* From ufunc_object.c */
NPY_NO_EXPORT int
PyUFunc_handlefperr(int errmask, PyObject *errobj, int retstatus, int *first);
NPY_NO_EXPORT PyObject *
PyUFunc_FromFuncAndData(NpyUFuncGenericFunction *func, void **data,
                        char *types, int ntypes,
                        int nin, int nout, int identity,
                        char *name, char *doc, int check_return);
NPY_NO_EXPORT int
PyUFunc_SetUsesArraysAsData(void **data, size_t i);

static NpyUFuncGenericFunction pyfunc_functions[] = {PyUFunc_On_Om};



/*
 *****************************************************************************
 **                        PYTHON OBJECT FUNCTIONS                          **
 *****************************************************************************
 */

static PyObject *
Py_square(PyObject *o)
{
    return PyNumber_Multiply(o, o);
}

static PyObject *
Py_get_one(PyObject *NPY_UNUSED(o))
{
    return PyInt_FromLong(1);
}

static PyObject *
Py_reciprocal(PyObject *o)
{
    PyObject *one = PyInt_FromLong(1);
    PyObject *result;
    
    if (!one) {
        return NULL;
    }
#if defined(NPY_PY3K)
    result = PyNumber_TrueDivide(one, o);
#else
    result = PyNumber_Divide(one, o);
#endif
    Py_DECREF(one);
    return result;
}

/*
 * Define numpy version of PyNumber_Power as binary function.
 */
static PyObject *
npy_ObjectPower(PyObject *x, PyObject *y)
{
    return PyNumber_Power(x, y, Py_None);
}

static PyObject *
npy_ObjectMax(PyObject *i1, PyObject *i2)
{
    PyObject *result;
    int cmp;
    
    if (PyObject_Cmp(i1, i2, &cmp) < 0) {
        return NULL;
    }
    if (cmp >= 0) {
        result = i1;
    }
    else {
        result = i2;
    }
    Py_INCREF(result);
    return result;
}

static PyObject *
npy_ObjectMin(PyObject *i1, PyObject *i2)
{
    PyObject *result;
    int cmp;
    
    if (PyObject_Cmp(i1, i2, &cmp) < 0) {
        return NULL;
    }
    if (cmp <= 0) {
        result = i1;
    }
    else {
        result = i2;
    }
    Py_INCREF(result);
    return result;
}



/******************************************************************************
 **                         GENERIC OBJECT lOOPS                             **
 *****************************************************************************/

/*UFUNC_API*/
void
NpyUFunc_O_O(char **args, npy_intp *dimensions, npy_intp *steps, void *func)
{
    unaryfunc f = (unaryfunc)func;
    UNARY_LOOP {
        PyObject *in1 = *(PyObject **)ip1;
        PyObject **out = (PyObject **)op1;
        PyObject *ret = f(in1);
        if ((ret == NULL) || PyErr_Occurred()) {
            return;
        }
        Py_XDECREF(*out);
        *out = ret;
    }
}

/*UFUNC_API*/
void
NpyUFunc_O_O_method(char **args, npy_intp *dimensions, npy_intp *steps, void *func)
{
    char *meth = (char *)func;
    UNARY_LOOP {
        PyObject *in1 = *(PyObject **)ip1;
        PyObject **out = (PyObject **)op1;
        PyObject *ret = PyObject_CallMethod(in1, meth, NULL);
        if (ret == NULL) {
            return;
        }
        Py_XDECREF(*out);
        *out = ret;
    }
}

/*UFUNC_API*/
void
NpyUFunc_OO_O(char **args, npy_intp *dimensions, npy_intp *steps, void *func)
{
    binaryfunc f = (binaryfunc)func;
    BINARY_LOOP {
        PyObject *in1 = *(PyObject **)ip1;
        PyObject *in2 = *(PyObject **)ip2;
        PyObject **out = (PyObject **)op1;
        PyObject *ret = f(in1, in2);
        if (PyErr_Occurred()) {
            return;
        }
        Py_XDECREF(*out);
        *out = ret;
    }
}

/*UFUNC_API*/
void
NpyUFunc_OO_O_method(char **args, npy_intp *dimensions, npy_intp *steps, void *func)
{
    char *meth = (char *)func;
    BINARY_LOOP {
        PyObject *in1 = *(PyObject **)ip1;
        PyObject *in2 = *(PyObject **)ip2;
        PyObject **out = (PyObject **)op1;
        PyObject *ret = PyObject_CallMethod(in1, meth, "(O)", in2);
        if (ret == NULL) {
            return;
        }
        Py_XDECREF(*out);
        *out = ret;
    }
}

#include "__umath_generated.c"

/*
 * A general-purpose ufunc that deals with general-purpose Python callable.
 * func is a structure with nin, nout, and a Python callable function
 */

static PyObject *
ufunc_frompyfunc(PyObject *NPY_UNUSED(dummy), PyObject *args,
                 PyObject *NPY_UNUSED(kwds)) {
    /* Keywords are ignored for now */
    
    PyUFuncObject *self;
    Py_ssize_t fname_len = -1;
    PyObject *function, *pyname = NULL;
    char *fname;
    int nin, nout;
    
    if (!PyArg_ParseTuple(args, "Oii", &function, &nin, &nout)) {
        return NULL;
    }
    if (!PyCallable_Check(function)) {
        PyErr_SetString(PyExc_TypeError, "function must be callable");
        return NULL;
    }
    self = _pya_malloc(sizeof(PyUFuncObject));
    if (self == NULL) {
        return NULL;
    }
    PyObject_Init((PyObject *)self, &PyUFunc_Type);
    self->magic_number = NPY_VALID_MAGIC;
    
    pyname = PyObject_GetAttrString(function, "__name__");
    if (pyname) {
        (void) PyString_AsStringAndSize(pyname, &fname, &fname_len);
    }
    if (PyErr_Occurred()) {
        fname = "?";
        fname_len = 1;
        PyErr_Clear();
    }
        
    /* This is ugly. We need to move the reference from the core to the interface and set
     the interface object.  This must be done in exactly this order: First inc ref the
     interface to 2, then set the interface on the core object, and then decref the core.
     When we decref the core to 0, it will decref the interface back to 1. */    
    self->ufunc = npy_ufunc_frompyfunc(nin, nout, fname, fname_len, 
                                       pyfunc_functions, function);
    self->func_obj = function;
    Py_INCREF(self);
    self->ufunc->nob_interface = self;
    Npy_DECREF(self->ufunc);
    
    Py_INCREF(function);    
    Py_XDECREF(pyname);
    
    return (PyObject *)self;
}


/*
 *****************************************************************************
 **                            SETUP UFUNCS                                 **
 *****************************************************************************
 */

/* Less automated additions to the ufuncs */

static NpyUFuncGenericFunction frexp_functions[] = {
#if NPY_HAVE_DECL_FREXPF
    FLOAT_frexp,
#endif
    DOUBLE_frexp
#if NPY_HAVE_DECL_FREXPL
    ,LONGDOUBLE_frexp
#endif
};

static void * blank3_data[] = { (void *)NULL, (void *)NULL, (void *)NULL};
static char frexp_signatures[] = {
#if NPY_HAVE_DECL_FREXPF
    PyArray_FLOAT, PyArray_FLOAT, PyArray_INT,
#endif
    PyArray_DOUBLE, PyArray_DOUBLE, PyArray_INT
#if NPY_HAVE_DECL_FREXPL
    ,PyArray_LONGDOUBLE, PyArray_LONGDOUBLE, PyArray_INT
#endif
};

static NpyUFuncGenericFunction ldexp_functions[] = {
#if NPY_HAVE_DECL_LDEXPF
    FLOAT_ldexp,
#endif
    DOUBLE_ldexp
#ifdef NPY_HAVE_DECL_LDEXPL
    ,LONGDOUBLE_ldexp
#endif
};

static char ldexp_signatures[] = {
#if NPY_HAVE_DECL_LDEXPF
    PyArray_FLOAT, PyArray_INT, PyArray_FLOAT,
#endif
    PyArray_DOUBLE, PyArray_LONG, PyArray_DOUBLE
#if NPY_HAVE_DECL_LDEXPL
    ,PyArray_LONGDOUBLE, PyArray_LONG, PyArray_LONGDOUBLE
#endif
};

static void
InitOtherOperators(PyObject *dictionary) {
    PyObject *f;
    int num=1;

#if NPY_HAVE_DECL_FREXPL
    num += 1;
#endif
#if NPY_HAVE_DECL_FREXPF
    num += 1;
#endif
    f = PyUFunc_FromFuncAndData(frexp_functions, blank3_data,
                                frexp_signatures, num,
                                1, 2, NpyUFunc_None, "frexp",
                                "Split the number, x, into a normalized"\
                                " fraction (y1) and exponent (y2)",0);
    PyDict_SetItemString(dictionary, "frexp", f);
    Py_DECREF(f);

    num = 1;
#if NPY_HAVE_DECL_LDEXPL
    num += 1;
#endif
#if NPY_HAVE_DECL_LDEXPF
    num += 1;
#endif
    f = PyUFunc_FromFuncAndData(ldexp_functions, blank3_data, ldexp_signatures, num,
                                2, 1, NpyUFunc_None, "ldexp",
                                "Compute y = x1 * 2**x2.",0);
    PyDict_SetItemString(dictionary, "ldexp", f);
    Py_DECREF(f);

#if defined(NPY_PY3K)
    f = PyDict_GetItemString(dictionary, "true_divide");
    PyDict_SetItemString(dictionary, "divide", f);
#endif
    return;
}

/* Setup the umath module */
/* Remove for time being, it is declared in __ufunc_api.h */
/*static PyTypeObject PyUFunc_Type;*/

static struct PyMethodDef methods[] = {
    {"frompyfunc", (PyCFunction) ufunc_frompyfunc,
     METH_VARARGS | METH_KEYWORDS, NULL},
    {"seterrobj", (PyCFunction) ufunc_seterr,
     METH_VARARGS, NULL},
    {"geterrobj", (PyCFunction) ufunc_geterr,
     METH_VARARGS, NULL},
    {NULL, NULL, 0, NULL}                /* sentinel */
};


#if defined(NPY_PY3K)
static struct PyModuleDef moduledef = {
        PyModuleDef_HEAD_INIT,
        "umath",
        NULL,
        -1,
        methods,
        NULL,
        NULL,
        NULL,
        NULL
};
#endif

#include <stdio.h>

#if defined(NPY_PY3K)
#define RETVAL m
PyObject *PyInit_umath(void)
#else
#define RETVAL
PyMODINIT_FUNC initumath(void)
#endif
{
    PyObject *m, *d, *s, *s2, *c_api;
    int UFUNC_FLOATING_POINT_SUPPORT = 1;

#ifdef NO_UFUNC_FLOATING_POINT_SUPPORT
    UFUNC_FLOATING_POINT_SUPPORT = 0;
#endif
    /* Create the module and add the functions */
#if defined(NPY_PY3K)
    m = PyModule_Create(&moduledef);
#else
    m = Py_InitModule("umath", methods);
#endif
    if (!m) {
        return RETVAL;
    }

    /* Import the array */
    if (_import_array() < 0) {
        if (!PyErr_Occurred()) {
            PyErr_SetString(PyExc_ImportError,
                            "umath failed: Could not import array core.");
        }
        return RETVAL;
    }

    /* Initialize the types */
    if (PyType_Ready(&PyUFunc_Type) < 0)
        return RETVAL;

    /* Add some symbolic constants to the module */
    d = PyModule_GetDict(m);

    c_api = PyCapsule_FromVoidPtr((void *)PyUFunc_API, NULL);
    if (PyErr_Occurred()) {
        goto err;
    }
    PyDict_SetItemString(d, "_UFUNC_API", c_api);
    Py_DECREF(c_api);
    if (PyErr_Occurred()) {
        goto err;
    }

    s = PyString_FromString("0.4.0");
    PyDict_SetItemString(d, "__version__", s);
    Py_DECREF(s);

    /* Load the ufunc operators into the array module's namespace */
    InitOperators(d);

    InitOtherOperators(d);

    NpyUFunc_SetFpErrHandler(PyUFunc_handlefperr);
    
    PyDict_SetItemString(d, "pi", s = PyFloat_FromDouble(NPY_PI));
    Py_DECREF(s);
    PyDict_SetItemString(d, "e", s = PyFloat_FromDouble(exp(1.0)));
    Py_DECREF(s);

#define ADDCONST(str) PyModule_AddIntConstant(m, #str, UFUNC_##str)
#define ADDSCONST(str) PyModule_AddStringConstant(m, "UFUNC_" #str, UFUNC_##str)

    ADDCONST(ERR_IGNORE);
    ADDCONST(ERR_WARN);
    ADDCONST(ERR_CALL);
    ADDCONST(ERR_RAISE);
    ADDCONST(ERR_PRINT);
    ADDCONST(ERR_LOG);
    ADDCONST(ERR_DEFAULT);
    ADDCONST(ERR_DEFAULT2);

    ADDCONST(SHIFT_DIVIDEBYZERO);
    ADDCONST(SHIFT_OVERFLOW);
    ADDCONST(SHIFT_UNDERFLOW);
    ADDCONST(SHIFT_INVALID);

    ADDCONST(FPE_DIVIDEBYZERO);
    ADDCONST(FPE_OVERFLOW);
    ADDCONST(FPE_UNDERFLOW);
    ADDCONST(FPE_INVALID);

    ADDCONST(FLOATING_POINT_SUPPORT);

    ADDSCONST(PYVALS_NAME);

#undef ADDCONST
#undef ADDSCONST
    PyModule_AddIntConstant(m, "UFUNC_BUFSIZE_DEFAULT", (long)PyArray_BUFSIZE);

    PyModule_AddObject(m, "PINF", PyFloat_FromDouble(NPY_INFINITY));
    PyModule_AddObject(m, "NINF", PyFloat_FromDouble(-NPY_INFINITY));
    PyModule_AddObject(m, "PZERO", PyFloat_FromDouble(NPY_PZERO));
    PyModule_AddObject(m, "NZERO", PyFloat_FromDouble(NPY_NZERO));
    PyModule_AddObject(m, "NAN", PyFloat_FromDouble(NPY_NAN));

    s = PyDict_GetItemString(d, "conjugate");
    s2 = PyDict_GetItemString(d, "remainder");
    /* Setup the array object's numerical structures with appropriate
       ufuncs in d*/
    PyArray_SetNumericOps(d);

    PyDict_SetItemString(d, "conj", s);
    PyDict_SetItemString(d, "mod", s2);

    return RETVAL;

 err:
    /* Check for errors */
    if (!PyErr_Occurred()) {
        PyErr_SetString(PyExc_RuntimeError,
                        "cannot load umath module.");
    }
    return RETVAL;
}<|MERGE_RESOLUTION|>--- conflicted
+++ resolved
@@ -31,11 +31,8 @@
 #include "abstract.h"
 #include "loops.h"
 
-<<<<<<< HEAD
-=======
 #include "npy_math.h"
 #include "npy_config.h"
->>>>>>> 40e9d347
 
 /*
  *****************************************************************************
@@ -245,9 +242,10 @@
  * func is a structure with nin, nout, and a Python callable function
  */
 
-static PyObject *
-ufunc_frompyfunc(PyObject *NPY_UNUSED(dummy), PyObject *args,
-                 PyObject *NPY_UNUSED(kwds)) {
+
+
+static PyObject *
+ufunc_frompyfunc(PyObject *NPY_UNUSED(dummy), PyObject *args, PyObject *NPY_UNUSED(kwds)) {
     /* Keywords are ignored for now */
     
     PyUFuncObject *self;
