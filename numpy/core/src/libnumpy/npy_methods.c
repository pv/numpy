/*
 *  npy_methods.c - 
 *  
 */

#define _MULTIARRAYMODULE
#define PY_SSIZE_T_CLEAN
#include <Python.h>
#include "npy_config.h"
#include "numpy/numpy_api.h"





/* steals typed reference */
/*NUMPY_API
 Get a subset of bytes from each element of the array
 */
NpyArray *
NpyArray_GetField(NpyArray *self, NpyArray_Descr *typed, int offset)
{
    NpyArray *ret = NULL;
    
    if (offset < 0 || (offset + typed->elsize) > self->descr->elsize) {
        NpyErr_Format(NpyExc_ValueError,
                      "Need 0 <= offset <= %d for requested type "  \
                      "but received offset = %d",
                      self->descr->elsize-typed->elsize, offset);
        _Npy_DECREF(typed);
        return NULL;
    }
    ret = NpyArray_NewFromDescr(typed,
                                self->nd, self->dimensions,
                                self->strides,
                                self->data + offset,
                                self->flags, NPY_FALSE, NULL, 
                                Npy_INTERFACE(self));
    if (ret == NULL) {
        return NULL;
    }
    _Npy_INCREF(self);
    ret->base_arr = self;
    assert(NULL == ret->base_arr || NULL == ret->base_obj);
    
    NpyArray_UpdateFlags(ret, NPY_UPDATE_ALL);
    return ret;
}




/*NUMPY_API
 Set a subset of bytes from each element of the array
 *
 * Steals a reference to dtype.
 */
int 
NpyArray_SetField(NpyArray *self, NpyArray_Descr *dtype,
                  int offset, NpyArray *val)
{
    NpyArray *ret = NULL;
    int retval = 0;
    
    if (offset < 0 || (offset + dtype->elsize) > self->descr->elsize) {
        NpyErr_Format(NpyExc_ValueError,
                      "Need 0 <= offset <= %d for requested type "  \
                      "but received offset = %d",
                      self->descr->elsize-dtype->elsize, offset);
        _Npy_DECREF(dtype);
        return -1;
    }
    ret = NpyArray_NewFromDescr(dtype, self->nd, self->dimensions,
                                self->strides, self->data + offset,
                                self->flags, NPY_FALSE, NULL, 
                                Npy_INTERFACE(self));
    if (ret == NULL) {
        return -1;
    }
    _Npy_INCREF(self);
    ret->base_arr = self;
    assert(NULL == ret->base_arr || NULL == ret->base_obj);
    
    NpyArray_UpdateFlags(ret, NPY_UPDATE_ALL);
    retval = NpyArray_MoveInto(ret, val);
    _Npy_DECREF(ret);
    return retval;
}




/* This doesn't change the descriptor just the actual data...
 */

/*NUMPY_API*/
NpyArray *
NpyArray_Byteswap(NpyArray *self, npy_bool inplace)
{
    NpyArray *ret;
    npy_intp size;
    NpyArray_CopySwapNFunc *copyswapn;
    NpyArrayIterObject *it;
    
    copyswapn = self->descr->f->copyswapn;
    if (inplace) {
        if (!NpyArray_ISWRITEABLE(self)) {
            NpyErr_SetString(NpyExc_RuntimeError,
                             "Cannot byte-swap in-place on a " \
                             "read-only array");
            return NULL;
        }
        size = NpyArray_SIZE(self);
        if (NpyArray_ISONESEGMENT(self)) {
            copyswapn(self->data, self->descr->elsize, NULL, -1, size, 1, self);
        }
        else { /* Use iterator */
            int axis = -1;
            npy_intp stride;
            it = NpyArray_IterAllButAxis(self, &axis);
            stride = self->strides[axis];
            size = self->dimensions[axis];
            while (it->index < it->size) {
                copyswapn(it->dataptr, stride, NULL, -1, size, 1, self);
                NpyArray_ITER_NEXT(it);
            }
            _Npy_DECREF(it);
        }
        
        _Npy_INCREF(self);
        return self;
    }
    else {
        NpyArray *new;
        if ((ret = NpyArray_NewCopy(self,-1)) == NULL) {
            return NULL;
        }
        new = NpyArray_Byteswap(ret, NPY_TRUE);
        _Npy_DECREF(new);
        return ret;
    }
<<<<<<< HEAD
}





/*
 * compare the field dictionary for two types
 * return 1 if the same or 0 if not
 */
static int
_equivalent_fields(NpyDict *field1, NpyDict *field2) 
{
    NpyDict_Iter pos;
    NpyArray_DescrField *value1, *value2;
    const char *key;
    int same=1;
    
    if (field1 == field2) {
        return 1;
    }
    if (field1 == NULL || field2 == NULL) {
        return 0;
    }
    if (NpyDict_Size(field1) != NpyDict_Size(field2)) {
        same = 0;
    }
    
    NpyDict_IterInit(&pos);
    while (same && NpyDict_IterNext(field1, &pos, (void **)&key, (void **)&value1)) {
        value2 = NpyDict_Get(field2, key);
        if (NULL == value2 || value1->offset != value2->offset ||
            ((NULL == value1->title && NULL != value2->title) ||
             (NULL != value1->title && NULL == value2->title) ||
             (NULL != value1->title && NULL != value2->title && 
              strcmp(value1->title, value2->title)))) {
            same = 0;
        } else if (!NpyArray_EquivTypes(value1->descr, value2->descr)) {
            same = 0;
        }
    }
    return same;
}

/*
 * compare the metadata for two date-times
 * return 1 if they are the same
 * or 0 if not
 */
static int
_equivalent_units(NpyArray_DateTimeInfo *info1, NpyArray_DateTimeInfo *info2)
{
    /* Same meta object */
    return ((info1 == info2)
            || ((info1->base == info2->base)
            && (info1->num == info2->num)
            && (info1->den == info2->den)
            && (info1->events == info2->events)));
}


/*NUMPY_API
 *
 * This function returns true if the two typecodes are
 * equivalent (same basic kind and same itemsize).
 */
unsigned char
NpyArray_EquivTypes(NpyArray_Descr *typ1, NpyArray_Descr *typ2)
{
    int typenum1 = typ1->type_num;
    int typenum2 = typ2->type_num;
    int size1 = typ1->elsize;
    int size2 = typ2->elsize;
    
    if (size1 != size2) {
        return NPY_FALSE;
    }
    if (NpyArray_ISNBO(typ1->byteorder) != NpyArray_ISNBO(typ2->byteorder)) {
        return NPY_FALSE;
    }
    if (typenum1 == NPY_VOID
        || typenum2 == NPY_VOID) {
        return ((typenum1 == typenum2)
                && _equivalent_fields(typ1->fields, typ2->fields));
    }
    if (typenum1 == NPY_DATETIME
        || typenum1 == NPY_DATETIME
        || typenum2 == NPY_TIMEDELTA
        || typenum2 == NPY_TIMEDELTA) {
        return ((typenum1 == typenum2)
                && _equivalent_units(typ1->dtinfo, typ2->dtinfo));
    }
    return typ1->kind == typ2->kind;
}

=======
}
>>>>>>> a9fdfd23
<|MERGE_RESOLUTION|>--- conflicted
+++ resolved
@@ -139,102 +139,4 @@
         _Npy_DECREF(new);
         return ret;
     }
-<<<<<<< HEAD
-}
-
-
-
-
-
-/*
- * compare the field dictionary for two types
- * return 1 if the same or 0 if not
- */
-static int
-_equivalent_fields(NpyDict *field1, NpyDict *field2) 
-{
-    NpyDict_Iter pos;
-    NpyArray_DescrField *value1, *value2;
-    const char *key;
-    int same=1;
-    
-    if (field1 == field2) {
-        return 1;
-    }
-    if (field1 == NULL || field2 == NULL) {
-        return 0;
-    }
-    if (NpyDict_Size(field1) != NpyDict_Size(field2)) {
-        same = 0;
-    }
-    
-    NpyDict_IterInit(&pos);
-    while (same && NpyDict_IterNext(field1, &pos, (void **)&key, (void **)&value1)) {
-        value2 = NpyDict_Get(field2, key);
-        if (NULL == value2 || value1->offset != value2->offset ||
-            ((NULL == value1->title && NULL != value2->title) ||
-             (NULL != value1->title && NULL == value2->title) ||
-             (NULL != value1->title && NULL != value2->title && 
-              strcmp(value1->title, value2->title)))) {
-            same = 0;
-        } else if (!NpyArray_EquivTypes(value1->descr, value2->descr)) {
-            same = 0;
-        }
-    }
-    return same;
-}
-
-/*
- * compare the metadata for two date-times
- * return 1 if they are the same
- * or 0 if not
- */
-static int
-_equivalent_units(NpyArray_DateTimeInfo *info1, NpyArray_DateTimeInfo *info2)
-{
-    /* Same meta object */
-    return ((info1 == info2)
-            || ((info1->base == info2->base)
-            && (info1->num == info2->num)
-            && (info1->den == info2->den)
-            && (info1->events == info2->events)));
-}
-
-
-/*NUMPY_API
- *
- * This function returns true if the two typecodes are
- * equivalent (same basic kind and same itemsize).
- */
-unsigned char
-NpyArray_EquivTypes(NpyArray_Descr *typ1, NpyArray_Descr *typ2)
-{
-    int typenum1 = typ1->type_num;
-    int typenum2 = typ2->type_num;
-    int size1 = typ1->elsize;
-    int size2 = typ2->elsize;
-    
-    if (size1 != size2) {
-        return NPY_FALSE;
-    }
-    if (NpyArray_ISNBO(typ1->byteorder) != NpyArray_ISNBO(typ2->byteorder)) {
-        return NPY_FALSE;
-    }
-    if (typenum1 == NPY_VOID
-        || typenum2 == NPY_VOID) {
-        return ((typenum1 == typenum2)
-                && _equivalent_fields(typ1->fields, typ2->fields));
-    }
-    if (typenum1 == NPY_DATETIME
-        || typenum1 == NPY_DATETIME
-        || typenum2 == NPY_TIMEDELTA
-        || typenum2 == NPY_TIMEDELTA) {
-        return ((typenum1 == typenum2)
-                && _equivalent_units(typ1->dtinfo, typ2->dtinfo));
-    }
-    return typ1->kind == typ2->kind;
-}
-
-=======
-}
->>>>>>> a9fdfd23
+}