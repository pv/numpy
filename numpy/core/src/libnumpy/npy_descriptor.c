--- conflicted
+++ resolved
@@ -55,17 +55,17 @@
 NpyArray_Descr *
 NpyArray_DescrNew(NpyArray_Descr *base)
 {
-    NpyArray_Descr *new = NpyObject_New(NpyArray_Descr, &NpyArrayDescr_Type);
+    NpyArray_Descr *new = (NpyArray_Descr *)malloc(sizeof(NpyArray_Descr));
     if (new == NULL) {
         return NULL;
     }
+    _NpyObject_Init(new, &NpyArrayDescr_Type);
     new->magic_number = NPY_VALID_MAGIC;
     
-    /* Don't copy PyObject_HEAD part */
-    /* TODO: Fix memory allocation once PyObject head structure is removed. */
-    memcpy((char *)new + sizeof(NpyObject),
-           (char *)base + sizeof(NpyObject),
-           sizeof(NpyArray_Descr) - sizeof(PyObject));
+    /* Don't copy NpyObject_HEAD part */
+    memcpy((char *)new + sizeof(struct _NpyObject),
+           (char *)base + sizeof(struct _NpyObject),
+           sizeof(NpyArray_Descr) - sizeof(struct _NpyObject));
     
     assert((NULL == new->fields && NULL == new->names) || (NULL != new->fields && NULL != new->names));
     if (NULL != new->fields) {
@@ -75,16 +75,18 @@
     if (new->subarray) {
         new->subarray = NpyArray_DupSubarray(base->subarray);
     }
-<<<<<<< HEAD
-    Npy_Interface_XINCREF(new->typeobj);
 
     if (new->dtinfo) {
-        new->dtinfo = NpyArray_malloc(sizeof(PyArray_DateTimeInfo));
-        memcpy(new->dtinfo, base->dtinfo, sizeof(PyArray_DateTimeInfo));
-    }
-=======
->>>>>>> c7c53a5b
-    
+        new->dtinfo = NpyArray_malloc(sizeof(NpyArray_DateTimeInfo));
+        memcpy(new->dtinfo, base->dtinfo, sizeof(NpyArray_DateTimeInfo));
+    }
+
+    /* Allocate the interface wrapper object. */
+    if (NPY_FALSE == NpyInterface_DescrNewWrapper(new, &new->nob_interface)) {
+        Npy_INTERFACE(new) = NULL;
+        _Npy_DECREF(new);
+        return NULL;
+    }
     return new;
 }
 
@@ -127,13 +129,10 @@
         NpyArray_DestroySubarray(self->subarray);
         self->subarray = NULL;
     }
-<<<<<<< HEAD
     if (self->dtinfo) {
-      NpyArray_free(self->dtinfo);
-    }
-
-=======
->>>>>>> c7c53a5b
+        NpyArray_free(self->dtinfo);
+    }
+
     self->magic_number = NPY_INVALID_MAGIC;
     
     free(self);
@@ -143,7 +142,7 @@
 void 
 NpyArray_DestroySubarray(NpyArray_ArrayDescr *self)
 {
-    Npy_DECREF(self->base);
+    _Npy_DECREF(self->base);
     if (0 < self->shape_num_dims) {
         NpyArray_free(self->shape_dims);
     }
