#define _MULTIARRAYMODULE
#include <numpy/npy_iterators.h>
#include <numpy/numpy_api.h>
#include "npy_config.h"
/* TODO: Get rid of this include once we've split PyArrayObject. */
#include <numpy/ndarraytypes.h>

/* XXX: We should be getting this from an include. */
#ifndef MAX
#define MAX(a,b) ((a > b) ? (a) : (b))
#endif

/* get the dataptr from its current coordinates for simple iterator */
static char*
get_ptr_simple(NpyArrayIterObject* iter, npy_intp *coordinates)
{
    npy_intp i;
    char *ret;

    ret = iter->ao->data;

    for(i = 0; i < iter->ao->nd; ++i) {
            ret += coordinates[i] * iter->strides[i];
    }

    return ret;
}


/*
 * This is common initialization code between NpyArrayIter and
 * NpyArrayNeighborhoodIterObject
 *
 * Increase ao refcount
 */
static int
array_iter_base_init(NpyArrayIterObject *it, NpyArray *ao)
{
    int nd, i;

    Npy_INTERFACE(it) = NULL;
    it->magic_number = NPY_VALID_MAGIC;
    nd = ao->nd;
    NpyArray_UpdateFlags(ao, NPY_CONTIGUOUS);
    if (NpyArray_ISCONTIGUOUS(ao)) {
        it->contiguous = 1;
    }
    else {
        it->contiguous = 0;
    }
    _Npy_INCREF(ao);
    it->ao = ao;
    it->size = NpyArray_SIZE(ao);
    it->nd_m1 = nd - 1;
    it->factors[nd-1] = 1;
    for (i = 0; i < nd; i++) {
        it->dims_m1[i] = ao->dimensions[i] - 1;
        it->strides[i] = ao->strides[i];
        it->backstrides[i] = it->strides[i] * it->dims_m1[i];
        if (i > 0) {
            it->factors[nd-i-1] = it->factors[nd-i] * ao->dimensions[nd-i];
        }
        it->bounds[i][0] = 0;
        it->bounds[i][1] = ao->dimensions[i] - 1;
        it->limits[i][0] = 0;
        it->limits[i][1] = ao->dimensions[i] - 1;
        it->limits_sizes[i] = it->limits[i][1] - it->limits[i][0] + 1;
    }

    it->translate = &get_ptr_simple;
    NpyArray_ITER_RESET(it);

    return 0;
}


static void
array_iter_base_dealloc(NpyArrayIterObject *it)
{
    Npy_INTERFACE(it) = NULL;
    _Npy_XDECREF(it->ao);
    it->magic_number = NPY_INVALID_MAGIC;
}

/*
 * Get Iterator.
 */
NpyArrayIterObject *
NpyArray_IterNew(NpyArray *ao)
{
    NpyArrayIterObject *it;

    it = (NpyArrayIterObject *)NpyArray_malloc(sizeof(NpyArrayIterObject));
    _NpyObject_Init((_NpyObject *)it, &NpyArrayIter_Type);
    if (it == NULL) {
        return NULL;
    }
    it->magic_number = NPY_VALID_MAGIC;

    array_iter_base_init(it, ao);
    if (NPY_FALSE == NpyInterface_IterNewWrapper(it, &it->nob_interface)) {
        Npy_INTERFACE(it) = NULL;
        _Npy_DECREF(it);
        return NULL;
    }
    return it;
}

/*
 * Get Iterator broadcast to a particular shape
 */
NpyArrayIterObject *
NpyArray_BroadcastToShape(NpyArray *ao, npy_intp *dims, int nd)
{
    NpyArrayIterObject *it;
    int i, diff, j, compat, k;

    if (ao->nd > nd) {
        goto err;
    }
    compat = 1;
    diff = j = nd - ao->nd;
    for (i = 0; i < ao->nd; i++, j++) {
        if (ao->dimensions[i] == 1) {
            continue;
        }
        if (ao->dimensions[i] != dims[j]) {
            compat = 0;
            break;
        }
    }
    if (!compat) {
        goto err;
    }
    it = (NpyArrayIterObject *) NpyArray_malloc(sizeof(NpyArrayIterObject));
    if (it == NULL) {
        return NULL;
    }
    _NpyObject_Init((_NpyObject *)it, &NpyArrayIter_Type);
    it->magic_number = NPY_VALID_MAGIC;
    if (NPY_FALSE == NpyInterface_IterNewWrapper(it, &it->nob_interface)) {
        Npy_INTERFACE(it) = NULL;
        _Npy_DECREF(it);
        return NULL;
    }

    NpyArray_UpdateFlags(ao, NPY_CONTIGUOUS);
    if (NpyArray_ISCONTIGUOUS(ao)) {
        it->contiguous = 1;
    }
    else {
        it->contiguous = 0;
    }
    _Npy_INCREF(ao);
    it->ao = ao;
    it->size = NpyArray_MultiplyList(dims, nd);
    it->nd_m1 = nd - 1;
    it->factors[nd-1] = 1;
    for (i = 0; i < nd; i++) {
        it->dims_m1[i] = dims[i] - 1;
        k = i - diff;
        if ((k < 0) || ao->dimensions[k] != dims[i]) {
            it->contiguous = 0;
            it->strides[i] = 0;
        }
        else {
            it->strides[i] = ao->strides[k];
        }
        it->backstrides[i] = it->strides[i] * it->dims_m1[i];
        if (i > 0) {
            it->factors[nd-i-1] = it->factors[nd-i] * dims[nd-i];
        }
    }
    NpyArray_ITER_RESET(it);
    return it;

 err:
    NpyErr_SetString(NpyExc_ValueError, "array is not broadcastable to "\
                    "correct shape");
    return NULL;
}


/*
 * Get Iterator that iterates over all but one axis (don't use this with
 * NpyArray_ITER_GOTO1D).  The axis will be over-written if negative
 * with the axis having the smallest stride.
 */
NpyArrayIterObject *
NpyArray_IterAllButAxis(NpyArray* obj, int *inaxis)
{
    NpyArrayIterObject* it;
    int axis;
    it = NpyArray_IterNew(obj);
    if (it == NULL) {
        return NULL;
    }
    if (NpyArray_NDIM(obj)==0) {
        return it;
    }
    if (*inaxis < 0) {
        int i, minaxis = 0;
        npy_intp minstride = 0;
        i = 0;
        while (minstride == 0 && i < NpyArray_NDIM(obj)) {
            minstride = NpyArray_STRIDE(obj,i);
            i++;
        }
        for (i = 1; i < NpyArray_NDIM(obj); i++) {
            if (NpyArray_STRIDE(obj,i) > 0 &&
                NpyArray_STRIDE(obj, i) < minstride) {
                minaxis = i;
                minstride = NpyArray_STRIDE(obj,i);
            }
        }
        *inaxis = minaxis;
    }
    axis = *inaxis;
    /* adjust so that will not iterate over axis */
    it->contiguous = 0;
    if (it->size != 0) {
        it->size /= NpyArray_DIM(obj,axis);
    }
    it->dims_m1[axis] = 0;
    it->backstrides[axis] = 0;

    /*
     * (won't fix factors so don't use
     * NpyArray_ITER_GOTO1D with this iterator)
     */
    return it;
}

/*
 * Adjusts previously broadcasted iterators so that the axis with
 * the smallest sum of iterator strides is not iterated over.
 * Returns dimension which is smallest in the range [0,multi->nd).
 * A -1 is returned if multi->nd == 0.
 *
 * don't use with NpyArray_ITER_GOTO1D because factors are not adjusted
 */
int
NpyArray_RemoveSmallest(NpyArrayMultiIterObject *multi)
{
    NpyArrayIterObject *it;
    int i, j;
    int axis;
    npy_intp smallest;
    npy_intp sumstrides[NPY_MAXDIMS];

    if (multi->nd == 0) {
        return -1;
    }
    for (i = 0; i < multi->nd; i++) {
        sumstrides[i] = 0;
        for (j = 0; j < multi->numiter; j++) {
            sumstrides[i] += multi->iters[j]->strides[i];
        }
    }
    axis = 0;
    smallest = sumstrides[0];
    /* Find longest dimension */
    for (i = 1; i < multi->nd; i++) {
        if (sumstrides[i] < smallest) {
            axis = i;
            smallest = sumstrides[i];
        }
    }
    for(i = 0; i < multi->numiter; i++) {
        it = multi->iters[i];
        it->contiguous = 0;
        if (it->size != 0) {
            it->size /= (it->dims_m1[axis]+1);
        }
        it->dims_m1[axis] = 0;
        it->backstrides[axis] = 0;
    }
    multi->size = multi->iters[0]->size;
    return axis;
}

/* Adjust dimensionality and strides for index object iterators
   --- i.e. broadcast
*/
int
NpyArray_Broadcast(NpyArrayMultiIterObject *mit)
{
    int i, nd, k, j;
    npy_intp tmp;
    NpyArrayIterObject *it;

    /* Discover the broadcast number of dimensions */
    for (i = 0, nd = 0; i < mit->numiter; i++) {
        nd = MAX(nd, mit->iters[i]->ao->nd);
    }
    mit->nd = nd;

    /* Discover the broadcast shape in each dimension */
    for (i = 0; i < nd; i++) {
        mit->dimensions[i] = 1;
        for (j = 0; j < mit->numiter; j++) {
            it = mit->iters[j];
            /* This prepends 1 to shapes not already equal to nd */
            k = i + it->ao->nd - nd;
            if (k >= 0) {
                tmp = it->ao->dimensions[k];
                if (tmp == 1) {
                    continue;
                }
                if (mit->dimensions[i] == 1) {
                    mit->dimensions[i] = tmp;
                }
                else if (mit->dimensions[i] != tmp) {
                    NpyErr_SetString(NpyExc_ValueError,
                                    "shape mismatch: objects" \
                                    " cannot be broadcast" \
                                    " to a single shape");
                    return -1;
                }
            }
        }
    }

    /*
     * Reset the iterator dimensions and strides of each iterator
     * object -- using 0 valued strides for broadcasting
     * Need to check for overflow
     */
    tmp = NpyArray_OverflowMultiplyList(mit->dimensions, mit->nd);
    if (tmp < 0) {
        NpyErr_SetString(NpyExc_ValueError,
                        "broadcast dimensions too large.");
        return -1;
    }
    mit->size = tmp;
    for (i = 0; i < mit->numiter; i++) {
        it = mit->iters[i];
        it->nd_m1 = mit->nd - 1;
        it->size = tmp;
        nd = it->ao->nd;
        it->factors[mit->nd-1] = 1;
        for (j = 0; j < mit->nd; j++) {
            it->dims_m1[j] = mit->dimensions[j] - 1;
            k = j + nd - mit->nd;
            /*
             * If this dimension was added or shape of
             * underlying array was 1
             */
            if ((k < 0) ||
                it->ao->dimensions[k] != mit->dimensions[j]) {
                it->contiguous = 0;
                it->strides[j] = 0;
            }
            else {
                it->strides[j] = it->ao->strides[k];
            }
            it->backstrides[j] = it->strides[j] * it->dims_m1[j];
            if (j > 0)
                it->factors[mit->nd-j-1] =
                    it->factors[mit->nd-j] * mit->dimensions[mit->nd-j];
        }
        NpyArray_ITER_RESET(it);
    }
    return 0;
}

static void
arrayiter_dealloc(NpyArrayIterObject *it)
{
    assert(0 == it->nob_refcnt);
    
    array_iter_base_dealloc(it);
    NpyArray_free(it);
}


_NpyTypeObject NpyArrayIter_Type = {
    (npy_destructor)arrayiter_dealloc,
};

static void
arraymultiter_dealloc(NpyArrayMultiIterObject *multi)
{
    int i;

    assert(0 == multi->nob_refcnt);

    for (i = 0; i < multi->numiter; i++) {
        _Npy_XDECREF(multi->iters[i]);
    }
    multi->magic_number = NPY_INVALID_MAGIC;
    NpyArray_free(multi);
}

_NpyTypeObject NpyArrayMultiIter_Type =   {
    (npy_destructor)arraymultiter_dealloc,
};



NpyArrayMultiIterObject *
NpyArray_vMultiIterFromArrays(NpyArray **mps, int n, int nadd, va_list va)
{
    NpyArrayMultiIterObject *multi;
    NpyArray *current;
    
    int i, ntot, err=0;
    
    ntot = n + nadd;
    if (ntot < 2 || ntot > NPY_MAXARGS) {
        NpyErr_Format(NpyExc_ValueError,
                      "Need between 2 and (%d) "                 \
                      "array objects (inclusive).", NPY_MAXARGS);
        return NULL;
    }
    multi = NpyArray_malloc(sizeof(NpyArrayMultiIterObject));
    if (multi == NULL) {
        NpyErr_NoMemory();
        return NULL;
    }
    _NpyObject_Init((_NpyObject *)multi, &NpyArrayMultiIter_Type);
    multi->magic_number = NPY_VALID_MAGIC;
    
    for (i = 0; i < ntot; i++) {
        multi->iters[i] = NULL;
    }
    multi->numiter = ntot;
    multi->index = 0;
    
    for (i = 0; i < ntot; i++) {
        if (i < n) {
            current = mps[i];
        }
        else {
            current = va_arg(va, NpyArray *);
        }
        multi->iters[i] = NpyArray_IterNew(current);
    }
    
    if (!err && NpyArray_Broadcast(multi) < 0) {
        err = 1;
    }
    if (err) {
        _Npy_DECREF(multi);
        return NULL;
    }
    NpyArray_MultiIter_RESET(multi);
    if (NPY_FALSE == NpyInterface_MultiIterNewWrapper(multi, &multi->nob_interface)) {
        Npy_INTERFACE(multi) = NULL;
        _Npy_DECREF(multi);
        return NULL;
    }
    return multi;
}


NpyArrayMultiIterObject *
NpyArray_MultiIterNew()
{
    NpyArrayMultiIterObject *ret;
    
    ret = NpyArray_malloc(sizeof(NpyArrayMultiIterObject));
    if (NULL == ret) {
        PyErr_NoMemory();
        return NULL;
    }
    _NpyObject_Init(ret, &NpyArrayMultiIter_Type);
    ret->magic_number = NPY_VALID_MAGIC;
    if (NPY_FALSE == NpyInterface_MultiIterNewWrapper(ret, &ret->nob_interface)) {
        Npy_INTERFACE(ret) = NULL;
        _Npy_DECREF(ret);
        return NULL;
    }
    return ret;
}




/*
 * Get MultiIterator from array of Python objects and any additional
 *
 * NpyArray **mps -- array of NpyArrays
 * int n - number of NpyArrays in the array
 * int nadd - number of additional arrays to include in the iterator.
 *
 * Returns a multi-iterator object.
 */
NpyArrayMultiIterObject *
NpyArray_MultiIterFromArrays(NpyArray **mps, int n, int nadd, ...)
{
    NpyArrayMultiIterObject* result;
    
    va_list va;
    va_start(va, nadd);
    result = NpyArray_vMultiIterFromArrays(mps, n, nadd, va);
    va_end(va);
    
    return result;
}




/*========================= Neighborhood iterator ======================*/

#define _INF_SET_PTR(c) \
bd = coordinates[c] + p->coordinates[c]; \
if (bd < p->limits[c][0] || bd > p->limits[c][1]) { \
return niter->constant; \
} \
_coordinates[c] = bd;

/* set the dataptr from its current coordinates */
static char*
get_ptr_constant(NpyArrayIterObject* _iter, npy_intp *coordinates)
{
    int i;
    npy_intp bd, _coordinates[NPY_MAXDIMS];
    NpyArrayNeighborhoodIterObject *niter = 
        (NpyArrayNeighborhoodIterObject*)_iter;
    NpyArrayIterObject *p = niter->_internal_iter;
    
    for(i = 0; i < niter->nd; ++i) {
        _INF_SET_PTR(i)
    }
    
    return p->translate(p, _coordinates);
}
#undef _INF_SET_PTR

#define _NPY_IS_EVEN(x) ((x) % 2 == 0)

/* For an array x of dimension n, and given index i, returns j, 0 <= j < n
 * such as x[i] = x[j], with x assumed to be mirrored. For example, for x =
 * {1, 2, 3} (n = 3)
 *
 * index -5 -4 -3 -2 -1 0 1 2 3 4 5 6
 * value  2  3  3  2  1 1 2 3 3 2 1 1
 *
 * _npy_pos_index_mirror(4, 3) will return 1, because x[4] = x[1]*/
static inline npy_intp
__npy_pos_remainder(npy_intp i, npy_intp n)
{
    npy_intp k, l, j;
    
    /* Mirror i such as it is guaranteed to be positive */
    if (i < 0) {
        i = - i - 1;
    }
    
    /* compute k and l such as i = k * n + l, 0 <= l < k */
    k = i / n;
    l = i - k * n;
    
    if (_NPY_IS_EVEN(k)) {
        j = l;
    } else {
        j = n - 1 - l;
    }
    return j;
}
#undef _NPY_IS_EVEN

#define _INF_SET_PTR_MIRROR(c) \
lb = p->limits[c][0]; \
bd = coordinates[c] + p->coordinates[c] - lb; \
_coordinates[c] = lb + __npy_pos_remainder(bd, p->limits_sizes[c]);

/* set the dataptr from its current coordinates */
static char*
get_ptr_mirror(NpyArrayIterObject* _iter, npy_intp *coordinates)
{
    int i;
    npy_intp bd, _coordinates[NPY_MAXDIMS], lb;
    NpyArrayNeighborhoodIterObject *niter = 
        (NpyArrayNeighborhoodIterObject*)_iter;
    NpyArrayIterObject *p = niter->_internal_iter;
    
    for(i = 0; i < niter->nd; ++i) {
        _INF_SET_PTR_MIRROR(i)
    }
    
    return p->translate(p, _coordinates);
}
#undef _INF_SET_PTR_MIRROR

/* compute l such as i = k * n + l, 0 <= l < |k| */
static inline npy_intp
__npy_euclidean_division(npy_intp i, npy_intp n)
{
    npy_intp l;
    
    l = i % n;
    if (l < 0) {
        l += n;
    }
    return l;
}

#define _INF_SET_PTR_CIRCULAR(c) \
lb = p->limits[c][0]; \
bd = coordinates[c] + p->coordinates[c] - lb; \
_coordinates[c] = lb + __npy_euclidean_division(bd, p->limits_sizes[c]);

static char*
get_ptr_circular(NpyArrayIterObject* _iter, npy_intp *coordinates)
{
    int i;
    npy_intp bd, _coordinates[NPY_MAXDIMS], lb;
    NpyArrayNeighborhoodIterObject *niter = 
        (NpyArrayNeighborhoodIterObject*)_iter;
    NpyArrayIterObject *p = niter->_internal_iter;
    
    for(i = 0; i < niter->nd; ++i) {
        _INF_SET_PTR_CIRCULAR(i)
    }
    return p->translate(p, _coordinates);
}

#undef _INF_SET_PTR_CIRCULAR

/*
 * fill and x->ao should have equivalent types
 */
/*
 * A Neighborhood Iterator object.
 */
NpyArrayNeighborhoodIterObject*
NpyArray_NeighborhoodIterNew(NpyArrayIterObject *x, npy_intp *bounds,
                             int mode, void* fill, npy_free_func fillfree)
{
    int i;
    NpyArrayNeighborhoodIterObject *ret = NULL;

    ret = NpyArray_malloc(sizeof(*ret));
    if (ret == NULL) {
        goto fail;
    }
    _NpyObject_Init((_NpyObject *)ret, &NpyArrayNeighborhoodIter_Type);
    ret->magic_number = NPY_VALID_MAGIC;
    
    array_iter_base_init((NpyArrayIterObject *)ret, x->ao);
    _Npy_INCREF(x);
    ret->_internal_iter = x;
    
    ret->nd = x->ao->nd;
    
    for (i = 0; i < ret->nd; ++i) {
        ret->dimensions[i] = x->ao->dimensions[i];
    }
    
    /* Compute the neighborhood size and copy the shape */
    ret->size = 1;
    for (i = 0; i < ret->nd; ++i) {
        ret->bounds[i][0] = bounds[2 * i];
        ret->bounds[i][1] = bounds[2 * i + 1];
        ret->size *= (ret->bounds[i][1] - ret->bounds[i][0]) + 1;
        
        /* limits keep track of valid ranges for the neighborhood: if a bound
         * of the neighborhood is outside the array, then limits is the same as
         * boundaries. On the contrary, if a bound is strictly inside the
         * array, then limits correspond to the array range. For example, for
         * an array [1, 2, 3], if bounds are [-1, 3], limits will be [-1, 3],
         * but if bounds are [1, 2], then limits will be [0, 2].
         *
         * This is used by neighborhood iterators stacked on top of this one */
        ret->limits[i][0] = ret->bounds[i][0] < 0 ? ret->bounds[i][0] : 0;
        ret->limits[i][1] = ret->bounds[i][1] >= ret->dimensions[i] - 1 ?
        ret->bounds[i][1] :
        ret->dimensions[i] - 1;
        ret->limits_sizes[i] = (ret->limits[i][1] - ret->limits[i][0]) + 1;
    }

    ret->constant = fill;
    ret->constant_free = fillfree;
    ret->mode = mode;
    
    switch (mode) {
        case NPY_NEIGHBORHOOD_ITER_CONSTANT_PADDING:
<<<<<<< HEAD
            /* New reference in returned value of _set_constant if array
             * object */
            assert(NpyArray_EquivArrTypes(x->ao, fill) == NPY_TRUE);
            ret->constant = _set_constant(ret, fill);
            if (ret->constant == NULL) {
                goto clean_x;
            }
            ret->mode = mode;
=======
>>>>>>> a9fdfd23
            ret->translate = &get_ptr_constant;
            break;
        case NPY_NEIGHBORHOOD_ITER_MIRROR_PADDING:
            ret->translate = &get_ptr_mirror;
            break;
        case NPY_NEIGHBORHOOD_ITER_CIRCULAR_PADDING:
            ret->translate = &get_ptr_circular;
            break;
        case NPY_NEIGHBORHOOD_ITER_ZERO_PADDING:
        case NPY_NEIGHBORHOOD_ITER_ONE_PADDING:
        default:
            NpyErr_SetString(NpyExc_ValueError, "Unsupported padding mode");
            goto fail;
    }
    
    /*
     * XXX: we force x iterator to be non contiguous because we need
     * coordinates... Modifying the iterator here is not great
     */
    x->contiguous = 0;
    
    NpyArrayNeighborhoodIter_Reset(ret);
    if (NPY_FALSE == NpyInterface_NeighborhoodIterNewWrapper(ret, &ret->nob_interface)) {
        if (fill && fillfree) {
            (*fillfree)(fill);
        }
        Npy_INTERFACE(ret) = NULL;
        _Npy_DECREF(ret);
        return NULL;
    }

    return ret;
    
 fail:
    if (fill && fillfree) {
        (*fillfree)(fill);
    }
    if (ret) {
        _Npy_DECREF(ret->_internal_iter);
        /* TODO: Free ret here once we add a level of indirection */
    }
    return NULL;
}

static void neighiter_dealloc(NpyArrayNeighborhoodIterObject* iter)
{
    assert(0 == iter->nob_refcnt);

    if (iter->mode == NPY_NEIGHBORHOOD_ITER_CONSTANT_PADDING) {
        /* TODO: fix when we split the array object.*/
        if (NpyArray_ISOBJECT(iter->_internal_iter->ao)) {
            Py_DECREF(*(PyObject**)iter->constant);
        }
    }
    _Npy_DECREF(iter->_internal_iter);

    if (iter->constant && iter->constant_free) {
        (*iter->constant_free)(iter->constant);
    }

    array_iter_base_dealloc((NpyArrayIterObject*)iter);
    NpyArray_free(iter);
}

_NpyTypeObject NpyArrayNeighborhoodIter_Type = {
    (npy_destructor)neighiter_dealloc,
};
<|MERGE_RESOLUTION|>--- conflicted
+++ resolved
@@ -1,758 +1,747 @@
-#define _MULTIARRAYMODULE
-#include <numpy/npy_iterators.h>
-#include <numpy/numpy_api.h>
-#include "npy_config.h"
-/* TODO: Get rid of this include once we've split PyArrayObject. */
-#include <numpy/ndarraytypes.h>
-
-/* XXX: We should be getting this from an include. */
-#ifndef MAX
-#define MAX(a,b) ((a > b) ? (a) : (b))
-#endif
-
-/* get the dataptr from its current coordinates for simple iterator */
-static char*
-get_ptr_simple(NpyArrayIterObject* iter, npy_intp *coordinates)
-{
-    npy_intp i;
-    char *ret;
-
-    ret = iter->ao->data;
-
-    for(i = 0; i < iter->ao->nd; ++i) {
-            ret += coordinates[i] * iter->strides[i];
-    }
-
-    return ret;
-}
-
-
-/*
- * This is common initialization code between NpyArrayIter and
- * NpyArrayNeighborhoodIterObject
- *
- * Increase ao refcount
- */
-static int
-array_iter_base_init(NpyArrayIterObject *it, NpyArray *ao)
-{
-    int nd, i;
-
-    Npy_INTERFACE(it) = NULL;
-    it->magic_number = NPY_VALID_MAGIC;
-    nd = ao->nd;
-    NpyArray_UpdateFlags(ao, NPY_CONTIGUOUS);
-    if (NpyArray_ISCONTIGUOUS(ao)) {
-        it->contiguous = 1;
-    }
-    else {
-        it->contiguous = 0;
-    }
-    _Npy_INCREF(ao);
-    it->ao = ao;
-    it->size = NpyArray_SIZE(ao);
-    it->nd_m1 = nd - 1;
-    it->factors[nd-1] = 1;
-    for (i = 0; i < nd; i++) {
-        it->dims_m1[i] = ao->dimensions[i] - 1;
-        it->strides[i] = ao->strides[i];
-        it->backstrides[i] = it->strides[i] * it->dims_m1[i];
-        if (i > 0) {
-            it->factors[nd-i-1] = it->factors[nd-i] * ao->dimensions[nd-i];
-        }
-        it->bounds[i][0] = 0;
-        it->bounds[i][1] = ao->dimensions[i] - 1;
-        it->limits[i][0] = 0;
-        it->limits[i][1] = ao->dimensions[i] - 1;
-        it->limits_sizes[i] = it->limits[i][1] - it->limits[i][0] + 1;
-    }
-
-    it->translate = &get_ptr_simple;
-    NpyArray_ITER_RESET(it);
-
-    return 0;
-}
-
-
-static void
-array_iter_base_dealloc(NpyArrayIterObject *it)
-{
-    Npy_INTERFACE(it) = NULL;
-    _Npy_XDECREF(it->ao);
-    it->magic_number = NPY_INVALID_MAGIC;
-}
-
-/*
- * Get Iterator.
- */
-NpyArrayIterObject *
-NpyArray_IterNew(NpyArray *ao)
-{
-    NpyArrayIterObject *it;
-
-    it = (NpyArrayIterObject *)NpyArray_malloc(sizeof(NpyArrayIterObject));
-    _NpyObject_Init((_NpyObject *)it, &NpyArrayIter_Type);
-    if (it == NULL) {
-        return NULL;
-    }
-    it->magic_number = NPY_VALID_MAGIC;
-
-    array_iter_base_init(it, ao);
-    if (NPY_FALSE == NpyInterface_IterNewWrapper(it, &it->nob_interface)) {
-        Npy_INTERFACE(it) = NULL;
-        _Npy_DECREF(it);
-        return NULL;
-    }
-    return it;
-}
-
-/*
- * Get Iterator broadcast to a particular shape
- */
-NpyArrayIterObject *
-NpyArray_BroadcastToShape(NpyArray *ao, npy_intp *dims, int nd)
-{
-    NpyArrayIterObject *it;
-    int i, diff, j, compat, k;
-
-    if (ao->nd > nd) {
-        goto err;
-    }
-    compat = 1;
-    diff = j = nd - ao->nd;
-    for (i = 0; i < ao->nd; i++, j++) {
-        if (ao->dimensions[i] == 1) {
-            continue;
-        }
-        if (ao->dimensions[i] != dims[j]) {
-            compat = 0;
-            break;
-        }
-    }
-    if (!compat) {
-        goto err;
-    }
-    it = (NpyArrayIterObject *) NpyArray_malloc(sizeof(NpyArrayIterObject));
-    if (it == NULL) {
-        return NULL;
-    }
-    _NpyObject_Init((_NpyObject *)it, &NpyArrayIter_Type);
-    it->magic_number = NPY_VALID_MAGIC;
-    if (NPY_FALSE == NpyInterface_IterNewWrapper(it, &it->nob_interface)) {
-        Npy_INTERFACE(it) = NULL;
-        _Npy_DECREF(it);
-        return NULL;
-    }
-
-    NpyArray_UpdateFlags(ao, NPY_CONTIGUOUS);
-    if (NpyArray_ISCONTIGUOUS(ao)) {
-        it->contiguous = 1;
-    }
-    else {
-        it->contiguous = 0;
-    }
-    _Npy_INCREF(ao);
-    it->ao = ao;
-    it->size = NpyArray_MultiplyList(dims, nd);
-    it->nd_m1 = nd - 1;
-    it->factors[nd-1] = 1;
-    for (i = 0; i < nd; i++) {
-        it->dims_m1[i] = dims[i] - 1;
-        k = i - diff;
-        if ((k < 0) || ao->dimensions[k] != dims[i]) {
-            it->contiguous = 0;
-            it->strides[i] = 0;
-        }
-        else {
-            it->strides[i] = ao->strides[k];
-        }
-        it->backstrides[i] = it->strides[i] * it->dims_m1[i];
-        if (i > 0) {
-            it->factors[nd-i-1] = it->factors[nd-i] * dims[nd-i];
-        }
-    }
-    NpyArray_ITER_RESET(it);
-    return it;
-
- err:
-    NpyErr_SetString(NpyExc_ValueError, "array is not broadcastable to "\
-                    "correct shape");
-    return NULL;
-}
-
-
-/*
- * Get Iterator that iterates over all but one axis (don't use this with
- * NpyArray_ITER_GOTO1D).  The axis will be over-written if negative
- * with the axis having the smallest stride.
- */
-NpyArrayIterObject *
-NpyArray_IterAllButAxis(NpyArray* obj, int *inaxis)
-{
-    NpyArrayIterObject* it;
-    int axis;
-    it = NpyArray_IterNew(obj);
-    if (it == NULL) {
-        return NULL;
-    }
-    if (NpyArray_NDIM(obj)==0) {
-        return it;
-    }
-    if (*inaxis < 0) {
-        int i, minaxis = 0;
-        npy_intp minstride = 0;
-        i = 0;
-        while (minstride == 0 && i < NpyArray_NDIM(obj)) {
-            minstride = NpyArray_STRIDE(obj,i);
-            i++;
-        }
-        for (i = 1; i < NpyArray_NDIM(obj); i++) {
-            if (NpyArray_STRIDE(obj,i) > 0 &&
-                NpyArray_STRIDE(obj, i) < minstride) {
-                minaxis = i;
-                minstride = NpyArray_STRIDE(obj,i);
-            }
-        }
-        *inaxis = minaxis;
-    }
-    axis = *inaxis;
-    /* adjust so that will not iterate over axis */
-    it->contiguous = 0;
-    if (it->size != 0) {
-        it->size /= NpyArray_DIM(obj,axis);
-    }
-    it->dims_m1[axis] = 0;
-    it->backstrides[axis] = 0;
-
-    /*
-     * (won't fix factors so don't use
-     * NpyArray_ITER_GOTO1D with this iterator)
-     */
-    return it;
-}
-
-/*
- * Adjusts previously broadcasted iterators so that the axis with
- * the smallest sum of iterator strides is not iterated over.
- * Returns dimension which is smallest in the range [0,multi->nd).
- * A -1 is returned if multi->nd == 0.
- *
- * don't use with NpyArray_ITER_GOTO1D because factors are not adjusted
- */
-int
-NpyArray_RemoveSmallest(NpyArrayMultiIterObject *multi)
-{
-    NpyArrayIterObject *it;
-    int i, j;
-    int axis;
-    npy_intp smallest;
-    npy_intp sumstrides[NPY_MAXDIMS];
-
-    if (multi->nd == 0) {
-        return -1;
-    }
-    for (i = 0; i < multi->nd; i++) {
-        sumstrides[i] = 0;
-        for (j = 0; j < multi->numiter; j++) {
-            sumstrides[i] += multi->iters[j]->strides[i];
-        }
-    }
-    axis = 0;
-    smallest = sumstrides[0];
-    /* Find longest dimension */
-    for (i = 1; i < multi->nd; i++) {
-        if (sumstrides[i] < smallest) {
-            axis = i;
-            smallest = sumstrides[i];
-        }
-    }
-    for(i = 0; i < multi->numiter; i++) {
-        it = multi->iters[i];
-        it->contiguous = 0;
-        if (it->size != 0) {
-            it->size /= (it->dims_m1[axis]+1);
-        }
-        it->dims_m1[axis] = 0;
-        it->backstrides[axis] = 0;
-    }
-    multi->size = multi->iters[0]->size;
-    return axis;
-}
-
-/* Adjust dimensionality and strides for index object iterators
-   --- i.e. broadcast
-*/
-int
-NpyArray_Broadcast(NpyArrayMultiIterObject *mit)
-{
-    int i, nd, k, j;
-    npy_intp tmp;
-    NpyArrayIterObject *it;
-
-    /* Discover the broadcast number of dimensions */
-    for (i = 0, nd = 0; i < mit->numiter; i++) {
-        nd = MAX(nd, mit->iters[i]->ao->nd);
-    }
-    mit->nd = nd;
-
-    /* Discover the broadcast shape in each dimension */
-    for (i = 0; i < nd; i++) {
-        mit->dimensions[i] = 1;
-        for (j = 0; j < mit->numiter; j++) {
-            it = mit->iters[j];
-            /* This prepends 1 to shapes not already equal to nd */
-            k = i + it->ao->nd - nd;
-            if (k >= 0) {
-                tmp = it->ao->dimensions[k];
-                if (tmp == 1) {
-                    continue;
-                }
-                if (mit->dimensions[i] == 1) {
-                    mit->dimensions[i] = tmp;
-                }
-                else if (mit->dimensions[i] != tmp) {
-                    NpyErr_SetString(NpyExc_ValueError,
-                                    "shape mismatch: objects" \
-                                    " cannot be broadcast" \
-                                    " to a single shape");
-                    return -1;
-                }
-            }
-        }
-    }
-
-    /*
-     * Reset the iterator dimensions and strides of each iterator
-     * object -- using 0 valued strides for broadcasting
-     * Need to check for overflow
-     */
-    tmp = NpyArray_OverflowMultiplyList(mit->dimensions, mit->nd);
-    if (tmp < 0) {
-        NpyErr_SetString(NpyExc_ValueError,
-                        "broadcast dimensions too large.");
-        return -1;
-    }
-    mit->size = tmp;
-    for (i = 0; i < mit->numiter; i++) {
-        it = mit->iters[i];
-        it->nd_m1 = mit->nd - 1;
-        it->size = tmp;
-        nd = it->ao->nd;
-        it->factors[mit->nd-1] = 1;
-        for (j = 0; j < mit->nd; j++) {
-            it->dims_m1[j] = mit->dimensions[j] - 1;
-            k = j + nd - mit->nd;
-            /*
-             * If this dimension was added or shape of
-             * underlying array was 1
-             */
-            if ((k < 0) ||
-                it->ao->dimensions[k] != mit->dimensions[j]) {
-                it->contiguous = 0;
-                it->strides[j] = 0;
-            }
-            else {
-                it->strides[j] = it->ao->strides[k];
-            }
-            it->backstrides[j] = it->strides[j] * it->dims_m1[j];
-            if (j > 0)
-                it->factors[mit->nd-j-1] =
-                    it->factors[mit->nd-j] * mit->dimensions[mit->nd-j];
-        }
-        NpyArray_ITER_RESET(it);
-    }
-    return 0;
-}
-
-static void
-arrayiter_dealloc(NpyArrayIterObject *it)
-{
-    assert(0 == it->nob_refcnt);
-    
-    array_iter_base_dealloc(it);
-    NpyArray_free(it);
-}
-
-
-_NpyTypeObject NpyArrayIter_Type = {
-    (npy_destructor)arrayiter_dealloc,
-};
-
-static void
-arraymultiter_dealloc(NpyArrayMultiIterObject *multi)
-{
-    int i;
-
-    assert(0 == multi->nob_refcnt);
-
-    for (i = 0; i < multi->numiter; i++) {
-        _Npy_XDECREF(multi->iters[i]);
-    }
-    multi->magic_number = NPY_INVALID_MAGIC;
-    NpyArray_free(multi);
-}
-
-_NpyTypeObject NpyArrayMultiIter_Type =   {
-    (npy_destructor)arraymultiter_dealloc,
-};
-
-
-
-NpyArrayMultiIterObject *
-NpyArray_vMultiIterFromArrays(NpyArray **mps, int n, int nadd, va_list va)
-{
-    NpyArrayMultiIterObject *multi;
-    NpyArray *current;
-    
-    int i, ntot, err=0;
-    
-    ntot = n + nadd;
-    if (ntot < 2 || ntot > NPY_MAXARGS) {
-        NpyErr_Format(NpyExc_ValueError,
-                      "Need between 2 and (%d) "                 \
-                      "array objects (inclusive).", NPY_MAXARGS);
-        return NULL;
-    }
-    multi = NpyArray_malloc(sizeof(NpyArrayMultiIterObject));
-    if (multi == NULL) {
-        NpyErr_NoMemory();
-        return NULL;
-    }
-    _NpyObject_Init((_NpyObject *)multi, &NpyArrayMultiIter_Type);
-    multi->magic_number = NPY_VALID_MAGIC;
-    
-    for (i = 0; i < ntot; i++) {
-        multi->iters[i] = NULL;
-    }
-    multi->numiter = ntot;
-    multi->index = 0;
-    
-    for (i = 0; i < ntot; i++) {
-        if (i < n) {
-            current = mps[i];
-        }
-        else {
-            current = va_arg(va, NpyArray *);
-        }
-        multi->iters[i] = NpyArray_IterNew(current);
-    }
-    
-    if (!err && NpyArray_Broadcast(multi) < 0) {
-        err = 1;
-    }
-    if (err) {
-        _Npy_DECREF(multi);
-        return NULL;
-    }
-    NpyArray_MultiIter_RESET(multi);
-    if (NPY_FALSE == NpyInterface_MultiIterNewWrapper(multi, &multi->nob_interface)) {
-        Npy_INTERFACE(multi) = NULL;
-        _Npy_DECREF(multi);
-        return NULL;
-    }
-    return multi;
-}
-
-
-NpyArrayMultiIterObject *
-NpyArray_MultiIterNew()
-{
-    NpyArrayMultiIterObject *ret;
-    
-    ret = NpyArray_malloc(sizeof(NpyArrayMultiIterObject));
-    if (NULL == ret) {
-        PyErr_NoMemory();
-        return NULL;
-    }
-    _NpyObject_Init(ret, &NpyArrayMultiIter_Type);
-    ret->magic_number = NPY_VALID_MAGIC;
-    if (NPY_FALSE == NpyInterface_MultiIterNewWrapper(ret, &ret->nob_interface)) {
-        Npy_INTERFACE(ret) = NULL;
-        _Npy_DECREF(ret);
-        return NULL;
-    }
-    return ret;
-}
-
-
-
-
-/*
- * Get MultiIterator from array of Python objects and any additional
- *
- * NpyArray **mps -- array of NpyArrays
- * int n - number of NpyArrays in the array
- * int nadd - number of additional arrays to include in the iterator.
- *
- * Returns a multi-iterator object.
- */
-NpyArrayMultiIterObject *
-NpyArray_MultiIterFromArrays(NpyArray **mps, int n, int nadd, ...)
-{
-    NpyArrayMultiIterObject* result;
-    
-    va_list va;
-    va_start(va, nadd);
-    result = NpyArray_vMultiIterFromArrays(mps, n, nadd, va);
-    va_end(va);
-    
-    return result;
-}
-
-
-
-
-/*========================= Neighborhood iterator ======================*/
-
-#define _INF_SET_PTR(c) \
-bd = coordinates[c] + p->coordinates[c]; \
-if (bd < p->limits[c][0] || bd > p->limits[c][1]) { \
-return niter->constant; \
-} \
-_coordinates[c] = bd;
-
-/* set the dataptr from its current coordinates */
-static char*
-get_ptr_constant(NpyArrayIterObject* _iter, npy_intp *coordinates)
-{
-    int i;
-    npy_intp bd, _coordinates[NPY_MAXDIMS];
-    NpyArrayNeighborhoodIterObject *niter = 
-        (NpyArrayNeighborhoodIterObject*)_iter;
-    NpyArrayIterObject *p = niter->_internal_iter;
-    
-    for(i = 0; i < niter->nd; ++i) {
-        _INF_SET_PTR(i)
-    }
-    
-    return p->translate(p, _coordinates);
-}
-#undef _INF_SET_PTR
-
-#define _NPY_IS_EVEN(x) ((x) % 2 == 0)
-
-/* For an array x of dimension n, and given index i, returns j, 0 <= j < n
- * such as x[i] = x[j], with x assumed to be mirrored. For example, for x =
- * {1, 2, 3} (n = 3)
- *
- * index -5 -4 -3 -2 -1 0 1 2 3 4 5 6
- * value  2  3  3  2  1 1 2 3 3 2 1 1
- *
- * _npy_pos_index_mirror(4, 3) will return 1, because x[4] = x[1]*/
-static inline npy_intp
-__npy_pos_remainder(npy_intp i, npy_intp n)
-{
-    npy_intp k, l, j;
-    
-    /* Mirror i such as it is guaranteed to be positive */
-    if (i < 0) {
-        i = - i - 1;
-    }
-    
-    /* compute k and l such as i = k * n + l, 0 <= l < k */
-    k = i / n;
-    l = i - k * n;
-    
-    if (_NPY_IS_EVEN(k)) {
-        j = l;
-    } else {
-        j = n - 1 - l;
-    }
-    return j;
-}
-#undef _NPY_IS_EVEN
-
-#define _INF_SET_PTR_MIRROR(c) \
-lb = p->limits[c][0]; \
-bd = coordinates[c] + p->coordinates[c] - lb; \
-_coordinates[c] = lb + __npy_pos_remainder(bd, p->limits_sizes[c]);
-
-/* set the dataptr from its current coordinates */
-static char*
-get_ptr_mirror(NpyArrayIterObject* _iter, npy_intp *coordinates)
-{
-    int i;
-    npy_intp bd, _coordinates[NPY_MAXDIMS], lb;
-    NpyArrayNeighborhoodIterObject *niter = 
-        (NpyArrayNeighborhoodIterObject*)_iter;
-    NpyArrayIterObject *p = niter->_internal_iter;
-    
-    for(i = 0; i < niter->nd; ++i) {
-        _INF_SET_PTR_MIRROR(i)
-    }
-    
-    return p->translate(p, _coordinates);
-}
-#undef _INF_SET_PTR_MIRROR
-
-/* compute l such as i = k * n + l, 0 <= l < |k| */
-static inline npy_intp
-__npy_euclidean_division(npy_intp i, npy_intp n)
-{
-    npy_intp l;
-    
-    l = i % n;
-    if (l < 0) {
-        l += n;
-    }
-    return l;
-}
-
-#define _INF_SET_PTR_CIRCULAR(c) \
-lb = p->limits[c][0]; \
-bd = coordinates[c] + p->coordinates[c] - lb; \
-_coordinates[c] = lb + __npy_euclidean_division(bd, p->limits_sizes[c]);
-
-static char*
-get_ptr_circular(NpyArrayIterObject* _iter, npy_intp *coordinates)
-{
-    int i;
-    npy_intp bd, _coordinates[NPY_MAXDIMS], lb;
-    NpyArrayNeighborhoodIterObject *niter = 
-        (NpyArrayNeighborhoodIterObject*)_iter;
-    NpyArrayIterObject *p = niter->_internal_iter;
-    
-    for(i = 0; i < niter->nd; ++i) {
-        _INF_SET_PTR_CIRCULAR(i)
-    }
-    return p->translate(p, _coordinates);
-}
-
-#undef _INF_SET_PTR_CIRCULAR
-
-/*
- * fill and x->ao should have equivalent types
- */
-/*
- * A Neighborhood Iterator object.
- */
-NpyArrayNeighborhoodIterObject*
-NpyArray_NeighborhoodIterNew(NpyArrayIterObject *x, npy_intp *bounds,
-                             int mode, void* fill, npy_free_func fillfree)
-{
-    int i;
-    NpyArrayNeighborhoodIterObject *ret = NULL;
-
-    ret = NpyArray_malloc(sizeof(*ret));
-    if (ret == NULL) {
-        goto fail;
-    }
-    _NpyObject_Init((_NpyObject *)ret, &NpyArrayNeighborhoodIter_Type);
-    ret->magic_number = NPY_VALID_MAGIC;
-    
-    array_iter_base_init((NpyArrayIterObject *)ret, x->ao);
-    _Npy_INCREF(x);
-    ret->_internal_iter = x;
-    
-    ret->nd = x->ao->nd;
-    
-    for (i = 0; i < ret->nd; ++i) {
-        ret->dimensions[i] = x->ao->dimensions[i];
-    }
-    
-    /* Compute the neighborhood size and copy the shape */
-    ret->size = 1;
-    for (i = 0; i < ret->nd; ++i) {
-        ret->bounds[i][0] = bounds[2 * i];
-        ret->bounds[i][1] = bounds[2 * i + 1];
-        ret->size *= (ret->bounds[i][1] - ret->bounds[i][0]) + 1;
-        
-        /* limits keep track of valid ranges for the neighborhood: if a bound
-         * of the neighborhood is outside the array, then limits is the same as
-         * boundaries. On the contrary, if a bound is strictly inside the
-         * array, then limits correspond to the array range. For example, for
-         * an array [1, 2, 3], if bounds are [-1, 3], limits will be [-1, 3],
-         * but if bounds are [1, 2], then limits will be [0, 2].
-         *
-         * This is used by neighborhood iterators stacked on top of this one */
-        ret->limits[i][0] = ret->bounds[i][0] < 0 ? ret->bounds[i][0] : 0;
-        ret->limits[i][1] = ret->bounds[i][1] >= ret->dimensions[i] - 1 ?
-        ret->bounds[i][1] :
-        ret->dimensions[i] - 1;
-        ret->limits_sizes[i] = (ret->limits[i][1] - ret->limits[i][0]) + 1;
-    }
-
-    ret->constant = fill;
-    ret->constant_free = fillfree;
-    ret->mode = mode;
-    
-    switch (mode) {
-        case NPY_NEIGHBORHOOD_ITER_CONSTANT_PADDING:
-<<<<<<< HEAD
-            /* New reference in returned value of _set_constant if array
-             * object */
-            assert(NpyArray_EquivArrTypes(x->ao, fill) == NPY_TRUE);
-            ret->constant = _set_constant(ret, fill);
-            if (ret->constant == NULL) {
-                goto clean_x;
-            }
-            ret->mode = mode;
-=======
->>>>>>> a9fdfd23
-            ret->translate = &get_ptr_constant;
-            break;
-        case NPY_NEIGHBORHOOD_ITER_MIRROR_PADDING:
-            ret->translate = &get_ptr_mirror;
-            break;
-        case NPY_NEIGHBORHOOD_ITER_CIRCULAR_PADDING:
-            ret->translate = &get_ptr_circular;
-            break;
-        case NPY_NEIGHBORHOOD_ITER_ZERO_PADDING:
-        case NPY_NEIGHBORHOOD_ITER_ONE_PADDING:
-        default:
-            NpyErr_SetString(NpyExc_ValueError, "Unsupported padding mode");
-            goto fail;
-    }
-    
-    /*
-     * XXX: we force x iterator to be non contiguous because we need
-     * coordinates... Modifying the iterator here is not great
-     */
-    x->contiguous = 0;
-    
-    NpyArrayNeighborhoodIter_Reset(ret);
-    if (NPY_FALSE == NpyInterface_NeighborhoodIterNewWrapper(ret, &ret->nob_interface)) {
-        if (fill && fillfree) {
-            (*fillfree)(fill);
-        }
-        Npy_INTERFACE(ret) = NULL;
-        _Npy_DECREF(ret);
-        return NULL;
-    }
-
-    return ret;
-    
- fail:
-    if (fill && fillfree) {
-        (*fillfree)(fill);
-    }
-    if (ret) {
-        _Npy_DECREF(ret->_internal_iter);
-        /* TODO: Free ret here once we add a level of indirection */
-    }
-    return NULL;
-}
-
-static void neighiter_dealloc(NpyArrayNeighborhoodIterObject* iter)
-{
-    assert(0 == iter->nob_refcnt);
-
-    if (iter->mode == NPY_NEIGHBORHOOD_ITER_CONSTANT_PADDING) {
-        /* TODO: fix when we split the array object.*/
-        if (NpyArray_ISOBJECT(iter->_internal_iter->ao)) {
-            Py_DECREF(*(PyObject**)iter->constant);
-        }
-    }
-    _Npy_DECREF(iter->_internal_iter);
-
-    if (iter->constant && iter->constant_free) {
-        (*iter->constant_free)(iter->constant);
-    }
-
-    array_iter_base_dealloc((NpyArrayIterObject*)iter);
-    NpyArray_free(iter);
-}
-
-_NpyTypeObject NpyArrayNeighborhoodIter_Type = {
-    (npy_destructor)neighiter_dealloc,
-};
+#define _MULTIARRAYMODULE
+#include <numpy/npy_iterators.h>
+#include <numpy/numpy_api.h>
+#include "npy_config.h"
+/* TODO: Get rid of this include once we've split PyArrayObject. */
+#include <numpy/ndarraytypes.h>
+
+/* XXX: We should be getting this from an include. */
+#ifndef MAX
+#define MAX(a,b) ((a > b) ? (a) : (b))
+#endif
+
+/* get the dataptr from its current coordinates for simple iterator */
+static char*
+get_ptr_simple(NpyArrayIterObject* iter, npy_intp *coordinates)
+{
+    npy_intp i;
+    char *ret;
+
+    ret = iter->ao->data;
+
+    for(i = 0; i < iter->ao->nd; ++i) {
+            ret += coordinates[i] * iter->strides[i];
+    }
+
+    return ret;
+}
+
+
+/*
+ * This is common initialization code between NpyArrayIter and
+ * NpyArrayNeighborhoodIterObject
+ *
+ * Increase ao refcount
+ */
+static int
+array_iter_base_init(NpyArrayIterObject *it, NpyArray *ao)
+{
+    int nd, i;
+
+    Npy_INTERFACE(it) = NULL;
+    it->magic_number = NPY_VALID_MAGIC;
+    nd = ao->nd;
+    NpyArray_UpdateFlags(ao, NPY_CONTIGUOUS);
+    if (NpyArray_ISCONTIGUOUS(ao)) {
+        it->contiguous = 1;
+    }
+    else {
+        it->contiguous = 0;
+    }
+    _Npy_INCREF(ao);
+    it->ao = ao;
+    it->size = NpyArray_SIZE(ao);
+    it->nd_m1 = nd - 1;
+    it->factors[nd-1] = 1;
+    for (i = 0; i < nd; i++) {
+        it->dims_m1[i] = ao->dimensions[i] - 1;
+        it->strides[i] = ao->strides[i];
+        it->backstrides[i] = it->strides[i] * it->dims_m1[i];
+        if (i > 0) {
+            it->factors[nd-i-1] = it->factors[nd-i] * ao->dimensions[nd-i];
+        }
+        it->bounds[i][0] = 0;
+        it->bounds[i][1] = ao->dimensions[i] - 1;
+        it->limits[i][0] = 0;
+        it->limits[i][1] = ao->dimensions[i] - 1;
+        it->limits_sizes[i] = it->limits[i][1] - it->limits[i][0] + 1;
+    }
+
+    it->translate = &get_ptr_simple;
+    NpyArray_ITER_RESET(it);
+
+    return 0;
+}
+
+
+static void
+array_iter_base_dealloc(NpyArrayIterObject *it)
+{
+    Npy_INTERFACE(it) = NULL;
+    _Npy_XDECREF(it->ao);
+    it->magic_number = NPY_INVALID_MAGIC;
+}
+
+/*
+ * Get Iterator.
+ */
+NpyArrayIterObject *
+NpyArray_IterNew(NpyArray *ao)
+{
+    NpyArrayIterObject *it;
+
+    it = (NpyArrayIterObject *)NpyArray_malloc(sizeof(NpyArrayIterObject));
+    _NpyObject_Init((_NpyObject *)it, &NpyArrayIter_Type);
+    if (it == NULL) {
+        return NULL;
+    }
+    it->magic_number = NPY_VALID_MAGIC;
+
+    array_iter_base_init(it, ao);
+    if (NPY_FALSE == NpyInterface_IterNewWrapper(it, &it->nob_interface)) {
+        Npy_INTERFACE(it) = NULL;
+        _Npy_DECREF(it);
+        return NULL;
+    }
+    return it;
+}
+
+/*
+ * Get Iterator broadcast to a particular shape
+ */
+NpyArrayIterObject *
+NpyArray_BroadcastToShape(NpyArray *ao, npy_intp *dims, int nd)
+{
+    NpyArrayIterObject *it;
+    int i, diff, j, compat, k;
+
+    if (ao->nd > nd) {
+        goto err;
+    }
+    compat = 1;
+    diff = j = nd - ao->nd;
+    for (i = 0; i < ao->nd; i++, j++) {
+        if (ao->dimensions[i] == 1) {
+            continue;
+        }
+        if (ao->dimensions[i] != dims[j]) {
+            compat = 0;
+            break;
+        }
+    }
+    if (!compat) {
+        goto err;
+    }
+    it = (NpyArrayIterObject *) NpyArray_malloc(sizeof(NpyArrayIterObject));
+    if (it == NULL) {
+        return NULL;
+    }
+    _NpyObject_Init((_NpyObject *)it, &NpyArrayIter_Type);
+    it->magic_number = NPY_VALID_MAGIC;
+    if (NPY_FALSE == NpyInterface_IterNewWrapper(it, &it->nob_interface)) {
+        Npy_INTERFACE(it) = NULL;
+        _Npy_DECREF(it);
+        return NULL;
+    }
+
+    NpyArray_UpdateFlags(ao, NPY_CONTIGUOUS);
+    if (NpyArray_ISCONTIGUOUS(ao)) {
+        it->contiguous = 1;
+    }
+    else {
+        it->contiguous = 0;
+    }
+    _Npy_INCREF(ao);
+    it->ao = ao;
+    it->size = NpyArray_MultiplyList(dims, nd);
+    it->nd_m1 = nd - 1;
+    it->factors[nd-1] = 1;
+    for (i = 0; i < nd; i++) {
+        it->dims_m1[i] = dims[i] - 1;
+        k = i - diff;
+        if ((k < 0) || ao->dimensions[k] != dims[i]) {
+            it->contiguous = 0;
+            it->strides[i] = 0;
+        }
+        else {
+            it->strides[i] = ao->strides[k];
+        }
+        it->backstrides[i] = it->strides[i] * it->dims_m1[i];
+        if (i > 0) {
+            it->factors[nd-i-1] = it->factors[nd-i] * dims[nd-i];
+        }
+    }
+    NpyArray_ITER_RESET(it);
+    return it;
+
+ err:
+    NpyErr_SetString(NpyExc_ValueError, "array is not broadcastable to "\
+                    "correct shape");
+    return NULL;
+}
+
+
+/*
+ * Get Iterator that iterates over all but one axis (don't use this with
+ * NpyArray_ITER_GOTO1D).  The axis will be over-written if negative
+ * with the axis having the smallest stride.
+ */
+NpyArrayIterObject *
+NpyArray_IterAllButAxis(NpyArray* obj, int *inaxis)
+{
+    NpyArrayIterObject* it;
+    int axis;
+    it = NpyArray_IterNew(obj);
+    if (it == NULL) {
+        return NULL;
+    }
+    if (NpyArray_NDIM(obj)==0) {
+        return it;
+    }
+    if (*inaxis < 0) {
+        int i, minaxis = 0;
+        npy_intp minstride = 0;
+        i = 0;
+        while (minstride == 0 && i < NpyArray_NDIM(obj)) {
+            minstride = NpyArray_STRIDE(obj,i);
+            i++;
+        }
+        for (i = 1; i < NpyArray_NDIM(obj); i++) {
+            if (NpyArray_STRIDE(obj,i) > 0 &&
+                NpyArray_STRIDE(obj, i) < minstride) {
+                minaxis = i;
+                minstride = NpyArray_STRIDE(obj,i);
+            }
+        }
+        *inaxis = minaxis;
+    }
+    axis = *inaxis;
+    /* adjust so that will not iterate over axis */
+    it->contiguous = 0;
+    if (it->size != 0) {
+        it->size /= NpyArray_DIM(obj,axis);
+    }
+    it->dims_m1[axis] = 0;
+    it->backstrides[axis] = 0;
+
+    /*
+     * (won't fix factors so don't use
+     * NpyArray_ITER_GOTO1D with this iterator)
+     */
+    return it;
+}
+
+/*
+ * Adjusts previously broadcasted iterators so that the axis with
+ * the smallest sum of iterator strides is not iterated over.
+ * Returns dimension which is smallest in the range [0,multi->nd).
+ * A -1 is returned if multi->nd == 0.
+ *
+ * don't use with NpyArray_ITER_GOTO1D because factors are not adjusted
+ */
+int
+NpyArray_RemoveSmallest(NpyArrayMultiIterObject *multi)
+{
+    NpyArrayIterObject *it;
+    int i, j;
+    int axis;
+    npy_intp smallest;
+    npy_intp sumstrides[NPY_MAXDIMS];
+
+    if (multi->nd == 0) {
+        return -1;
+    }
+    for (i = 0; i < multi->nd; i++) {
+        sumstrides[i] = 0;
+        for (j = 0; j < multi->numiter; j++) {
+            sumstrides[i] += multi->iters[j]->strides[i];
+        }
+    }
+    axis = 0;
+    smallest = sumstrides[0];
+    /* Find longest dimension */
+    for (i = 1; i < multi->nd; i++) {
+        if (sumstrides[i] < smallest) {
+            axis = i;
+            smallest = sumstrides[i];
+        }
+    }
+    for(i = 0; i < multi->numiter; i++) {
+        it = multi->iters[i];
+        it->contiguous = 0;
+        if (it->size != 0) {
+            it->size /= (it->dims_m1[axis]+1);
+        }
+        it->dims_m1[axis] = 0;
+        it->backstrides[axis] = 0;
+    }
+    multi->size = multi->iters[0]->size;
+    return axis;
+}
+
+/* Adjust dimensionality and strides for index object iterators
+   --- i.e. broadcast
+*/
+int
+NpyArray_Broadcast(NpyArrayMultiIterObject *mit)
+{
+    int i, nd, k, j;
+    npy_intp tmp;
+    NpyArrayIterObject *it;
+
+    /* Discover the broadcast number of dimensions */
+    for (i = 0, nd = 0; i < mit->numiter; i++) {
+        nd = MAX(nd, mit->iters[i]->ao->nd);
+    }
+    mit->nd = nd;
+
+    /* Discover the broadcast shape in each dimension */
+    for (i = 0; i < nd; i++) {
+        mit->dimensions[i] = 1;
+        for (j = 0; j < mit->numiter; j++) {
+            it = mit->iters[j];
+            /* This prepends 1 to shapes not already equal to nd */
+            k = i + it->ao->nd - nd;
+            if (k >= 0) {
+                tmp = it->ao->dimensions[k];
+                if (tmp == 1) {
+                    continue;
+                }
+                if (mit->dimensions[i] == 1) {
+                    mit->dimensions[i] = tmp;
+                }
+                else if (mit->dimensions[i] != tmp) {
+                    NpyErr_SetString(NpyExc_ValueError,
+                                    "shape mismatch: objects" \
+                                    " cannot be broadcast" \
+                                    " to a single shape");
+                    return -1;
+                }
+            }
+        }
+    }
+
+    /*
+     * Reset the iterator dimensions and strides of each iterator
+     * object -- using 0 valued strides for broadcasting
+     * Need to check for overflow
+     */
+    tmp = NpyArray_OverflowMultiplyList(mit->dimensions, mit->nd);
+    if (tmp < 0) {
+        NpyErr_SetString(NpyExc_ValueError,
+                        "broadcast dimensions too large.");
+        return -1;
+    }
+    mit->size = tmp;
+    for (i = 0; i < mit->numiter; i++) {
+        it = mit->iters[i];
+        it->nd_m1 = mit->nd - 1;
+        it->size = tmp;
+        nd = it->ao->nd;
+        it->factors[mit->nd-1] = 1;
+        for (j = 0; j < mit->nd; j++) {
+            it->dims_m1[j] = mit->dimensions[j] - 1;
+            k = j + nd - mit->nd;
+            /*
+             * If this dimension was added or shape of
+             * underlying array was 1
+             */
+            if ((k < 0) ||
+                it->ao->dimensions[k] != mit->dimensions[j]) {
+                it->contiguous = 0;
+                it->strides[j] = 0;
+            }
+            else {
+                it->strides[j] = it->ao->strides[k];
+            }
+            it->backstrides[j] = it->strides[j] * it->dims_m1[j];
+            if (j > 0)
+                it->factors[mit->nd-j-1] =
+                    it->factors[mit->nd-j] * mit->dimensions[mit->nd-j];
+        }
+        NpyArray_ITER_RESET(it);
+    }
+    return 0;
+}
+
+static void
+arrayiter_dealloc(NpyArrayIterObject *it)
+{
+    assert(0 == it->nob_refcnt);
+    
+    array_iter_base_dealloc(it);
+    NpyArray_free(it);
+}
+
+
+_NpyTypeObject NpyArrayIter_Type = {
+    (npy_destructor)arrayiter_dealloc,
+};
+
+static void
+arraymultiter_dealloc(NpyArrayMultiIterObject *multi)
+{
+    int i;
+
+    assert(0 == multi->nob_refcnt);
+
+    for (i = 0; i < multi->numiter; i++) {
+        _Npy_XDECREF(multi->iters[i]);
+    }
+    multi->magic_number = NPY_INVALID_MAGIC;
+    NpyArray_free(multi);
+}
+
+_NpyTypeObject NpyArrayMultiIter_Type =   {
+    (npy_destructor)arraymultiter_dealloc,
+};
+
+
+
+NpyArrayMultiIterObject *
+NpyArray_vMultiIterFromArrays(NpyArray **mps, int n, int nadd, va_list va)
+{
+    NpyArrayMultiIterObject *multi;
+    NpyArray *current;
+    
+    int i, ntot, err=0;
+    
+    ntot = n + nadd;
+    if (ntot < 2 || ntot > NPY_MAXARGS) {
+        NpyErr_Format(NpyExc_ValueError,
+                      "Need between 2 and (%d) "                 \
+                      "array objects (inclusive).", NPY_MAXARGS);
+        return NULL;
+    }
+    multi = NpyArray_malloc(sizeof(NpyArrayMultiIterObject));
+    if (multi == NULL) {
+        NpyErr_NoMemory();
+        return NULL;
+    }
+    _NpyObject_Init((_NpyObject *)multi, &NpyArrayMultiIter_Type);
+    multi->magic_number = NPY_VALID_MAGIC;
+    
+    for (i = 0; i < ntot; i++) {
+        multi->iters[i] = NULL;
+    }
+    multi->numiter = ntot;
+    multi->index = 0;
+    
+    for (i = 0; i < ntot; i++) {
+        if (i < n) {
+            current = mps[i];
+        }
+        else {
+            current = va_arg(va, NpyArray *);
+        }
+        multi->iters[i] = NpyArray_IterNew(current);
+    }
+    
+    if (!err && NpyArray_Broadcast(multi) < 0) {
+        err = 1;
+    }
+    if (err) {
+        _Npy_DECREF(multi);
+        return NULL;
+    }
+    NpyArray_MultiIter_RESET(multi);
+    if (NPY_FALSE == NpyInterface_MultiIterNewWrapper(multi, &multi->nob_interface)) {
+        Npy_INTERFACE(multi) = NULL;
+        _Npy_DECREF(multi);
+        return NULL;
+    }
+    return multi;
+}
+
+
+NpyArrayMultiIterObject *
+NpyArray_MultiIterNew()
+{
+    NpyArrayMultiIterObject *ret;
+    
+    ret = NpyArray_malloc(sizeof(NpyArrayMultiIterObject));
+    if (NULL == ret) {
+        PyErr_NoMemory();
+        return NULL;
+    }
+    _NpyObject_Init(ret, &NpyArrayMultiIter_Type);
+    ret->magic_number = NPY_VALID_MAGIC;
+    if (NPY_FALSE == NpyInterface_MultiIterNewWrapper(ret, &ret->nob_interface)) {
+        Npy_INTERFACE(ret) = NULL;
+        _Npy_DECREF(ret);
+        return NULL;
+    }
+    return ret;
+}
+
+
+
+
+/*
+ * Get MultiIterator from array of Python objects and any additional
+ *
+ * NpyArray **mps -- array of NpyArrays
+ * int n - number of NpyArrays in the array
+ * int nadd - number of additional arrays to include in the iterator.
+ *
+ * Returns a multi-iterator object.
+ */
+NpyArrayMultiIterObject *
+NpyArray_MultiIterFromArrays(NpyArray **mps, int n, int nadd, ...)
+{
+    NpyArrayMultiIterObject* result;
+    
+    va_list va;
+    va_start(va, nadd);
+    result = NpyArray_vMultiIterFromArrays(mps, n, nadd, va);
+    va_end(va);
+    
+    return result;
+}
+
+
+
+
+/*========================= Neighborhood iterator ======================*/
+
+#define _INF_SET_PTR(c) \
+bd = coordinates[c] + p->coordinates[c]; \
+if (bd < p->limits[c][0] || bd > p->limits[c][1]) { \
+return niter->constant; \
+} \
+_coordinates[c] = bd;
+
+/* set the dataptr from its current coordinates */
+static char*
+get_ptr_constant(NpyArrayIterObject* _iter, npy_intp *coordinates)
+{
+    int i;
+    npy_intp bd, _coordinates[NPY_MAXDIMS];
+    NpyArrayNeighborhoodIterObject *niter = 
+        (NpyArrayNeighborhoodIterObject*)_iter;
+    NpyArrayIterObject *p = niter->_internal_iter;
+    
+    for(i = 0; i < niter->nd; ++i) {
+        _INF_SET_PTR(i)
+    }
+    
+    return p->translate(p, _coordinates);
+}
+#undef _INF_SET_PTR
+
+#define _NPY_IS_EVEN(x) ((x) % 2 == 0)
+
+/* For an array x of dimension n, and given index i, returns j, 0 <= j < n
+ * such as x[i] = x[j], with x assumed to be mirrored. For example, for x =
+ * {1, 2, 3} (n = 3)
+ *
+ * index -5 -4 -3 -2 -1 0 1 2 3 4 5 6
+ * value  2  3  3  2  1 1 2 3 3 2 1 1
+ *
+ * _npy_pos_index_mirror(4, 3) will return 1, because x[4] = x[1]*/
+static inline npy_intp
+__npy_pos_remainder(npy_intp i, npy_intp n)
+{
+    npy_intp k, l, j;
+    
+    /* Mirror i such as it is guaranteed to be positive */
+    if (i < 0) {
+        i = - i - 1;
+    }
+    
+    /* compute k and l such as i = k * n + l, 0 <= l < k */
+    k = i / n;
+    l = i - k * n;
+    
+    if (_NPY_IS_EVEN(k)) {
+        j = l;
+    } else {
+        j = n - 1 - l;
+    }
+    return j;
+}
+#undef _NPY_IS_EVEN
+
+#define _INF_SET_PTR_MIRROR(c) \
+lb = p->limits[c][0]; \
+bd = coordinates[c] + p->coordinates[c] - lb; \
+_coordinates[c] = lb + __npy_pos_remainder(bd, p->limits_sizes[c]);
+
+/* set the dataptr from its current coordinates */
+static char*
+get_ptr_mirror(NpyArrayIterObject* _iter, npy_intp *coordinates)
+{
+    int i;
+    npy_intp bd, _coordinates[NPY_MAXDIMS], lb;
+    NpyArrayNeighborhoodIterObject *niter = 
+        (NpyArrayNeighborhoodIterObject*)_iter;
+    NpyArrayIterObject *p = niter->_internal_iter;
+    
+    for(i = 0; i < niter->nd; ++i) {
+        _INF_SET_PTR_MIRROR(i)
+    }
+    
+    return p->translate(p, _coordinates);
+}
+#undef _INF_SET_PTR_MIRROR
+
+/* compute l such as i = k * n + l, 0 <= l < |k| */
+static inline npy_intp
+__npy_euclidean_division(npy_intp i, npy_intp n)
+{
+    npy_intp l;
+    
+    l = i % n;
+    if (l < 0) {
+        l += n;
+    }
+    return l;
+}
+
+#define _INF_SET_PTR_CIRCULAR(c) \
+lb = p->limits[c][0]; \
+bd = coordinates[c] + p->coordinates[c] - lb; \
+_coordinates[c] = lb + __npy_euclidean_division(bd, p->limits_sizes[c]);
+
+static char*
+get_ptr_circular(NpyArrayIterObject* _iter, npy_intp *coordinates)
+{
+    int i;
+    npy_intp bd, _coordinates[NPY_MAXDIMS], lb;
+    NpyArrayNeighborhoodIterObject *niter = 
+        (NpyArrayNeighborhoodIterObject*)_iter;
+    NpyArrayIterObject *p = niter->_internal_iter;
+    
+    for(i = 0; i < niter->nd; ++i) {
+        _INF_SET_PTR_CIRCULAR(i)
+    }
+    return p->translate(p, _coordinates);
+}
+
+#undef _INF_SET_PTR_CIRCULAR
+
+/*
+ * fill and x->ao should have equivalent types
+ */
+/*
+ * A Neighborhood Iterator object.
+ */
+NpyArrayNeighborhoodIterObject*
+NpyArray_NeighborhoodIterNew(NpyArrayIterObject *x, npy_intp *bounds,
+                             int mode, void* fill, npy_free_func fillfree)
+{
+    int i;
+    NpyArrayNeighborhoodIterObject *ret = NULL;
+
+    ret = NpyArray_malloc(sizeof(*ret));
+    if (ret == NULL) {
+        goto fail;
+    }
+    _NpyObject_Init((_NpyObject *)ret, &NpyArrayNeighborhoodIter_Type);
+    ret->magic_number = NPY_VALID_MAGIC;
+    
+    array_iter_base_init((NpyArrayIterObject *)ret, x->ao);
+    _Npy_INCREF(x);
+    ret->_internal_iter = x;
+    
+    ret->nd = x->ao->nd;
+    
+    for (i = 0; i < ret->nd; ++i) {
+        ret->dimensions[i] = x->ao->dimensions[i];
+    }
+    
+    /* Compute the neighborhood size and copy the shape */
+    ret->size = 1;
+    for (i = 0; i < ret->nd; ++i) {
+        ret->bounds[i][0] = bounds[2 * i];
+        ret->bounds[i][1] = bounds[2 * i + 1];
+        ret->size *= (ret->bounds[i][1] - ret->bounds[i][0]) + 1;
+        
+        /* limits keep track of valid ranges for the neighborhood: if a bound
+         * of the neighborhood is outside the array, then limits is the same as
+         * boundaries. On the contrary, if a bound is strictly inside the
+         * array, then limits correspond to the array range. For example, for
+         * an array [1, 2, 3], if bounds are [-1, 3], limits will be [-1, 3],
+         * but if bounds are [1, 2], then limits will be [0, 2].
+         *
+         * This is used by neighborhood iterators stacked on top of this one */
+        ret->limits[i][0] = ret->bounds[i][0] < 0 ? ret->bounds[i][0] : 0;
+        ret->limits[i][1] = ret->bounds[i][1] >= ret->dimensions[i] - 1 ?
+        ret->bounds[i][1] :
+        ret->dimensions[i] - 1;
+        ret->limits_sizes[i] = (ret->limits[i][1] - ret->limits[i][0]) + 1;
+    }
+
+    ret->constant = fill;
+    ret->constant_free = fillfree;
+    ret->mode = mode;
+    
+    switch (mode) {
+        case NPY_NEIGHBORHOOD_ITER_CONSTANT_PADDING:
+            ret->translate = &get_ptr_constant;
+            break;
+        case NPY_NEIGHBORHOOD_ITER_MIRROR_PADDING:
+            ret->translate = &get_ptr_mirror;
+            break;
+        case NPY_NEIGHBORHOOD_ITER_CIRCULAR_PADDING:
+            ret->translate = &get_ptr_circular;
+            break;
+        case NPY_NEIGHBORHOOD_ITER_ZERO_PADDING:
+        case NPY_NEIGHBORHOOD_ITER_ONE_PADDING:
+        default:
+            NpyErr_SetString(NpyExc_ValueError, "Unsupported padding mode");
+            goto fail;
+    }
+    
+    /*
+     * XXX: we force x iterator to be non contiguous because we need
+     * coordinates... Modifying the iterator here is not great
+     */
+    x->contiguous = 0;
+    
+    NpyArrayNeighborhoodIter_Reset(ret);
+    if (NPY_FALSE == NpyInterface_NeighborhoodIterNewWrapper(ret, &ret->nob_interface)) {
+        if (fill && fillfree) {
+            (*fillfree)(fill);
+        }
+        Npy_INTERFACE(ret) = NULL;
+        _Npy_DECREF(ret);
+        return NULL;
+    }
+
+    return ret;
+    
+ fail:
+    if (fill && fillfree) {
+        (*fillfree)(fill);
+    }
+    if (ret) {
+        _Npy_DECREF(ret->_internal_iter);
+        /* TODO: Free ret here once we add a level of indirection */
+    }
+    return NULL;
+}
+
+static void neighiter_dealloc(NpyArrayNeighborhoodIterObject* iter)
+{
+    assert(0 == iter->nob_refcnt);
+
+    if (iter->mode == NPY_NEIGHBORHOOD_ITER_CONSTANT_PADDING) {
+        /* TODO: fix when we split the array object.*/
+        if (NpyArray_ISOBJECT(iter->_internal_iter->ao)) {
+            Py_DECREF(*(PyObject**)iter->constant);
+        }
+    }
+    _Npy_DECREF(iter->_internal_iter);
+
+    if (iter->constant && iter->constant_free) {
+        (*iter->constant_free)(iter->constant);
+    }
+
+    array_iter_base_dealloc((NpyArrayIterObject*)iter);
+    NpyArray_free(iter);
+}
+
+_NpyTypeObject NpyArrayNeighborhoodIter_Type = {
+    (npy_destructor)neighiter_dealloc,
+};