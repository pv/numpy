/*
 *  npy_calculation.c - 
 *  
 */

#define _MULTIARRAYMODULE
#define PY_SSIZE_T_CLEAN
#include <Python.h>
#include "npy_config.h"
#include "numpy/numpy_api.h"



NpyArray *
NpyArray_ArgMax(NpyArray *op, int axis, NpyArray *out)
{
    NpyArray *ap = NULL, *rp = NULL;
    NpyArray_ArgFunc *arg_func;
    char *ip;
    npy_intp *rptr;
    npy_intp i, n, m;
    int elsize;
    int copyret = 0;
    NPY_BEGIN_THREADS_DEF;
    
    if ((ap=NpyArray_CheckAxis(op, &axis, 0)) == NULL) {
        return NULL;
    }
    
    /*
     * We need to permute the array so that axis is placed at the end.
     * And all other dimensions are shifted left.
     */
    if (axis != ap->nd-1) {
        NpyArray_Dims newaxes;
        npy_intp dims[NPY_MAXDIMS];
        int i;
        
        newaxes.ptr = dims;
        newaxes.len = ap->nd;
        for (i = 0; i < axis; i++) dims[i] = i;
        for (i = axis; i < ap->nd - 1; i++) dims[i] = i + 1;
        dims[ap->nd - 1] = axis;
        op = NpyArray_Transpose(ap, &newaxes);
<<<<<<< HEAD
        Npy_DECREF(ap);
=======
        _Npy_DECREF(ap);
>>>>>>> a9fdfd23
        if (op == NULL) {
            return NULL;
        }
    }
    else {
        op = ap;
    }
    
    /* Will get native-byte order contiguous copy. */
    ap = NpyArray_ContiguousFromArray(op, op->descr->type_num);
    _Npy_DECREF(op);
    if (ap == NULL) {
        return NULL;
    }
    arg_func = ap->descr->f->argmax;
    if (arg_func == NULL) {
        NpyErr_SetString(NpyExc_TypeError, "data type not ordered");
        goto fail;
    }
    elsize = ap->descr->elsize;
    m = ap->dimensions[ap->nd-1];
    if (m == 0) {
        NpyErr_SetString(NpyExc_ValueError,
                         "attempt to get argmax/argmin "\
                         "of an empty sequence");
        goto fail;
    }
    
    if (!out) {
        rp = NpyArray_New(NULL, ap->nd-1,
                          ap->dimensions, NPY_INTP,
                          NULL, NULL, 0, 0, Npy_INTERFACE(ap));
        if (rp == NULL) {
            goto fail;
        }
    }
    else {
        if (NpyArray_SIZE(out) !=
            NpyArray_MultiplyList(ap->dimensions, ap->nd - 1)) {
            NpyErr_SetString(NpyExc_TypeError,
                            "invalid shape for output array.");
        }
        rp = NpyArray_FromArray(out,
                          NpyArray_DescrFromType(NPY_INTP),
                          NPY_CARRAY | NPY_UPDATEIFCOPY);
        if (rp == NULL) {
            goto fail;
        }
        if (rp != out) {
            copyret = 1;
        }
    }
    
    NPY_BEGIN_THREADS_DESCR(ap->descr);
    n = NpyArray_SIZE(ap)/m;
    rptr = (npy_intp *)rp->data;
    for (ip = ap->data, i = 0; i < n; i++, ip += elsize*m) {
        arg_func(ip, m, rptr, ap);
        rptr += 1;
    }
    NPY_END_THREADS_DESCR(ap->descr);
    
    _Npy_DECREF(ap);
    if (copyret) {
        NpyArray *obj;
        obj = rp->base_arr;
        _Npy_INCREF(obj);
        _Npy_DECREF(rp);
        rp = obj;
    }
    return rp;
    
fail:
    _Npy_DECREF(ap);
    _Npy_XDECREF(rp);
    return NULL;
}

<|MERGE_RESOLUTION|>--- conflicted
+++ resolved
@@ -42,11 +42,7 @@
         for (i = axis; i < ap->nd - 1; i++) dims[i] = i + 1;
         dims[ap->nd - 1] = axis;
         op = NpyArray_Transpose(ap, &newaxes);
-<<<<<<< HEAD
-        Npy_DECREF(ap);
-=======
         _Npy_DECREF(ap);
->>>>>>> a9fdfd23
         if (op == NULL) {
             return NULL;
         }
