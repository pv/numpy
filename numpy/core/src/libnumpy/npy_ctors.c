/*
 *  npy_ctors.c - 
 *  
 * */

#define _MULTIARRAYMODULE
#define PY_SSIZE_T_CLEAN
#include <Python.h>
#include "npy_config.h"
#include "numpy/numpy_api.h"







static void 
_unaligned_strided_byte_move(char *dst, npy_intp outstrides, char *src,
                             npy_intp instrides, npy_intp N, int elsize)
{
    npy_intp i;
    char *tout = dst;
    char *tin = src;
    
    
#define _MOVE_N_SIZE(size)                      \
for(i=0; i<N; i++) {                       \
memmove(tout, tin, size);               \
tin += instrides;                       \
tout += outstrides;                     \
}                                           \
return
    
    switch(elsize) {
        case 8:
            _MOVE_N_SIZE(8);
        case 4:
            _MOVE_N_SIZE(4);
        case 1:
            _MOVE_N_SIZE(1);
        case 2:
            _MOVE_N_SIZE(2);
        case 16:
            _MOVE_N_SIZE(16);
        default:
            _MOVE_N_SIZE(elsize);
    }
#undef _MOVE_N_SIZE
    
}

void 
_unaligned_strided_byte_copy(char *dst, npy_intp outstrides, char *src,
                             npy_intp instrides, npy_intp N, int elsize)
{
    npy_intp i;
    char *tout = dst;
    char *tin = src;
    
#define _COPY_N_SIZE(size)                      \
for(i=0; i<N; i++) {                       \
memcpy(tout, tin, size);                \
tin += instrides;                       \
tout += outstrides;                     \
}                                           \
return
    
    switch(elsize) {
        case 8:
            _COPY_N_SIZE(8);
        case 4:
            _COPY_N_SIZE(4);
        case 1:
            _COPY_N_SIZE(1);
        case 2:
            _COPY_N_SIZE(2);
        case 16:
            _COPY_N_SIZE(16);
        default:
            _COPY_N_SIZE(elsize);
    }
#undef _COPY_N_SIZE
    
}


static void
_strided_byte_copy(char *dst, npy_intp outstrides, char *src, npy_intp instrides,
                   npy_intp N, int elsize)
{
    npy_intp i, j;
    char *tout = dst;
    char *tin = src;
    
#define _FAST_MOVE(_type_)                              \
for(i=0; i<N; i++) {                               \
((_type_ *)tout)[0] = ((_type_ *)tin)[0];       \
tin += instrides;                               \
tout += outstrides;                             \
}                                                   \
return
    
    switch(elsize) {
        case 8:
            _FAST_MOVE(npy_int64);
        case 4:
            _FAST_MOVE(npy_int32);
        case 1:
            _FAST_MOVE(npy_int8);
        case 2:
            _FAST_MOVE(npy_int16);
        case 16:
            for (i = 0; i < N; i++) {
                ((npy_int64 *)tout)[0] = ((npy_int64 *)tin)[0];
                ((npy_int64 *)tout)[1] = ((npy_int64 *)tin)[1];
                tin += instrides;
                tout += outstrides;
            }
            return;
        default:
            for(i = 0; i < N; i++) {
                for(j=0; j<elsize; j++) {
                    *tout++ = *tin++;
                }
                tin = tin + instrides - elsize;
                tout = tout + outstrides - elsize;
            }
    }
#undef _FAST_MOVE
    
}



void 
_strided_byte_swap(void *p, npy_intp stride, npy_intp n, int size)
{
    char *a, *b, c = 0;
    int j, m;
    
    switch(size) {
        case 1: /* no byteswap necessary */
            break;
        case 4:
            for (a = (char*)p; n > 0; n--, a += stride - 1) {
                b = a + 3;
                c = *a; *a++ = *b; *b-- = c;
                c = *a; *a = *b; *b   = c;
            }
            break;
        case 8:
            for (a = (char*)p; n > 0; n--, a += stride - 3) {
                b = a + 7;
                c = *a; *a++ = *b; *b-- = c;
                c = *a; *a++ = *b; *b-- = c;
                c = *a; *a++ = *b; *b-- = c;
                c = *a; *a = *b; *b   = c;
            }
            break;
        case 2:
            for (a = (char*)p; n > 0; n--, a += stride) {
                b = a + 1;
                c = *a; *a = *b; *b = c;
            }
            break;
        default:
            m = size/2;
            for (a = (char *)p; n > 0; n--, a += stride - m) {
                b = a + (size - 1);
                for (j = 0; j < m; j++) {
                    c=*a; *a++ = *b; *b-- = c;
                }
            }
            break;
    }
}


NPY_NO_EXPORT void
byte_swap_vector(void *p, npy_intp n, int size)
{
    _strided_byte_swap(p, (npy_intp) size, n, size);
    return;
}



static int
_copy_from_same_shape(NpyArray *dest, NpyArray *src,
                      void (*myfunc)(char *, npy_intp, char *, npy_intp, npy_intp, int),
                      int swap)
{
    int maxaxis = -1, elsize;
    npy_intp maxdim;
    NpyArrayIterObject *dit, *sit;
    NPY_BEGIN_THREADS_DEF;
    
    dit = NpyArray_IterAllButAxis(dest, &maxaxis);
    sit = NpyArray_IterAllButAxis(src, &maxaxis);
    
    maxdim = dest->dimensions[maxaxis];
    
    if ((dit == NULL) || (sit == NULL)) {
        _Npy_XDECREF(dit);
        _Npy_XDECREF(sit);
        return -1;
    }
    elsize = NpyArray_ITEMSIZE(dest);
    
    /* Refcount note: src and dst have the same size */
    NpyArray_INCREF(src);
    NpyArray_XDECREF(dest);
    
    NPY_BEGIN_THREADS;
    while(dit->index < dit->size) {
        /* strided copy of elsize bytes */
        myfunc(dit->dataptr, dest->strides[maxaxis],
               sit->dataptr, src->strides[maxaxis],
               maxdim, elsize);
        if (swap) {
            _strided_byte_swap(dit->dataptr,
                               dest->strides[maxaxis],
                               dest->dimensions[maxaxis],
                               elsize);
        }
        NpyArray_ITER_NEXT(dit);
        NpyArray_ITER_NEXT(sit);
    }
    NPY_END_THREADS;
    
    _Npy_DECREF(sit);
    _Npy_DECREF(dit);
    return 0;
}




static int
_broadcast_copy(NpyArray *dest, NpyArray *src,
                void (*myfunc)(char *, npy_intp, char *, npy_intp, npy_intp, int),
                int swap)
{
    int elsize;
    NpyArrayMultiIterObject *multi;
    int maxaxis; 
    npy_intp maxdim;
    NPY_BEGIN_THREADS_DEF;
    
    elsize = NpyArray_ITEMSIZE(dest);
    multi = NpyArray_MultiIterFromArrays(NULL, 0, 2, dest, src);
    if (multi == NULL) {
        return -1;
    }
    
    if (multi->size != NpyArray_SIZE(dest)) {
        NpyErr_SetString(NpyExc_ValueError,
                        "array dimensions are not "\
                        "compatible for copy");
        _Npy_DECREF(multi);
        return -1;
    }
    
    maxaxis = NpyArray_RemoveSmallest(multi);
    if (maxaxis < 0) {
        /*
         * copy 1 0-d array to another
         * Refcount note: src and dst have the same size
         */
        NpyArray_INCREF(src);
        NpyArray_XDECREF(dest);
        memcpy(dest->data, src->data, elsize);
        if (swap) {
            byte_swap_vector(dest->data, 1, elsize);
        }
        return 0;
    }
    maxdim = multi->dimensions[maxaxis];
    
    /*
     * Increment the source and decrement the destination
     * reference counts
     *
     * Refcount note: src and dest may have different sizes
     */
    NpyArray_INCREF(src);
    NpyArray_XDECREF(dest);
    
    NPY_BEGIN_THREADS;
    while(multi->index < multi->size) {
        myfunc(multi->iters[0]->dataptr,
               multi->iters[0]->strides[maxaxis],
               multi->iters[1]->dataptr,
               multi->iters[1]->strides[maxaxis],
               maxdim, elsize);
        if (swap) {
            _strided_byte_swap(multi->iters[0]->dataptr,
                               multi->iters[0]->strides[maxaxis],
                               maxdim, elsize);
        }
        NpyArray_MultiIter_NEXT(multi);
    }
    NPY_END_THREADS;
    
    NpyArray_INCREF(dest);
    NpyArray_XDECREF(src);
    
    _Npy_DECREF(multi);
    return 0;
}


static int
_copy_from0d(NpyArray *dest, NpyArray *src, int usecopy, int swap)
{
    char *aligned = NULL;
    char *sptr;
    npy_intp numcopies, nbytes;
    void (*myfunc)(char *, npy_intp, char *, npy_intp, npy_intp, int);
    int retval = -1;
    NPY_BEGIN_THREADS_DEF;
    
    numcopies = NpyArray_SIZE(dest);
    if (numcopies < 1) {
        return 0;
    }
    nbytes = NpyArray_ITEMSIZE(src);
    
    if (!NpyArray_ISALIGNED(src)) {
        aligned = malloc((size_t)nbytes);
        if (aligned == NULL) {
            NpyErr_NoMemory();
            return -1;
        }
        memcpy(aligned, src->data, (size_t) nbytes);
        usecopy = 1;
        sptr = aligned;
    }
    else {
        sptr = src->data;
    }
    if (NpyArray_SAFEALIGNEDCOPY(dest)) {
        myfunc = _strided_byte_copy;
    }
    else if (usecopy) {
        myfunc = _unaligned_strided_byte_copy;
    }
    else {
        myfunc = _unaligned_strided_byte_move;
    }
    
    if ((dest->nd < 2) || NpyArray_ISONESEGMENT(dest)) {
        char *dptr;
        npy_intp dstride;
        
        dptr = dest->data;
        if (dest->nd == 1) {
            dstride = dest->strides[0];
        }
        else {
            dstride = nbytes;
        }
        
        /* Refcount note: src and dest may have different sizes */
        NpyArray_INCREF(src);
        NpyArray_XDECREF(dest);
        NPY_BEGIN_THREADS;
        myfunc(dptr, dstride, sptr, 0, numcopies, (int) nbytes);
        if (swap) {
            _strided_byte_swap(dptr, dstride, numcopies, (int) nbytes);
        }
        NPY_END_THREADS;
        NpyArray_INCREF(dest);
        NpyArray_XDECREF(src);
    }
    else {
        NpyArrayIterObject *dit;
        int axis = -1;
        
        dit = NpyArray_IterAllButAxis(dest, &axis);
        if (dit == NULL) {
            goto finish;
        }
        /* Refcount note: src and dest may have different sizes */
        NpyArray_INCREF(src);
        NpyArray_XDECREF(dest);
        NPY_BEGIN_THREADS;
        while(dit->index < dit->size) {
            myfunc(dit->dataptr, NpyArray_STRIDE(dest, axis), sptr, 0,
                   NpyArray_DIM(dest, axis), nbytes);
            if (swap) {
                _strided_byte_swap(dit->dataptr, NpyArray_STRIDE(dest, axis),
                                   NpyArray_DIM(dest, axis), nbytes);
            }
            NpyArray_ITER_NEXT(dit);
        }
        NPY_END_THREADS;
        NpyArray_INCREF(dest);
        NpyArray_XDECREF(src);
        _Npy_DECREF(dit);
    }
    retval = 0;
    
finish:
    if (aligned != NULL) {
        free(aligned);
    }
    return retval;
}




/*
 * Special-case of NpyArray_CopyInto when dst is 1-d
 * and contiguous (and aligned).
 * NpyArray_CopyInto requires broadcastable arrays while
 * this one is a flattening operation...
 */
int 
_flat_copyinto(NpyArray *dst, NpyArray *src, NPY_ORDER order)
{
    NpyArrayIterObject *it;
    NpyArray *orig_src;
    void (*myfunc)(char *, npy_intp, char *, npy_intp, npy_intp, int);
    char *dptr;
    int axis;
    int elsize;
    npy_intp nbytes;
    NPY_BEGIN_THREADS_DEF;
    
    
    orig_src = src;
    if (NpyArray_NDIM(src) == 0) {
        /* Refcount note: src and dst have the same size */
        NpyArray_INCREF(src);
        NpyArray_XDECREF(dst);
        NPY_BEGIN_THREADS;
        memcpy(NpyArray_BYTES(dst), NpyArray_BYTES(src),
               NpyArray_ITEMSIZE(src));
        NPY_END_THREADS;
        return 0;
    }
    
    axis = NpyArray_NDIM(src)-1;
    
    if (order == NPY_FORTRANORDER) {
        if (NpyArray_NDIM(src) <= 2) {
            axis = 0;
        }
        /* fall back to a more general method */
        else {
            src = NpyArray_Transpose(orig_src, NULL);
        }
    }
    
    it = NpyArray_IterAllButAxis(src, &axis);
    if (it == NULL) {
        if (src != orig_src) {
            Py_DECREF(src);
        }
        return -1;
    }
    
    if (NpyArray_SAFEALIGNEDCOPY(src)) {
        myfunc = _strided_byte_copy;
    }
    else {
        myfunc = _unaligned_strided_byte_copy;
    }
    
    dptr = NpyArray_BYTES(dst);
    elsize = NpyArray_ITEMSIZE(dst);
    nbytes = elsize * NpyArray_DIM(src, axis);
    
    /* Refcount note: src and dst have the same size */
    NpyArray_INCREF(src);
    NpyArray_XDECREF(dst);
    NPY_BEGIN_THREADS;
    while(it->index < it->size) {
        myfunc(dptr, elsize, it->dataptr, NpyArray_STRIDE(src,axis),
               NpyArray_DIM(src,axis), elsize);
        dptr += nbytes;
        NpyArray_ITER_NEXT(it);
    }
    NPY_END_THREADS;
    
    if (src != orig_src) {
        _Npy_DECREF(src);
    }
    _Npy_DECREF(it);
    return 0;
}



/*
 * This is the main array creation routine.
 *
 * Flags argument has multiple related meanings
 * depending on data and strides:
 *
 * If data is given, then flags is flags associated with data.
 * If strides is not given, then a contiguous strides array will be created
 * and the CONTIGUOUS bit will be set.  If the flags argument
 * has the FORTRAN bit set, then a FORTRAN-style strides array will be
 * created (and of course the FORTRAN flag bit will be set).
 *
 * If data is not given but created here, then flags will be DEFAULT
 * and a non-zero flags argument can be used to indicate a FORTRAN style
 * array is desired.
 */

size_t 
_array_fill_strides(npy_intp *strides, npy_intp *dims, int nd, size_t itemsize,
                    int inflag, int *objflags)
{
    int i;
    /* Only make Fortran strides if not contiguous as well */
    if ((inflag & NPY_FORTRAN) && !(inflag & NPY_CONTIGUOUS)) {
        for (i = 0; i < nd; i++) {
            strides[i] = itemsize;
            itemsize *= dims[i] ? dims[i] : 1;
        }
        *objflags |= NPY_FORTRAN;
        if (nd > 1) {
            *objflags &= ~NPY_CONTIGUOUS;
        }
        else {
            *objflags |= NPY_CONTIGUOUS;
        }
    }
    else {
        for (i = nd - 1; i >= 0; i--) {
            strides[i] = itemsize;
            itemsize *= dims[i] ? dims[i] : 1;
        }
        *objflags |= NPY_CONTIGUOUS;
        if (nd > 1) {
            *objflags &= ~NPY_FORTRAN;
        }
        else {
            *objflags |= NPY_FORTRAN;
        }
    }
    return itemsize;
}



/*
 * Change a sub-array field to the base descriptor
 *
 * and update the dimensions and strides
 * appropriately.  Dimensions and strides are added
 * to the end unless we have a FORTRAN array
 * and then they are added to the beginning
 *
 * Strides are only added if given (because data is given).
 */
static int 
_update_descr_and_dimensions(NpyArray_Descr **des, npy_intp *newdims,
                             npy_intp *newstrides, int oldnd, int isfortran)
{
    NpyArray_Descr *old;
    int newnd;
    int numnew;
    npy_intp *mydim;
    int i;
    
    old = *des;
    *des = old->subarray->base;
    
    mydim = newdims + oldnd;
    numnew = old->subarray->shape_num_dims;
        
    newnd = oldnd + numnew;
    if (newnd > NPY_MAXDIMS) {
        goto finish;
    }
    if (isfortran) {
        memmove(newdims+numnew, newdims, oldnd*sizeof(npy_intp));
        mydim = newdims;
    }
    for (i = 0; i < numnew; i++) {
        mydim[i] = old->subarray->shape_dims[i];
    }
    
    if (newstrides) {
        npy_intp tempsize;
        npy_intp *mystrides;
        
        mystrides = newstrides + oldnd;
        if (isfortran) {
            memmove(newstrides+numnew, newstrides, oldnd*sizeof(npy_intp));
            mystrides = newstrides;
        }
        /* Make new strides -- alwasy C-contiguous */
        tempsize = (*des)->elsize;
        for (i = numnew - 1; i >= 0; i--) {
            mystrides[i] = tempsize;
            tempsize *= mydim[i] ? mydim[i] : 1;
        }
    }
    
finish:
    _Npy_INCREF(*des);
    _Npy_DECREF(old);
    return newnd;
}


/* If destination is not the right type, then src
 will be cast to destination -- this requires
 src and dest to have the same shape
 */

/* Requires arrays to have broadcastable shapes
 
 The arrays are assumed to have the same number of elements
 They can be different sizes and have different types however.
 */

static int 
_array_copy_into(NpyArray *dest, NpyArray *src, int usecopy)
{
    int swap;
    void (*myfunc)(char *, npy_intp, char *, npy_intp, npy_intp, int);
    int simple;
    int same;
    NPY_BEGIN_THREADS_DEF;
    
    
    if (!NpyArray_EquivArrTypes(dest, src)) {
        return NpyArray_CastTo(dest, src);
    }
    if (!NpyArray_ISWRITEABLE(dest)) {
        NpyErr_SetString(NpyExc_RuntimeError,
                        "cannot write to array");
        return -1;
    }
    same = NpyArray_SAMESHAPE(dest, src);
    simple = same && ((NpyArray_ISCARRAY_RO(src) && NpyArray_ISCARRAY(dest)) ||
                      (NpyArray_ISFARRAY_RO(src) && NpyArray_ISFARRAY(dest)));
    
    if (simple) {
        /* Refcount note: src and dest have the same size */
        NpyArray_INCREF(src);
        NpyArray_XDECREF(dest);
        NPY_BEGIN_THREADS;
        if (usecopy) {
            memcpy(dest->data, src->data, NpyArray_NBYTES(dest));
        }
        else {
            memmove(dest->data, src->data, NpyArray_NBYTES(dest));
        }
        NPY_END_THREADS;
        return 0;
    }
    
    swap = NpyArray_ISNOTSWAPPED(dest) != NpyArray_ISNOTSWAPPED(src);
    
    if (src->nd == 0) {
        return _copy_from0d(dest, src, usecopy, swap);
    }
    
    if (NpyArray_SAFEALIGNEDCOPY(dest) && NpyArray_SAFEALIGNEDCOPY(src)) {
        myfunc = _strided_byte_copy;
    }
    else if (usecopy) {
        myfunc = _unaligned_strided_byte_copy;
    }
    else {
        myfunc = _unaligned_strided_byte_move;
    }
    /*
     * Could combine these because _broadcasted_copy would work as well.
     * But, same-shape copying is so common we want to speed it up.
     */
    if (same) {
        return _copy_from_same_shape(dest, src, myfunc, swap);
    }
    else {
        return _broadcast_copy(dest, src, myfunc, swap);
    }
}

/*NUMPY_API
 * Move the memory of one array into another.
 */
int 
NpyArray_MoveInto(NpyArray *dest, NpyArray *src)
{
    return _array_copy_into(dest, src, 0);
}


/*NUMPY_API
 * steals a reference to descr -- accepts NULL
 */
NpyArray *
NpyArray_CheckFromArray(NpyArray *arr, NpyArray_Descr *descr, int requires)
{
    NpyArray *obj;

    assert(NULL != arr && NPY_VALID_MAGIC == arr->magic_number && NPY_VALID_MAGIC == arr->descr->magic_number &&
           (NULL == descr || NPY_VALID_MAGIC == descr->magic_number));
    
    if (requires & NPY_NOTSWAPPED) {
        if (!descr && NpyArray_Check(arr) &&
            !NpyArray_ISNBO(NpyArray_DESCR(arr)->byteorder)) {
            descr = NpyArray_DescrNew(NpyArray_DESCR(arr));
        }
        else if (descr && !NpyArray_ISNBO(descr->byteorder)) {
            NpyArray_DESCR_REPLACE(descr);
        }
        if (descr) {
            descr->byteorder = NPY_NATIVE;
        }
    }
    
    obj = NpyArray_FromArray(arr, descr, requires);
    if (obj == NULL) {
        return NULL;
    }
    if ((requires & NPY_ELEMENTSTRIDES) &&
        !NpyArray_ElementStrides(obj)) {
        NpyArray *new;
        new = NpyArray_NewCopy(obj, NPY_ANYORDER);
        _Npy_DECREF(obj);
        obj = new;
    }
    return obj;
}


NpyArray *
NpyArray_CheckAxis(NpyArray *arr, int *axis, int flags)
{
    NpyArray *temp1, *temp2;
    int n = arr->nd;
    
    if (*axis == NPY_MAXDIMS || n == 0) {
        if (n != 1) {
            temp1 = NpyArray_Ravel(arr,0);
            if (temp1 == NULL) {
                *axis = 0;
                return NULL;
            }
            if (*axis == NPY_MAXDIMS) {
                *axis = NpyArray_NDIM(temp1)-1;
            }
        }
        else {
            temp1 = arr;
            _Npy_INCREF(temp1);
            *axis = 0;
        }
        if (!flags && *axis == 0) {
            return temp1;
        }
    }
    else {
        temp1 = arr;
        _Npy_INCREF(temp1);
    }
    if (flags) {
        temp2 = NpyArray_CheckFromArray(temp1, NULL, flags);
        _Npy_DECREF(temp1);
        if (temp2 == NULL) {
            return NULL;
        }
    }
    else {
        temp2 = temp1;
    }
    n = NpyArray_NDIM(temp2);
    if (*axis < 0) {
        *axis += n;
    }
    if ((*axis < 0) || (*axis >= n)) {
        NpyErr_Format(NpyExc_ValueError,
                     "axis(=%d) out of bounds", *axis);
        _Npy_DECREF(temp2);
        return NULL;
    }
    return temp2;
}






/*NUMPY_API
 * Generic new array creation routine.
 *
 * Array type algorithm: IF
 *  ensureArray             - use base array type
 *  subtype != NULL         - use subtype
 *  interfaceData != NULL   - use type of interface data
 *  default                 - use base array type
 *
 * Steals a reference to descr (even on failure)
 */
NpyArray *
NpyArray_NewFromDescr(NpyArray_Descr *descr, int nd,
                      npy_intp *dims, npy_intp *strides, void *data,
                      int flags, int ensureArray, void *subtype, 
                      void *interfaceData)
{
    NpyArray *self;
    int i;
    size_t sd;
    npy_intp largest;
    npy_intp size;
    PyTypeObject *subtypeHack = NULL;
    
    assert(NULL != descr && NPY_VALID_MAGIC == descr->magic_number);

    if (descr->subarray) {
        NpyArray *ret;
        npy_intp newdims[2*NPY_MAXDIMS];
        npy_intp *newstrides = NULL;
        int isfortran = 0;
        isfortran = (data && (flags & NPY_FORTRAN) && !(flags & NPY_CONTIGUOUS)) ||
        (!data && flags);
        memcpy(newdims, dims, nd*sizeof(npy_intp));
        if (strides) {
            newstrides = newdims + NPY_MAXDIMS;
            memcpy(newstrides, strides, nd*sizeof(npy_intp));
        }
        nd =_update_descr_and_dimensions(&descr, newdims,
                                         newstrides, nd, isfortran);
        ret = NpyArray_NewFromDescr(descr, nd, newdims,
                                    newstrides,
                                    data, flags, ensureArray, subtype, interfaceData);
        return ret;
    }
    if (nd < 0) {
        NpyErr_SetString(NpyExc_ValueError,
                        "number of dimensions must be >=0");
        _Npy_DECREF(descr);
        return NULL;
    }
    if (nd > NPY_MAXDIMS) {
        NpyErr_Format(NpyExc_ValueError,
                     "maximum number of dimensions is %d", NPY_MAXDIMS);
        _Npy_DECREF(descr);
        return NULL;
    }
    
    /* Check dimensions */
    size = 1;
    sd = (size_t) descr->elsize;
    if (sd == 0) {
        if (!NpyDataType_ISSTRING(descr)) {
            NpyErr_SetString(NpyExc_ValueError, "Empty data-type");
            _Npy_DECREF(descr);
            return NULL;
        }
        NpyArray_DESCR_REPLACE(descr);
        if (descr->type_num == NPY_STRING) {
            descr->elsize = 1;
        }
        else {
            descr->elsize = sizeof(NpyArray_UCS4);
        }
        sd = descr->elsize;
    }
    
    largest = NPY_MAX_INTP / sd;
    for (i = 0; i < nd; i++) {
        npy_intp dim = dims[i];
        
        if (dim == 0) {
            /*
             * Compare to NpyArray_OverflowMultiplyList that
             * returns 0 in this case.
             */
            continue;
        }
        if (dim < 0) {
            NpyErr_SetString(NpyExc_ValueError,
                            "negative dimensions are not allowed");
            _Npy_DECREF(descr);
            return NULL;
        }
        if (dim > largest) {
            NpyErr_SetString(NpyExc_ValueError,
                            "array is too big.");
            _Npy_DECREF(descr);
            return NULL;
        }
        size *= dim;
        largest /= dim;
    }
    
    
    /* TODO: This code should go away as soon as we split the array object from the Python wrapper. */
    if (NPY_TRUE == ensureArray) {
        subtypeHack = &PyArray_Type;
    } else if (NULL != subtype) {
        subtypeHack = (PyTypeObject *)subtype;
        assert(PyType_Check((PyObject *)subtypeHack));
    } else if (NULL != interfaceData) {
        assert(PyArray_Check(interfaceData));
        subtypeHack = Py_TYPE((PyObject *)interfaceData);
    } else {
        subtypeHack = &PyArray_Type;
    }
    self = (NpyArray *) NpyArray_malloc(sizeof(NpyArray));
    
    
    if (self == NULL) {
        _Npy_DECREF(descr);
        return NULL;
    }
    _NpyObject_Init((_NpyObject *)self, &NpyArray_Type);
    self->magic_number = NPY_VALID_MAGIC;
    self->nd = nd;
    self->dimensions = NULL;
    self->data = NULL;
    if (data == NULL) {
        self->flags = NPY_DEFAULT;
        if (flags) {
            self->flags |= NPY_FORTRAN;
            if (nd > 1) {
                self->flags &= ~NPY_CONTIGUOUS;
            }
            flags = NPY_FORTRAN;
        }
    }
    else {
        self->flags = (flags & ~NPY_UPDATEIFCOPY);
    }
    self->nob_interface = NULL;
    self->descr = descr;
    self->base_arr = NULL;
    self->base_obj = NULL;
    
    if (nd > 0) {
        self->dimensions = NpyDimMem_NEW(2*nd);
        if (self->dimensions == NULL) {
            NpyErr_NoMemory();
            goto fail;
        }
        self->strides = self->dimensions + nd;
        memcpy(self->dimensions, dims, sizeof(npy_intp)*nd);
        if (strides == NULL) { /* fill it in */
            sd = _array_fill_strides(self->strides, dims, nd, sd,
                                     flags, &(self->flags));
        }
        else {
            /*
             * we allow strides even when we create
             * the memory, but be careful with this...
             */
            memcpy(self->strides, strides, sizeof(npy_intp)*nd);
            sd *= size;
        }
    }
    else {
        self->dimensions = self->strides = NULL;
    }
    
    if (data == NULL) {
        /*
         * Allocate something even for zero-space arrays
         * e.g. shape=(0,) -- otherwise buffer exposure
         * (a.data) doesn't work as it should.
         */
        
        if (sd == 0) {
            sd = descr->elsize;
        }
        if ((data = NpyDataMem_NEW(sd)) == NULL) {
            NpyErr_NoMemory();
            goto fail;
        }
        self->flags |= NPY_OWNDATA;
        
        /*
         * It is bad to have unitialized OBJECT pointers
         * which could also be sub-fields of a VOID array
         */
        if (NpyDataType_FLAGCHK(descr, NPY_NEEDS_INIT)) {
            memset(data, 0, sd);
        }
    }
    else {
        /*
         * If data is passed in, this object won't own it by default.
         * Caller must arrange for this to be reset if truly desired
         */
        self->flags &= ~NPY_OWNDATA;
    }
    self->data = data;
    
    /*
     * call the __array_finalize__
     * method if a subtype.
     * If obj is NULL, then call method with Py_None
     */
    if (NPY_FALSE == NpyInterface_ArrayNewWrapper(self, ensureArray, 
                                                  (NULL != strides), 
                                                  subtype, interfaceData, &self->nob_interface)) {
        Npy_INTERFACE(self) = NULL;
        _Npy_DECREF(self);
        return NULL;
    }
    assert(NULL != self && NPY_VALID_MAGIC == self->magic_number && NPY_VALID_MAGIC == self->descr->magic_number);
    return self;
    
fail:
    _Npy_DECREF(self);
    return NULL;
}




/*NUMPY_API
 * Generic new array creation routine.
 */
NpyArray *
NpyArray_New(void *subtype, int nd, npy_intp *dims, int type_num,
             npy_intp *strides, void *data, int itemsize, int flags,
             void *obj)
{
    NpyArray_Descr *descr;
    NpyArray *new;
    
    descr = NpyArray_DescrFromType(type_num);
    if (descr == NULL) {
        return NULL;
    }
    if (descr->elsize == 0) {
        if (itemsize < 1) {
            NpyErr_SetString(NpyExc_ValueError,
                            "data type must provide an itemsize");
            _Npy_DECREF(descr);
            return NULL;
        }
        NpyArray_DESCR_REPLACE(descr);
        descr->elsize = itemsize;
    }
    new = NpyArray_NewFromDescr(descr, nd, dims, strides,
                                data, flags, NPY_FALSE, subtype, obj);
    assert(NULL != new && NPY_VALID_MAGIC == new->magic_number && NPY_VALID_MAGIC == new->descr->magic_number);
    return new;
}




/*NUMPY_API
 * steals reference to newtype --- acc. NULL
 */
NpyArray *
NpyArray_FromArray(NpyArray *arr, NpyArray_Descr *newtype, int flags)
{
    NpyArray *ret = NULL;
    int itemsize;
    int copy = 0;
    int arrflags;
    NpyArray_Descr *oldtype;
    char *msg = "cannot copy back to a read-only array";
    int ensureArray = NPY_FALSE;
    
    assert(NULL != arr && NPY_VALID_MAGIC == arr->magic_number && NPY_VALID_MAGIC == arr->descr->magic_number);
    assert(NULL == newtype || NPY_VALID_MAGIC == newtype->magic_number);
    
    oldtype = NpyArray_DESCR(arr);
    if (newtype == NULL) {
        newtype = oldtype; 
        _Npy_INCREF(oldtype);
    }
    itemsize = newtype->elsize;
    if (itemsize == 0) {
        NpyArray_DESCR_REPLACE(newtype);
        if (newtype == NULL) {
            return NULL;
        }
        newtype->elsize = oldtype->elsize;
        itemsize = newtype->elsize;
    }
    
    /*
     * Can't cast unless ndim-0 array, FORCECAST is specified
     * or the cast is safe.
     */
    if (!(flags & NPY_FORCECAST) && !NpyArray_NDIM(arr) == 0 &&
        !NpyArray_CanCastTo(oldtype, newtype)) {
        _Npy_DECREF(newtype);
        NpyErr_SetString(NpyExc_TypeError,
                        "array cannot be safely cast "  \
                        "to required type");
        return NULL;
    }
    
    /* Don't copy if sizes are compatible */
    if ((flags & NPY_ENSURECOPY) || NpyArray_EquivTypes(oldtype, newtype)) {
        arrflags = arr->flags;
        copy = (flags & NPY_ENSURECOPY) ||
        ((flags & NPY_CONTIGUOUS) && (!(arrflags & NPY_CONTIGUOUS)))
        || ((flags & NPY_ALIGNED) && (!(arrflags & NPY_ALIGNED)))
        || (arr->nd > 1 &&
            ((flags & NPY_FORTRAN) && (!(arrflags & NPY_FORTRAN))))
        || ((flags & NPY_WRITEABLE) && (!(arrflags & NPY_WRITEABLE)));
        
        if (copy) {
            if ((flags & NPY_UPDATEIFCOPY) &&
                (!NpyArray_ISWRITEABLE(arr))) {
                _Npy_DECREF(newtype);
                NpyErr_SetString(NpyExc_ValueError, msg);
                return NULL;
            }
            if ((flags & NPY_ENSUREARRAY)) {
                ensureArray = NPY_TRUE;
            }
            ret = NpyArray_NewFromDescr(newtype,
                                        arr->nd,
                                        arr->dimensions,
                                        NULL, NULL,
                                        flags & NPY_FORTRAN,
<<<<<<< HEAD
                                        ensureArray, NULL, arr);
=======
                                        ensureArray, NULL,
                                        Npy_INTERFACE(arr));
>>>>>>> a9fdfd23
            if (ret == NULL) {
                return NULL;
            }
            if (NpyArray_CopyInto(ret, arr) == -1) {
                _Npy_DECREF(ret);
                return NULL;
            }
            if (flags & NPY_UPDATEIFCOPY)  {
                ret->flags |= NPY_UPDATEIFCOPY;
                ret->base_arr = arr;
                assert(NULL == ret->base_arr || NULL == ret->base_obj);
                NpyArray_FLAGS(ret->base_arr) &= ~NPY_WRITEABLE;
                _Npy_INCREF(arr);
            }
        }
        /*
         * If no copy then just increase the reference
         * count and return the input
         */
        else {
            _Npy_DECREF(newtype);
            if ((flags & NPY_ENSUREARRAY) &&
                !NpyArray_CheckExact(arr)) {
                _Npy_INCREF(arr->descr);
                ret = NpyArray_NewFromDescr(arr->descr,
                                            arr->nd,
                                            arr->dimensions,
                                            arr->strides,
                                            arr->data,
                                            arr->flags, 
                                            NPY_TRUE, NULL, NULL);
                if (ret == NULL) {
                    return NULL;
                }
                ret->base_arr = arr;
                assert(NULL == ret->base_arr || NULL == ret->base_obj);
            }
            else {
                ret = arr;
            }
            _Npy_INCREF(arr);
        }
    }
    
    /*
     * The desired output type is different than the input
     * array type and copy was not specified
     */
    else {
        if ((flags & NPY_UPDATEIFCOPY) &&
            (!NpyArray_ISWRITEABLE(arr))) {
            _Npy_DECREF(newtype);
            NpyErr_SetString(NpyExc_ValueError, msg);
            return NULL;
        }
        if ((flags & NPY_ENSUREARRAY)) {
            ensureArray = NPY_TRUE;
        }
        ret = NpyArray_NewFromDescr(newtype,
                                    arr->nd, arr->dimensions,
                                    NULL, NULL,
                                    flags & NPY_FORTRAN,
<<<<<<< HEAD
                                    ensureArray, NULL, arr);
=======
                                    ensureArray, NULL, Npy_INTERFACE(arr));
>>>>>>> a9fdfd23
        if (ret == NULL) {
            return NULL;
        }
        if (NpyArray_CastTo(ret, arr) < 0) {
            _Npy_DECREF(ret);
            return NULL;
        }
        if (flags & NPY_UPDATEIFCOPY)  {
            ret->flags |= NPY_UPDATEIFCOPY;
            ret->base_arr = arr;
            NpyArray_FLAGS(ret->base_arr) &= ~NPY_WRITEABLE;
            _Npy_INCREF(arr);
        }
    }
    assert(NULL != ret && NPY_VALID_MAGIC == ret->magic_number && NPY_VALID_MAGIC == ret->descr->magic_number);
    return ret;
}




/*NUMPY_API
 * Copy an Array into another array -- memory must not overlap
 * Does not require src and dest to have "broadcastable" shapes
 * (only the same number of elements).
 */
int 
NpyArray_CopyAnyInto(NpyArray *dest, NpyArray *src)
{
    int elsize, simple;
    NpyArrayIterObject *idest, *isrc;
    void (*myfunc)(char *, npy_intp, char *, npy_intp, npy_intp, int);
    NPY_BEGIN_THREADS_DEF;
    
    if (!NpyArray_EquivArrTypes(dest, src)) {
        return NpyArray_CastAnyTo(dest, src);
    }
    if (!NpyArray_ISWRITEABLE(dest)) {
        NpyErr_SetString(NpyExc_RuntimeError,
                         "cannot write to array");
        return -1;
    }
    if (NpyArray_SIZE(dest) != NpyArray_SIZE(src)) {
        NpyErr_SetString(NpyExc_ValueError,
                         "arrays must have the same number of elements"
                         " for copy");
        return -1;
    }
    
    simple = ((NpyArray_ISCARRAY_RO(src) && NpyArray_ISCARRAY(dest)) ||
              (NpyArray_ISFARRAY_RO(src) && NpyArray_ISFARRAY(dest)));
    if (simple) {
        /* Refcount note: src and dest have the same size */
        NpyArray_INCREF(src);
        NpyArray_XDECREF(dest);
        NPY_BEGIN_THREADS;
        memcpy(dest->data, src->data, NpyArray_NBYTES(dest));
        NPY_END_THREADS;
        return 0;
    }
    
    if (NpyArray_SAMESHAPE(dest, src)) {
        int swap;
        
        if (NpyArray_SAFEALIGNEDCOPY(dest) && NpyArray_SAFEALIGNEDCOPY(src)) {
            myfunc = _strided_byte_copy;
        }
        else {
            myfunc = _unaligned_strided_byte_copy;
        }
        swap = NpyArray_ISNOTSWAPPED(dest) != NpyArray_ISNOTSWAPPED(src);
        return _copy_from_same_shape(dest, src, myfunc, swap);
    }
    
    /* Otherwise we have to do an iterator-based copy */
    idest = NpyArray_IterNew(dest);
    if (idest == NULL) {
        return -1;
    }
    isrc = NpyArray_IterNew(src);
    if (isrc == NULL) {
        _Npy_DECREF(idest);
        return -1;
    }
    elsize = dest->descr->elsize;

    /* Refcount note: src and dest have the same size */
    NpyArray_INCREF(src);
    NpyArray_XDECREF(dest);
    NPY_BEGIN_THREADS;
    while(idest->index < idest->size) {
        memcpy(idest->dataptr, isrc->dataptr, elsize);
        NpyArray_ITER_NEXT(idest);
        NpyArray_ITER_NEXT(isrc);
    }
    NPY_END_THREADS;
    _Npy_DECREF(idest);
    _Npy_DECREF(isrc);
    return 0;
}


int 
NpyArray_CopyInto(NpyArray *dest, NpyArray *src)
{
    return _array_copy_into(dest, src, 1);
}


static NpyArray *array_fromfile_binary(FILE *fp, NpyArray_Descr *dtype, npy_intp num, size_t *nread)
{
    NpyArray *r;
    npy_intp start, numbytes;
    
    if (num < 0) {
        int fail = 0;
        
        start = (npy_intp )ftell(fp);
        if (start < 0) {
            fail = 1;
        }
        if (fseek(fp, 0, SEEK_END) < 0) {
            fail = 1;
        }
        numbytes = (npy_intp) ftell(fp);
        if (numbytes < 0) {
            fail = 1;
        }
        numbytes -= start;
        if (fseek(fp, start, SEEK_SET) < 0) {
            fail = 1;
        }
        if (fail) {
            NpyErr_SetString(NpyExc_IOError,
                             "could not seek in file");
            _Npy_DECREF(dtype);
            return NULL;
        }
        num = numbytes / dtype->elsize;
    }
    r = NpyArray_NewFromDescr(dtype,
                              1, &num,
                              NULL, NULL,
                              0, NPY_TRUE, NULL, NULL);
    if (r == NULL) {
        return NULL;
    }
    NPY_BEGIN_ALLOW_THREADS;
    *nread = fread(r->data, dtype->elsize, num, fp);
    NPY_END_ALLOW_THREADS;
    return r;
}



/* Steals a reference to dtype. */
NpyArray *
NpyArray_FromBinaryFile(FILE *fp, NpyArray_Descr *dtype, npy_intp num)
{
    NpyArray *ret;
    size_t nread = 0;
    
    if (NpyDataType_REFCHK(dtype)) {
        NpyErr_SetString(NpyExc_ValueError,
                         "Cannot read into object array");
        _Npy_DECREF(dtype);
        return NULL;
    }
    if (dtype->elsize == 0) {
        NpyErr_SetString(NpyExc_ValueError,
                         "The elements are 0-sized.");
        _Npy_DECREF(dtype);
        return NULL;
    }

    ret = array_fromfile_binary(fp, dtype, num, &nread);
    if (ret == NULL) {
        _Npy_DECREF(dtype);
        return NULL;
    }
    if (((npy_intp) nread) < num) {
        /* Realloc memory for smaller number of elements */
        const size_t nsize = NPY_MAX(nread,1)*ret->descr->elsize;
        char *tmp;
        
        if((tmp = NpyDataMem_RENEW(ret->data, nsize)) == NULL) {
            _Npy_DECREF(ret);
            NpyErr_NoMemory();
            return NULL;
        }
        ret->data = tmp;
        NpyArray_DIM(ret,0) = nread;
    }
    return ret;
}



NpyArray *
NpyArray_FromBinaryString(char *data, npy_intp slen, NpyArray_Descr *dtype, npy_intp num)
{
    int itemsize;
    NpyArray *ret;
    
    if (dtype == NULL) {
<<<<<<< HEAD
        dtype=NpyArray_DescrFromType(NPY_DEFAULT_TYPE);
=======
        dtype=NpyArray_DescrFromType(NPY_DEFAULT);
>>>>>>> a9fdfd23
    }
    if (NpyDataType_FLAGCHK(dtype, NPY_ITEM_IS_POINTER)) {
        NpyErr_SetString(NpyExc_ValueError,
                         "Cannot create an object array from"    \
                         " a string");
        _Npy_DECREF(dtype);
        return NULL;
    }
    itemsize = dtype->elsize;
    if (itemsize == 0) {
        NpyErr_SetString(NpyExc_ValueError, "zero-valued itemsize");
        _Npy_DECREF(dtype);
        return NULL;
    }
    
    if (num < 0 ) {
        if (slen % itemsize != 0) {
            NpyErr_SetString(NpyExc_ValueError,
                             "string size must be a "\
                             "multiple of element size");
            _Npy_DECREF(dtype);
            return NULL;
        }
        num = slen/itemsize;
    }
    else {
        if (slen < num*itemsize) {
            NpyErr_SetString(NpyExc_ValueError,
                             "string is smaller than " \
                             "requested size");
            _Npy_DECREF(dtype);
            return NULL;
        }
    }
    
    
    ret = NpyArray_NewFromDescr(dtype,
                                1, &num, NULL, NULL,
                                0, NPY_TRUE, NULL, NULL);
    if (ret == NULL) {
        return NULL;
    }
    memcpy(ret->data, data, num*dtype->elsize);
    return ret;
}

NpyArray_Descr *
NpyArray_DescrFromArray(NpyArray* array, NpyArray_Descr* mintype)
{
    NpyArray_Descr *result;
    if (mintype == NULL) {
        result = array->descr;
        Npy_INCREF(result);
    } else {
        result = NpyArray_SmallType(array->descr, mintype);
    }
    return result;
}<|MERGE_RESOLUTION|>--- conflicted
+++ resolved
@@ -1125,12 +1125,8 @@
                                         arr->dimensions,
                                         NULL, NULL,
                                         flags & NPY_FORTRAN,
-<<<<<<< HEAD
-                                        ensureArray, NULL, arr);
-=======
                                         ensureArray, NULL,
                                         Npy_INTERFACE(arr));
->>>>>>> a9fdfd23
             if (ret == NULL) {
                 return NULL;
             }
@@ -1193,11 +1189,7 @@
                                     arr->nd, arr->dimensions,
                                     NULL, NULL,
                                     flags & NPY_FORTRAN,
-<<<<<<< HEAD
-                                    ensureArray, NULL, arr);
-=======
                                     ensureArray, NULL, Npy_INTERFACE(arr));
->>>>>>> a9fdfd23
         if (ret == NULL) {
             return NULL;
         }
@@ -1403,11 +1395,7 @@
     NpyArray *ret;
     
     if (dtype == NULL) {
-<<<<<<< HEAD
-        dtype=NpyArray_DescrFromType(NPY_DEFAULT_TYPE);
-=======
         dtype=NpyArray_DescrFromType(NPY_DEFAULT);
->>>>>>> a9fdfd23
     }
     if (NpyDataType_FLAGCHK(dtype, NPY_ITEM_IS_POINTER)) {
         NpyErr_SetString(NpyExc_ValueError,
@@ -1454,15 +1442,18 @@
     return ret;
 }
 
+#if 0
+/* TODO: Dead code? Duplicate, but different, version in npy_descriptor.c */
 NpyArray_Descr *
 NpyArray_DescrFromArray(NpyArray* array, NpyArray_Descr* mintype)
 {
     NpyArray_Descr *result;
     if (mintype == NULL) {
         result = array->descr;
-        Npy_INCREF(result);
+        _Npy_INCREF(result);
     } else {
         result = NpyArray_SmallType(array->descr, mintype);
     }
     return result;
-}+}
+#endif