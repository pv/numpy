--- conflicted
+++ resolved
@@ -279,13 +279,8 @@
             }
         }
     }
-<<<<<<< HEAD
     _Npy_DECREF(from);
     
-=======
-    Npy_DECREF(from);
-
->>>>>>> a9fdfd23
     switch(scalar) {
         case NPY_BOOL_SCALAR:
         case NPY_OBJECT_SCALAR:
@@ -555,7 +550,7 @@
     dims[0] = NpyArray_DIM(arr, 1);
     dims[1] = NpyArray_DIM(arr, 0);
     eltsize = NpyArray_ITEMSIZE(arr);
-    Npy_INCREF(NpyArray_DESCR(arr));
+    _Npy_INCREF(NpyArray_DESCR(arr));
     ret = NpyArray_NewFromDescr(NpyArray_DESCR(arr), 2, dims,
                                 NULL, NULL, 0, NPY_FALSE, NULL, NULL);
     if (ret == NULL) {
