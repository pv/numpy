--- conflicted
+++ resolved
@@ -1325,11 +1325,7 @@
 	PyDimMem_FREE(self->dimensions);
 
 	Py_DECREF(self->descr);
-<<<<<<< HEAD
-
-=======
-	
->>>>>>> 0aa85cab
+
         self->ob_type->tp_free((PyObject *)self);
 }
 
@@ -3774,7 +3770,6 @@
 }
 
 /* Change a sub-array field to the base descriptor */
-<<<<<<< HEAD
 /*  and update the dimensions and strides
     appropriately.  Dimensions and strides are added
     to the end unless we have a FORTRAN array
@@ -3784,17 +3779,6 @@
 */
 static int
 _update_descr_and_dimensions(PyArray_Descr **des, intp *newdims,
-=======
-/*  and update the dimensions and strides 
-    appropriately.  Dimensions and strides are added 
-    to the end unless we have a FORTRAN array
-    and then they are added to the beginning 
-    
-    Strides are only added if given (because data is given).
-*/
-static int
-_update_descr_and_dimensions(PyArray_Descr **des, intp *newdims, 
->>>>>>> 0aa85cab
 			     intp *newstrides, int oldnd, int isfortran)
 {
 	PyArray_Descr *old;
@@ -3803,11 +3787,7 @@
 	intp *mydim;
 	int i;
 	int tuple;
-<<<<<<< HEAD
-
-=======
-	
->>>>>>> 0aa85cab
+
 	old = *des;
 	*des = old->subarray->base;
 
@@ -3828,17 +3808,12 @@
 		memmove(newdims+numnew, newdims, oldnd*sizeof(intp));
 		mydim = newdims;
 	}
-<<<<<<< HEAD
-
-=======
-	
->>>>>>> 0aa85cab
+
 	if (tuple) {
 		for (i=0; i<numnew; i++) {
 			mydim[i] = (intp) PyInt_AsLong			\
 				(PyTuple_GET_ITEM(old->subarray->shape, i));
 		}
-<<<<<<< HEAD
 
 	}
 	else {
@@ -3846,26 +3821,13 @@
 
 	}
 
-=======
-		
-	}
-	else {
-		mydim[0] = (intp) PyInt_AsLong(old->subarray->shape);
-		
-	}
-	
->>>>>>> 0aa85cab
 
 	if (newstrides) {
 		intp tempsize;
 		intp *mystrides;
 		mystrides = newstrides + oldnd;
 		if (isfortran) {
-<<<<<<< HEAD
 			memmove(newstrides+numnew, newstrides,
-=======
-			memmove(newstrides+numnew, newstrides, 
->>>>>>> 0aa85cab
 				oldnd*sizeof(intp));
 			mystrides = newstrides;
 		}
@@ -3878,13 +3840,8 @@
 	}
 
  finish:
-<<<<<<< HEAD
 	Py_INCREF(*des);
 	Py_DECREF(old);
-=======
-	Py_INCREF(*des); 
-	Py_DECREF(old); 
->>>>>>> 0aa85cab
 	return newnd;
 }
 
@@ -3914,15 +3871,9 @@
 			newstrides = newdims + MAX_DIMS;
 			memcpy(newstrides, strides, nd*sizeof(intp));
 		}
-<<<<<<< HEAD
 		nd =_update_descr_and_dimensions(&descr, newdims,
 						 newstrides, nd, isfortran);
 		ret = PyArray_NewFromDescr(subtype, descr, nd, newdims,
-=======
-		nd =_update_descr_and_dimensions(&descr, newdims, 
-						 newstrides, nd, isfortran);
-		ret = PyArray_NewFromDescr(subtype, descr, nd, newdims, 
->>>>>>> 0aa85cab
 					   newstrides,
 					   data, flags, obj);
 		return ret;
