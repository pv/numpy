--- conflicted
+++ resolved
@@ -492,18 +492,12 @@
         dptr += strides;
     }
     itemsize = self->ao->descr->elsize;
-<<<<<<< HEAD
     _Npy_INCREF(self->ao->descr);
-    r = NpyArray_NewFromDescr(self->ao->descr, 1, &count,       /* TODO: Wrap array return */
-                              NULL, NULL,
-                              0, NPY_FALSE, NULL, self->ao);
-=======
-    Py_INCREF(self->ao->descr);
-    r = PyArray_NewFromDescr(Py_TYPE(Npy_INTERFACE(self->ao)),
-                             self->ao->descr, 1, &count,
-                             NULL, NULL,
-                             0, Npy_INTERFACE(self->ao));
->>>>>>> a9fdfd23
+    ASSIGN_TO_PYARRAY(r, 
+                      NpyArray_NewFromDescr(self->ao->descr, 1, &count,
+                                            NULL, NULL,
+                                            0, NPY_FALSE, NULL, 
+                                            Npy_INTERFACE(self->ao)));
     if (r == NULL) {
         return NULL;
     }
@@ -559,19 +553,11 @@
         return r;
     }
 
-<<<<<<< HEAD
     _Npy_INCREF(self->ao->descr);
-    r = NpyArray_NewFromDescr(self->ao->descr,              /* TODO: Wrap array return */
+    ASSIGN_TO_PYARRAY(r, NpyArray_NewFromDescr(self->ao->descr,
                               PyArray_NDIM(ind), PyArray_DIMS(ind),
                               NULL, NULL,
-                              0, NPY_FALSE, Py_TYPE(self->ao), self->ao);
-=======
-    Py_INCREF(self->ao->descr);
-    r = PyArray_NewFromDescr(Py_TYPE(Npy_INTERFACE(self->ao)), self->ao->descr,
-                             PyArray_NDIM(ind), PyArray_DIMS(ind),
-                             NULL, NULL,
-                             0, Npy_INTERFACE(self->ao));
->>>>>>> a9fdfd23
+                              0, NPY_FALSE, NULL, Npy_INTERFACE(self->ao)));
     if (r == NULL) {
         return NULL;
     }
@@ -662,21 +648,12 @@
         }
         else { /* empty array */
             intp ii = 0;
-<<<<<<< HEAD
             _Npy_INCREF(self->ao->descr);
-            r = NpyArray_NewFromDescr(self->ao->descr,      /* TODO: Wrap array return */
+            ASSIGN_TO_PYARRAY(r, NpyArray_NewFromDescr(self->ao->descr,      /* TODO: Wrap array return */
                                       1, &ii,
                                       NULL, NULL, 0,
-                                      NPY_FALSE, Py_TYPE(self->ao),
-                                      self->ao);
-=======
-            Py_INCREF(self->ao->descr);
-            r = PyArray_NewFromDescr(Py_TYPE(Npy_INTERFACE(self->ao)),
-                                     self->ao->descr,
-                                     1, &ii,
-                                     NULL, NULL, 0,
-                                     Npy_INTERFACE(self->ao));
->>>>>>> a9fdfd23
+                                      NPY_FALSE, NULL,
+                                      Npy_INTERFACE(self->ao)));
             return r;
         }
     }
@@ -700,21 +677,12 @@
                 return r;
             }
         size = self->ao->descr->elsize;
-<<<<<<< HEAD
         _Npy_INCREF(self->ao->descr);
-        r = NpyArray_NewFromDescr(self->ao->descr,
+        ASSIGN_TO_PYARRAY(r, NpyArray_NewFromDescr(self->ao->descr,
                                   1, &n_steps,
                                   NULL, NULL,
                                   0, NPY_FALSE, 
-                                  Py_TYPE(self->ao), self->ao);
-=======
-        Py_INCREF(self->ao->descr);
-        r = PyArray_NewFromDescr(Py_TYPE(Npy_INTERFACE(self->ao)),
-                                 self->ao->descr,
-                                 1, &n_steps,
-                                 NULL, NULL,
-                                 0, Npy_INTERFACE(self->ao));
->>>>>>> a9fdfd23
+                                  NULL, Npy_INTERFACE(self->ao)));
         if (r == NULL) {
             goto fail;
         }
@@ -951,7 +919,7 @@
 
  skip:
     _Npy_INCREF(type);
-    arrval = PyArray_FromAnyUnwrap(val, type, 0, 0, 0, NULL);       /* TODO: Wrap array return */
+    arrval = (PyArrayObject *)PyArray_FromAnyUnwrap(val, type, 0, 0, 0, NULL);
     if (arrval == NULL) {
         return -1;
     }
@@ -1070,7 +1038,8 @@
 iter_array(PyArrayIterObject *pit, PyObject *NPY_UNUSED(op))
 {
     NpyArrayIterObject *it = pit->iter;
-    PyArrayObject *r;
+    NpyArray *r;
+    PyArrayObject *result = NULL;
     intp size;
 
     /* Any argument ignored */
@@ -1082,61 +1051,40 @@
      * -- make new 1-d contiguous array with updateifcopy flag set
      * to copy back to the old array
      */
-<<<<<<< HEAD
-    size = PyArray_SIZE(it->ao);
+    size = NpyArray_SIZE(it->ao);
     _Npy_INCREF(it->ao->descr);
-    if (PyArray_ISCONTIGUOUS(it->ao)) {
+    if (NpyArray_ISCONTIGUOUS(it->ao)) {
         r = NpyArray_NewFromDescr(it->ao->descr,
                                   1, &size,
                                   NULL, it->ao->data,
                                   it->ao->flags,
-                                  NPY_TRUE, NULL, it->ao);
-=======
-    size = NpyArray_SIZE(it->ao);
-    Py_INCREF(it->ao->descr);
-    if (NpyArray_ISCONTIGUOUS(it->ao)) {
-        r = (PyArrayObject *)
-            PyArray_NewFromDescr(&PyArray_Type,
-                                 it->ao->descr,
-                                 1, &size,
-                                 NULL, it->ao->data,
-                                 it->ao->flags,
-                                 Npy_INTERFACE(it->ao));
->>>>>>> a9fdfd23
+                                  NPY_TRUE, NULL, Npy_INTERFACE(it->ao));
         if (r == NULL) {
             return NULL;
         }
     }
     else {
-<<<<<<< HEAD
         r = NpyArray_NewFromDescr(it->ao->descr,
                                   1, &size,
                                   NULL, NULL,
-                                  0, NPY_TRUE, NULL, it->ao);
-=======
-        r = (PyArrayObject *)
-            PyArray_NewFromDescr(&PyArray_Type,
-                                 it->ao->descr,
-                                 1, &size,
-                                 NULL, NULL,
-                                 0, Npy_INTERFACE(it->ao));
->>>>>>> a9fdfd23
+                                  0, NPY_TRUE, NULL, Npy_INTERFACE(it->ao));
         if (r == NULL) {
             return NULL;
         }
-        if (_flat_copyinto(PyArray_ARRAY(r), it->ao,
+        if (_flat_copyinto(r, it->ao,
                            PyArray_CORDER) < 0) {
-            Py_DECREF(r);
+            _Npy_DECREF(r);
             return NULL;
         }
-        PyArray_FLAGS(r) |= UPDATEIFCOPY;
+        NpyArray_FLAGS(r) |= UPDATEIFCOPY;
         it->ao->flags &= ~WRITEABLE;
     }
     _Npy_INCREF(it->ao);
-    PyArray_BASE_ARRAY(r) = it->ao;
-    assert(NULL == PyArray_BASE_ARRAY(r) || NULL == PyArray_BASE(r));
-    
-    return (PyObject *)r;
+    NpyArray_BASE_ARRAY(r) = it->ao;
+    assert(NULL == NpyArray_BASE_ARRAY(r) || NULL == NpyArray_BASE(r));
+    
+    ASSIGN_TO_PYARRAY(result, r);
+    return (PyObject *)result;
 }
 
 static PyObject *
@@ -1687,6 +1635,7 @@
 
 /*========================= Neighborhood iterator ======================*/
 
+/* TODO: Duplicate of code in npy_iterator.c - need to refactor */
 static char* _set_constant(NpyArray* ao, NpyArray *fill)
 {
     char *ret;
