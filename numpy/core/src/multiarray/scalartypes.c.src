/* -*- c -*- */
#define PY_SSIZE_T_CLEAN
#include "Python.h"
#include "structmember.h"

#ifndef _MULTIARRAYMODULE
#define _MULTIARRAYMODULE
#endif
#define NPY_NO_PREFIX
#include "npy_os.h"
#include "npy_math.h"
#include "npy_api.h"
#include "npy_dict.h"
#include "numpy/arrayobject.h"
#include "numpy/arrayscalars.h"

#include "numpy/npy_3kcompat.h"

#include "npy_config.h"
#include "mapping.h"
#include "ctors.h"
#include "usertypes.h"
#include "npy_os.h"
#include "common.h"
#include "scalartypes.h"


NPY_NO_EXPORT NpyArray_Descr *
PyArray_DescrFromScalarUnwrap(PyObject *sc);


NPY_NO_EXPORT PyBoolScalarObject _PyArrayScalar_BoolValues[] = {
    {PyObject_HEAD_INIT(&PyBoolArrType_Type) 0},
    {PyObject_HEAD_INIT(&PyBoolArrType_Type) 1},
};

/*
 * Inheritance is established later when tp_bases is set (or tp_base for
 * single inheritance)
 */

/**begin repeat
 * #name = number, integer, signedinteger, unsignedinteger, inexact,
 *         floating, complexfloating, flexible, character, timeinteger#
 * #NAME = Number, Integer, SignedInteger, UnsignedInteger, Inexact,
 *         Floating, ComplexFloating, Flexible, Character, TimeInteger#
 */
NPY_NO_EXPORT PyTypeObject Py@NAME@ArrType_Type = {
#if defined(NPY_PY3K)
    PyVarObject_HEAD_INIT(NULL, 0)
#else
    PyObject_HEAD_INIT(NULL)
    0,                                          /* ob_size */
#endif
    "numpy.@name@",                             /* tp_name*/
    sizeof(PyObject),                           /* tp_basicsize*/
    0,                                          /* tp_itemsize */
    /* methods */
    0,                                          /* tp_dealloc */
    0,                                          /* tp_print */
    0,                                          /* tp_getattr */
    0,                                          /* tp_setattr */
#if defined(NPY_PY3K)
    0,                                          /* tp_reserved */
#else
    0,                                          /* tp_compare */
#endif
    0,                                          /* tp_repr */
    0,                                          /* tp_as_number */
    0,                                          /* tp_as_sequence */
    0,                                          /* tp_as_mapping */
    0,                                          /* tp_hash */
    0,                                          /* tp_call */
    0,                                          /* tp_str */
    0,                                          /* tp_getattro */
    0,                                          /* tp_setattro */
    0,                                          /* tp_as_buffer */
    0,                                          /* tp_flags */
    0,                                          /* tp_doc */
    0,                                          /* tp_traverse */
    0,                                          /* tp_clear */
    0,                                          /* tp_richcompare */
    0,                                          /* tp_weaklistoffset */
    0,                                          /* tp_iter */
    0,                                          /* tp_iternext */
    0,                                          /* tp_methods */
    0,                                          /* tp_members */
    0,                                          /* tp_getset */
    0,                                          /* tp_base */
    0,                                          /* tp_dict */
    0,                                          /* tp_descr_get */
    0,                                          /* tp_descr_set */
    0,                                          /* tp_dictoffset */
    0,                                          /* tp_init */
    0,                                          /* tp_alloc */
    0,                                          /* tp_new */
    0,                                          /* tp_free */
    0,                                          /* tp_is_gc */
    0,                                          /* tp_bases */
    0,                                          /* tp_mro */
    0,                                          /* tp_cache */
    0,                                          /* tp_subclasses */
    0,                                          /* tp_weaklist */
    0,                                          /* tp_del */
#if PY_VERSION_HEX >= 0x02060000
    0,                                          /* tp_version_tag */
#endif
};
/**end repeat**/

static PyObject *
gentype_alloc(PyTypeObject *type, Py_ssize_t nitems)
{
    PyObject *obj;
    const size_t size = _PyObject_VAR_SIZE(type, nitems + 1);

    obj = (PyObject *)_pya_malloc(size);
    memset(obj, 0, size);
    if (type->tp_itemsize == 0) {
        PyObject_INIT(obj, type);
    }
    else {
        (void) PyObject_INIT_VAR((PyVarObject *)obj, type, nitems);
    }
    return obj;
}

static void
gentype_dealloc(PyObject *v)
{
    Py_TYPE(v)->tp_free(v);
}


static PyObject *
gentype_power(PyObject *m1, PyObject *m2, PyObject *NPY_UNUSED(m3))
{
    PyObject *arr, *ret, *arg2;
    char *msg="unsupported operand type(s) for ** or pow()";

    if (!PyArray_IsScalar(m1,Generic)) {
        if (PyArray_Check(m1)) {
            ret = Py_TYPE(m1)->tp_as_number->nb_power(m1,m2, Py_None);
        }
        else {
            if (!PyArray_IsScalar(m2,Generic)) {
                PyErr_SetString(PyExc_TypeError, msg);
                return NULL;
            }
            arr = PyArray_FromScalar(m2, NULL);
            if (arr == NULL) {
                return NULL;
            }
            ret = Py_TYPE(arr)->tp_as_number->nb_power(m1, arr, Py_None);
            Py_DECREF(arr);
        }
        return ret;
    }
    if (!PyArray_IsScalar(m2, Generic)) {
        if (PyArray_Check(m2)) {
            ret = Py_TYPE(m2)->tp_as_number->nb_power(m1,m2, Py_None);
        }
        else {
            if (!PyArray_IsScalar(m1, Generic)) {
                PyErr_SetString(PyExc_TypeError, msg);
                return NULL;
            }
            arr = PyArray_FromScalar(m1, NULL);
            if (arr == NULL) {
                return NULL;
            }
            ret = Py_TYPE(arr)->tp_as_number->nb_power(arr, m2, Py_None);
            Py_DECREF(arr);
        }
        return ret;
    }
    arr = arg2 = NULL;
    arr = PyArray_FromScalar(m1, NULL);
    arg2 = PyArray_FromScalar(m2, NULL);
    if (arr == NULL || arg2 == NULL) {
        Py_XDECREF(arr);
        Py_XDECREF(arg2);
        return NULL;
    }
    ret = Py_TYPE(arr)->tp_as_number->nb_power(arr, arg2, Py_None);
    Py_DECREF(arr);
    Py_DECREF(arg2);
    return ret;
}

static PyObject *
gentype_generic_method(PyObject *self, PyObject *args, PyObject *kwds,
        char *str)
{
    PyObject *arr, *meth, *ret;

    arr = PyArray_FromScalar(self, NULL);
    if (arr == NULL) {
        return NULL;
    }
    meth = PyObject_GetAttrString(arr, str);
    if (meth == NULL) {
        Py_DECREF(arr);
        return NULL;
    }
    if (kwds == NULL) {
        ret = PyObject_CallObject(meth, args);
    }
    else {
        ret = PyObject_Call(meth, args, kwds);
    }
    Py_DECREF(meth);
    Py_DECREF(arr);
    if (ret && PyArray_Check(ret)) {
        return PyArray_Return((PyArrayObject *)ret);
    }
    else {
        return ret;
    }
}

/**begin repeat
 *
 * #name = add, subtract, remainder, divmod, lshift, rshift,
 *         and, xor, or, floor_divide, true_divide#
 */
static PyObject *
gentype_@name@(PyObject *m1, PyObject *m2)
{
    return PyArray_Type.tp_as_number->nb_@name@(m1, m2);
}

/**end repeat**/

#if !defined(NPY_PY3K)
/**begin repeat
 *
 * #name = divide#
 */
static PyObject *
gentype_@name@(PyObject *m1, PyObject *m2)
{
    return PyArray_Type.tp_as_number->nb_@name@(m1, m2);
}
/**end repeat**/
#endif

static PyObject *
gentype_multiply(PyObject *m1, PyObject *m2)
{
    PyObject *ret = NULL;
    long repeat;

    if (!PyArray_IsScalar(m1, Generic) &&
            ((Py_TYPE(m1)->tp_as_number == NULL) ||
             (Py_TYPE(m1)->tp_as_number->nb_multiply == NULL))) {
        /* Try to convert m2 to an int and try sequence repeat */
        repeat = PyInt_AsLong(m2);
        if (repeat == -1 && PyErr_Occurred()) {
            return NULL;
        }
        ret = PySequence_Repeat(m1, (int) repeat);
    }
    else if (!PyArray_IsScalar(m2, Generic) &&
            ((Py_TYPE(m2)->tp_as_number == NULL) ||
             (Py_TYPE(m2)->tp_as_number->nb_multiply == NULL))) {
        /* Try to convert m1 to an int and try sequence repeat */
        repeat = PyInt_AsLong(m1);
        if (repeat == -1 && PyErr_Occurred()) {
            return NULL;
        }
        ret = PySequence_Repeat(m2, (int) repeat);
    }
    if (ret == NULL) {
        PyErr_Clear(); /* no effect if not set */
        ret = PyArray_Type.tp_as_number->nb_multiply(m1, m2);
    }
    return ret;
}

/**begin repeat
 *
 * #name=positive, negative, absolute, invert, int, float#
 */
static PyObject *
gentype_@name@(PyObject *m1)
{
    PyObject *arr, *ret;

    arr = PyArray_FromScalar(m1, NULL);
    if (arr == NULL) {
        return NULL;
    }
    ret = Py_TYPE(arr)->tp_as_number->nb_@name@(arr);
    Py_DECREF(arr);
    return ret;
}
/**end repeat**/

#if !defined(NPY_PY3K)
/**begin repeat
 *
 * #name=long, oct, hex#
 */
static PyObject *
gentype_@name@(PyObject *m1)
{
    PyObject *arr, *ret;

    arr = PyArray_FromScalar(m1, NULL);
    if (arr == NULL) {
        return NULL;
    }
    ret = Py_TYPE(arr)->tp_as_number->nb_@name@(arr);
    Py_DECREF(arr);
    return ret;
}
/**end repeat**/
#endif

static int
gentype_nonzero_number(PyObject *m1)
{
    PyObject *arr;
    int ret;

    arr = PyArray_FromScalar(m1, NULL);
    if (arr == NULL) {
        return -1;
    }
#if defined(NPY_PY3K)
    ret = Py_TYPE(arr)->tp_as_number->nb_bool(arr);
#else
    ret = Py_TYPE(arr)->tp_as_number->nb_nonzero(arr);
#endif
    Py_DECREF(arr);
    return ret;
}

static PyObject *
gentype_str(PyObject *self)
{
    PyArrayObject *arr;
    PyObject *ret;

    arr = (PyArrayObject *)PyArray_FromScalar(self, NULL);
    if (arr == NULL) {
        return NULL;
    }
    ret = PyObject_Str((PyObject *)arr);
    Py_DECREF(arr);
    return ret;
}


static PyObject *
gentype_repr(PyObject *self)
{
    PyArrayObject *arr;
    PyObject *ret;

    arr = (PyArrayObject *)PyArray_FromScalar(self, NULL);
    if (arr == NULL) {
        return NULL;
    }
    ret = PyObject_Str((PyObject *)arr);
    Py_DECREF(arr);
    return ret;
}

#ifdef NPY_FORCE_NO_LONG_DOUBLE_FORMATTING
#undef NPY_LONGDOUBLE_FMT
#define NPY_LONGDOUBLE_FMT NPY_DOUBLE_FMT
#endif

/**begin repeat
 * #name = float, double, longdouble#
 * #NAME = FLOAT, DOUBLE, LONGDOUBLE#
 * #type = f, d, l#
 */

#define _FMT1 "%%.%i" NPY_@NAME@_FMT
#define _FMT2 "%%+.%i" NPY_@NAME@_FMT

NPY_NO_EXPORT void
format_@name@(char *buf, size_t buflen, @name@ val, unsigned int prec)
{
    /* XXX: Find a correct size here for format string */
    char format[64], *res;
    size_t i, cnt;

    PyOS_snprintf(format, sizeof(format), _FMT1, prec);
    res = NpyOS_ascii_format@type@(buf, buflen, format, val, 0);
    if (res == NULL) {
        fprintf(stderr, "Error while formatting\n");
        return;
    }

    /* If nothing but digits after sign, append ".0" */
    cnt = strlen(buf);
    for (i = (val < 0) ? 1 : 0; i < cnt; ++i) {
        if (!isdigit(Py_CHARMASK(buf[i]))) {
            break;
        }
    }
    if (i == cnt && buflen >= cnt + 3) {
        strcpy(&buf[cnt],".0");
    }
}

static void
format_c@name@(char *buf, size_t buflen, c@name@ val, unsigned int prec)
{
    /* XXX: Find a correct size here for format string */
    char format[64];
    char *res;

    /*
     * Ideally, we should handle this nan/inf stuff in NumpyOS_ascii_format*
     */
#if PY_VERSION_HEX >= 0x02070000
    if (val.real == 0.0 && npy_signbit(val.real) == 0) {
#else
    if (val.real == 0.0) {
#endif
        PyOS_snprintf(format, sizeof(format), _FMT1, prec);
        res = NpyOS_ascii_format@type@(buf, buflen-1, format, val.imag, 0);
        if (res == NULL) {
            fprintf(stderr, "Error while formatting\n");
            return;
        }
#if PY_VERSION_HEX >= 0x02060000
        if (!npy_isfinite(val.imag)) {
            strncat(buf, "*", 1);
        }
#endif
        strncat(buf, "j", 1);
    }
    else {
        char re[64], im[64];
        if (npy_isfinite(val.real)) {
                PyOS_snprintf(format, sizeof(format), _FMT1, prec);
                res = NpyOS_ascii_format@type@(re, sizeof(re), format, val.real, 0);
                if (res == NULL) {
                    fprintf(stderr, "Error while formatting\n");
                    return;
                }
        } else {
                if (npy_isnan(val.real)) {
                        strcpy(re, "nan");
                } else if (val.real > 0){
                        strcpy(re, "inf");
                } else {
                        strcpy(re, "-inf");
                }
        }


        if (npy_isfinite(val.imag)) {
                PyOS_snprintf(format, sizeof(format), _FMT2, prec);
                res = NpyOS_ascii_format@type@(im, sizeof(im), format, val.imag, 0);
                if (res == NULL) {
                    fprintf(stderr, "Error while formatting\n");
                    return;
                }
        } else {
                if (npy_isnan(val.imag)) {
                        strcpy(im, "+nan");
                } else if (val.imag > 0){
                        strcpy(im, "+inf");
                } else {
                        strcpy(im, "-inf");
                }
                #if PY_VERSION_HEX >= 0x02060000
                if (!npy_isfinite(val.imag)) {
                        strncat(im, "*", 1);
                }
                #endif
        }
        PyOS_snprintf(buf, buflen, "(%s%sj)", re, im);
    }
}

#undef _FMT1
#undef _FMT2

/**end repeat**/

/*
 * over-ride repr and str of array-scalar strings and unicode to
 * remove NULL bytes and then call the corresponding functions
 * of string and unicode.
 */

/**begin repeat
 * #name = string*2,unicode*2#
 * #form = (repr,str)*2#
 * #Name = String*2,Unicode*2#
 * #NAME = STRING*2,UNICODE*2#
 * #extra = AndSize*2,,#
 * #type = char*2, Py_UNICODE*2#
 */
static PyObject *
@name@type_@form@(PyObject *self)
{
    const @type@ *dptr, *ip;
    int len;
    PyObject *new;
    PyObject *ret;

    ip = dptr = Py@Name@_AS_@NAME@(self);
    len = Py@Name@_GET_SIZE(self);
    dptr += len-1;
    while(len > 0 && *dptr-- == 0) {
        len--;
    }
    new = Py@Name@_From@Name@@extra@(ip, len);
    if (new == NULL) {
        return PyUString_FromString("");
    }
    ret = Py@Name@_Type.tp_@form@(new);
    Py_DECREF(new);
    return ret;
}
/**end repeat**/

/* These values are finfo.precision + 2 */
#define FLOATPREC_REPR 8
#define FLOATPREC_STR 6
#define DOUBLEPREC_REPR 17
#define DOUBLEPREC_STR 12
#if NPY_SIZEOF_LONGDOUBLE == NPY_SIZEOF_DOUBLE
#define LONGDOUBLEPREC_REPR DOUBLEPREC_REPR
#define LONGDOUBLEPREC_STR DOUBLEPREC_STR
#else /* More than probably needed on Intel FP */
#define LONGDOUBLEPREC_REPR 20
#define LONGDOUBLEPREC_STR 12
#endif

/*
 * float type str and repr
 *
 * These functions will return NULL if PyString creation fails.
 */

/**begin repeat
 * #name = float, double, longdouble#
 * #Name = Float, Double, LongDouble#
 * #NAME = FLOAT, DOUBLE, LONGDOUBLE#
 */
/**begin repeat1
 * #kind = str, repr#
 * #KIND = STR, REPR#
 */

#define PREC @NAME@PREC_@KIND@

static PyObject *
@name@type_@kind@(PyObject *self)
{
    char buf[100];
    @name@ val = ((Py@Name@ScalarObject *)self)->obval;

    format_@name@(buf, sizeof(buf), val, PREC);
    return PyUString_FromString(buf);
}

static PyObject *
c@name@type_@kind@(PyObject *self)
{
    char buf[202];
    c@name@ val = ((PyC@Name@ScalarObject *)self)->obval;

    format_c@name@(buf, sizeof(buf), val, PREC);
    return PyUString_FromString(buf);
}

#undef PREC

/**end repeat1**/
/**end repeat**/

/*
 * float type print (control print a, where a is a float type instance)
 */
/**begin repeat
 * #name = float, double, longdouble#
 * #Name = Float, Double, LongDouble#
 * #NAME = FLOAT, DOUBLE, LONGDOUBLE#
 */

static int
@name@type_print(PyObject *v, FILE *fp, int flags)
{
        char buf[100];
        @name@ val = ((Py@Name@ScalarObject *)v)->obval;

        format_@name@(buf, sizeof(buf), val,
                      (flags & Py_PRINT_RAW) ? @NAME@PREC_STR : @NAME@PREC_REPR);
        Py_BEGIN_ALLOW_THREADS
        fputs(buf, fp);
        Py_END_ALLOW_THREADS
        return 0;
}

static int
c@name@type_print(PyObject *v, FILE *fp, int flags)
{
        /* Size of buf: twice sizeof(real) + 2 (for the parenthesis) */
        char buf[202];
        c@name@ val = ((PyC@Name@ScalarObject *)v)->obval;

        format_c@name@(buf, sizeof(buf), val,
                       (flags & Py_PRINT_RAW) ? @NAME@PREC_STR : @NAME@PREC_REPR);
        Py_BEGIN_ALLOW_THREADS
        fputs(buf, fp);
        Py_END_ALLOW_THREADS
        return 0;
}

/**end repeat**/


/*
 * Could improve this with a PyLong_FromLongDouble(longdouble ldval)
 * but this would need some more work...
 */

/**begin repeat
 *
 * #name = (int, float)*2#
 * #KIND = (Long, Float)*2#
 * #char = ,,c*2#
 * #CHAR = ,,C*2#
 * #POST = ,,.real*2#
 */
static PyObject *
@char@longdoubletype_@name@(PyObject *self)
{
    double dval;
    PyObject *obj, *ret;

    dval = (double)(((Py@CHAR@LongDoubleScalarObject *)self)->obval)@POST@;
    obj = Py@KIND@_FromDouble(dval);
    ret = Py_TYPE(obj)->tp_as_number->nb_@name@(obj);
    Py_DECREF(obj);
    return ret;
}
/**end repeat**/

#if !defined(NPY_PY3K)

/**begin repeat
 *
 * #name = (long, hex, oct)*2#
 * #KIND = (Long*3)*2#
 * #char = ,,,c*3#
 * #CHAR = ,,,C*3#
 * #POST = ,,,.real*3#
 */
static PyObject *
@char@longdoubletype_@name@(PyObject *self)
{
    double dval;
    PyObject *obj, *ret;

    dval = (double)(((Py@CHAR@LongDoubleScalarObject *)self)->obval)@POST@;
    obj = Py@KIND@_FromDouble(dval);
    ret = Py_TYPE(obj)->tp_as_number->nb_@name@(obj);
    Py_DECREF(obj);
    return ret;
}
/**end repeat**/

#endif /* !defined(NPY_PY3K) */

static PyNumberMethods gentype_as_number = {
    (binaryfunc)gentype_add,                     /*nb_add*/
    (binaryfunc)gentype_subtract,                /*nb_subtract*/
    (binaryfunc)gentype_multiply,                /*nb_multiply*/
#if defined(NPY_PY3K)
#else
    (binaryfunc)gentype_divide,                  /*nb_divide*/
#endif
    (binaryfunc)gentype_remainder,               /*nb_remainder*/
    (binaryfunc)gentype_divmod,                  /*nb_divmod*/
    (ternaryfunc)gentype_power,                  /*nb_power*/
    (unaryfunc)gentype_negative,
    (unaryfunc)gentype_positive,                 /*nb_pos*/
    (unaryfunc)gentype_absolute,                 /*(unaryfunc)gentype_abs,*/
    (inquiry)gentype_nonzero_number,             /*nb_nonzero*/
    (unaryfunc)gentype_invert,                   /*nb_invert*/
    (binaryfunc)gentype_lshift,                  /*nb_lshift*/
    (binaryfunc)gentype_rshift,                  /*nb_rshift*/
    (binaryfunc)gentype_and,                     /*nb_and*/
    (binaryfunc)gentype_xor,                     /*nb_xor*/
    (binaryfunc)gentype_or,                      /*nb_or*/
#if defined(NPY_PY3K)
#else
    0,                                           /*nb_coerce*/
#endif
    (unaryfunc)gentype_int,                      /*nb_int*/
#if defined(NPY_PY3K)
    0,                                           /*nb_reserved*/
#else
    (unaryfunc)gentype_long,                     /*nb_long*/
#endif
    (unaryfunc)gentype_float,                    /*nb_float*/
#if defined(NPY_PY3K)
#else
    (unaryfunc)gentype_oct,                      /*nb_oct*/
    (unaryfunc)gentype_hex,                      /*nb_hex*/
#endif
    0,                                           /*inplace_add*/
    0,                                           /*inplace_subtract*/
    0,                                           /*inplace_multiply*/
#if defined(NPY_PY3K)
#else
    0,                                           /*inplace_divide*/
#endif
    0,                                           /*inplace_remainder*/
    0,                                           /*inplace_power*/
    0,                                           /*inplace_lshift*/
    0,                                           /*inplace_rshift*/
    0,                                           /*inplace_and*/
    0,                                           /*inplace_xor*/
    0,                                           /*inplace_or*/
    (binaryfunc)gentype_floor_divide,            /*nb_floor_divide*/
    (binaryfunc)gentype_true_divide,             /*nb_true_divide*/
    0,                                           /*nb_inplace_floor_divide*/
    0,                                           /*nb_inplace_true_divide*/
#if PY_VERSION_HEX >= 0x02050000
    (unaryfunc)NULL,                             /*nb_index*/
#endif
};


static PyObject *
gentype_richcompare(PyObject *self, PyObject *other, int cmp_op)
{
    PyObject *arr, *ret;

    arr = PyArray_FromScalar(self, NULL);
    if (arr == NULL) {
        return NULL;
    }
    ret = Py_TYPE(arr)->tp_richcompare(arr, other, cmp_op);
    Py_DECREF(arr);
    return ret;
}

static PyObject *
gentype_ndim_get(PyObject *NPY_UNUSED(self))
{
    return PyInt_FromLong(0);
}

static PyObject *
gentype_flags_get(PyObject *NPY_UNUSED(self))
{
    return PyArray_NewFlagsObject(NULL);
}

static PyObject *
voidtype_flags_get(PyVoidScalarObject *self)
{
    PyObject *flagobj;
    flagobj = PyArrayFlags_Type.tp_alloc(&PyArrayFlags_Type, 0);
    if (flagobj == NULL) {
        return NULL;
    }
    ((PyArrayFlagsObject *)flagobj)->arr = NULL;
    ((PyArrayFlagsObject *)flagobj)->flags = self->flags;
    return flagobj;
}

static PyObject *
voidtype_dtypedescr_get(PyVoidScalarObject *self)
{
    Py_INCREF(self->descr);
    return (PyObject *)self->descr;
}


static PyObject *
gentype_data_get(PyObject *self)
{
#if defined(NPY_PY3K)
    return PyMemoryView_FromObject(self);
#else
    return PyBuffer_FromObject(self, 0, Py_END_OF_BUFFER);
#endif
}


static PyObject *
gentype_itemsize_get(PyObject *self)
{
    PyArray_Descr *typecode;
    PyObject *ret;
    int elsize;

    typecode = PyArray_DescrFromScalar(self);
    elsize = typecode->descr->elsize;
#ifndef Py_UNICODE_WIDE
    if (typecode->descr->type_num == NPY_UNICODE) {
        elsize >>= 1;
    }
#endif
    ret = PyInt_FromLong((long) elsize);
    Py_DECREF(typecode);
    return ret;
}

static PyObject *
gentype_size_get(PyObject *NPY_UNUSED(self))
{
    return PyInt_FromLong(1);
}

#if PY_VERSION_HEX >= 0x03000000
NPY_NO_EXPORT void
gentype_struct_free(PyObject *ptr)
{
    PyArrayInterface *arrif;
    PyObject *context;

    arrif = (PyArrayInterface*)PyCapsule_GetPointer(ptr, NULL);
    context = (PyObject *)PyCapsule_GetContext(ptr);
    Py_DECREF(context);
    Py_XDECREF(arrif->descr);
    _pya_free(arrif->shape);
    _pya_free(arrif);
}
#else
NPY_NO_EXPORT void
gentype_struct_free(void *ptr, void *arg)
{
    PyArrayInterface *arrif = (PyArrayInterface *)ptr;
    Py_DECREF((PyObject *)arg);
    Py_XDECREF(arrif->descr);
    _pya_free(arrif->shape);
    _pya_free(arrif);
}
#endif

static PyObject *
gentype_struct_get(PyObject *self)
{
    PyArrayObject *arr;
    PyArrayInterface *inter;
    PyObject *ret;

    arr = (PyArrayObject *)PyArray_FromScalar(self, NULL);
    inter = (PyArrayInterface *)_pya_malloc(sizeof(PyArrayInterface));
    inter->two = 2;
    inter->nd = 0;
    inter->flags = PyArray_FLAGS(arr);
    inter->flags &= ~(UPDATEIFCOPY | OWNDATA);
    inter->flags |= NPY_NOTSWAPPED;
    inter->typekind = PyArray_DESCR(arr)->kind;
    inter->itemsize = PyArray_ITEMSIZE(arr);
    inter->strides = NULL;
    inter->shape = NULL;
    inter->data = PyArray_BYTES(arr);
    inter->descr = NULL;

    ret = PyCapsule_FromVoidPtrAndDesc(inter, arr, gentype_struct_free);
    return ret;
}

static PyObject *
gentype_priority_get(PyObject *NPY_UNUSED(self))
{
    return PyFloat_FromDouble(NPY_SCALAR_PRIORITY);
}

static PyObject *
gentype_shape_get(PyObject *NPY_UNUSED(self))
{
    return PyTuple_New(0);
}


static PyObject *
gentype_interface_get(PyObject *self)
{
    PyArrayObject *arr;
    PyObject *inter;

    arr = (PyArrayObject *)PyArray_FromScalar(self, NULL);
    if (arr == NULL) {
        return NULL;
    }
    inter = PyObject_GetAttrString((PyObject *)arr, "__array_interface__");
    if (inter != NULL) {
        PyDict_SetItemString(inter, "__ref", (PyObject *)arr);
    }
    Py_DECREF(arr);
    return inter;
}



static PyObject *
gentype_typedescr_get(PyObject *self)
{
    return (PyObject *)PyArray_DescrFromScalar(self);
}


static PyObject *
gentype_base_get(PyObject *NPY_UNUSED(self))
{
    Py_INCREF(Py_None);
    return Py_None;
}


static PyArray_Descr *
_realdescr_fromcomplexscalar(PyObject *self, int *typenum)
{
    if (PyArray_IsScalar(self, CDouble)) {
        *typenum = PyArray_CDOUBLE;
        return PyArray_DescrFromType(PyArray_DOUBLE);
    }
    if (PyArray_IsScalar(self, CFloat)) {
        *typenum = PyArray_CFLOAT;
        return PyArray_DescrFromType(PyArray_FLOAT);
    }
    if (PyArray_IsScalar(self, CLongDouble)) {
        *typenum = PyArray_CLONGDOUBLE;
        return PyArray_DescrFromType(PyArray_LONGDOUBLE);
    }
    return NULL;
}

static PyObject *
gentype_real_get(PyObject *self)
{
    PyArray_Descr *typecode;
    PyObject *ret;
    int typenum;

    if (PyArray_IsScalar(self, ComplexFloating)) {
        void *ptr;
        typecode = _realdescr_fromcomplexscalar(self, &typenum);
        ptr = scalar_value(self, NULL);
        ret = PyArray_Scalar(ptr, typecode, NULL);
        Py_DECREF(typecode);
        return ret;
    }
    else if (PyArray_IsScalar(self, Object)) {
        PyObject *obj = ((PyObjectScalarObject *)self)->obval;
        ret = PyObject_GetAttrString(obj, "real");
        if (ret != NULL) {
            return ret;
        }
        PyErr_Clear();
    }
    Py_INCREF(self);
    return (PyObject *)self;
}

static PyObject *
gentype_imag_get(PyObject *self)
{
    PyArray_Descr *typecode=NULL;
    PyObject *ret;
    int typenum;

    if (PyArray_IsScalar(self, ComplexFloating)) {
        char *ptr;
        typecode = _realdescr_fromcomplexscalar(self, &typenum);
        ptr = (char *)scalar_value(self, NULL);
        ret = PyArray_Scalar(ptr + typecode->descr->elsize, typecode, NULL);
    }
    else if (PyArray_IsScalar(self, Object)) {
        PyObject *obj = ((PyObjectScalarObject *)self)->obval;
        PyArray_Descr *newtype;
        ret = PyObject_GetAttrString(obj, "imag");
        if (ret == NULL) {
            PyErr_Clear();
            obj = PyInt_FromLong(0);
            newtype = PyArray_DescrFromType(PyArray_OBJECT);
            ret = PyArray_Scalar((char *)&obj, newtype, NULL);
            Py_DECREF(newtype);
            Py_DECREF(obj);
        }
    }
    else {
        char *temp;
        int elsize;
        typecode = PyArray_DescrFromScalar(self);
        elsize = typecode->descr->elsize;
        temp = PyDataMem_NEW(elsize);
        memset(temp, '\0', elsize);
        ret = PyArray_Scalar(temp, typecode, NULL);
        PyDataMem_FREE(temp);
    }

    Py_XDECREF(typecode);
    return ret;
}

static PyObject *
gentype_flat_get(PyObject *self)
{
    PyObject *ret, *arr;

    arr = PyArray_FromScalar(self, NULL);
    if (arr == NULL) {
        return NULL;
    }
    ret = PyArray_IterNew(arr);
    Py_DECREF(arr);
    return ret;
}


static PyObject *
gentype_transpose_get(PyObject *self)
{
    Py_INCREF(self);
    return self;
}


static PyGetSetDef gentype_getsets[] = {
    {"ndim",
        (getter)gentype_ndim_get,
        (setter) 0,
        "number of array dimensions",
        NULL},
    {"flags",
        (getter)gentype_flags_get,
        (setter)0,
        "integer value of flags",
        NULL},
    {"shape",
        (getter)gentype_shape_get,
        (setter)0,
        "tuple of array dimensions",
        NULL},
    {"strides",
        (getter)gentype_shape_get,
        (setter) 0,
        "tuple of bytes steps in each dimension",
        NULL},
    {"data",
        (getter)gentype_data_get,
        (setter) 0,
        "pointer to start of data",
        NULL},
    {"itemsize",
        (getter)gentype_itemsize_get,
        (setter)0,
        "length of one element in bytes",
        NULL},
    {"size",
        (getter)gentype_size_get,
        (setter)0,
        "number of elements in the gentype",
        NULL},
    {"nbytes",
        (getter)gentype_itemsize_get,
        (setter)0,
        "length of item in bytes",
        NULL},
    {"base",
        (getter)gentype_base_get,
        (setter)0,
        "base object",
        NULL},
    {"dtype",
        (getter)gentype_typedescr_get,
        NULL,
        "get array data-descriptor",
        NULL},
    {"real",
        (getter)gentype_real_get,
        (setter)0,
        "real part of scalar",
        NULL},
    {"imag",
        (getter)gentype_imag_get,
        (setter)0,
        "imaginary part of scalar",
        NULL},
    {"flat",
        (getter)gentype_flat_get,
        (setter)0,
        "a 1-d view of scalar",
        NULL},
    {"T",
        (getter)gentype_transpose_get,
        (setter)0,
        "transpose",
        NULL},
    {"__array_interface__",
        (getter)gentype_interface_get,
        NULL,
        "Array protocol: Python side",
        NULL},
    {"__array_struct__",
        (getter)gentype_struct_get,
        NULL,
        "Array protocol: struct",
        NULL},
    {"__array_priority__",
        (getter)gentype_priority_get,
        NULL,
        "Array priority.",
        NULL},
    {NULL, NULL, NULL, NULL, NULL}  /* Sentinel */
};


/* 0-dim array from scalar object */

static char doc_getarray[] = "sc.__array__(|type) return 0-dim array";

static PyObject *
gentype_getarray(PyObject *scalar, PyObject *args)
{
    PyArray_Descr *outcode=NULL;
    PyObject *ret;

    if (!PyArg_ParseTuple(args, "|O&", &PyArray_DescrConverter,
                &outcode)) {
        Py_XDECREF(outcode);
        return NULL;
    }
    ret = PyArray_FromScalar(scalar, outcode);
    return ret;
}

static char doc_sc_wraparray[] = "sc.__array_wrap__(obj) return scalar from array";

static PyObject *
gentype_wraparray(PyObject *NPY_UNUSED(scalar), PyObject *args)
{
    PyObject *arr;

    if (PyTuple_Size(args) < 1) {
        PyErr_SetString(PyExc_TypeError,
                "only accepts 1 argument.");
        return NULL;
    }
    arr = PyTuple_GET_ITEM(args, 0);
    if (!PyArray_Check(arr)) {
        PyErr_SetString(PyExc_TypeError,
                "can only be called with ndarray object");
        return NULL;
    }

    return PyArray_Scalar(PyArray_DATA(arr), Npy_INTERFACE( PyArray_DESCR(arr) ), arr);
}

/*
 * These gentype_* functions do not take keyword arguments.
 * The proper flag is METH_VARARGS.
 */
/**begin repeat
 *
 * #name = tolist, item, tostring, astype, copy, __deepcopy__, searchsorted,
 *         view, swapaxes, conj, conjugate, nonzero, flatten, ravel, fill,
 *         transpose, newbyteorder#
 */
static PyObject *
gentype_@name@(PyObject *self, PyObject *args)
{
    return gentype_generic_method(self, args, NULL, "@name@");
}
/**end repeat**/

static PyObject *
gentype_itemset(PyObject *NPY_UNUSED(self), PyObject *NPY_UNUSED(args))
{
    PyErr_SetString(PyExc_ValueError, "array-scalars are immutable");
    return NULL;
}

static PyObject *
gentype_squeeze(PyObject *self, PyObject *args)
{
    if (!PyArg_ParseTuple(args, "")) {
        return NULL;
    }
    Py_INCREF(self);
    return self;
}

static Py_ssize_t
gentype_getreadbuf(PyObject *, Py_ssize_t, void **);

static PyObject *
gentype_byteswap(PyObject *self, PyObject *args)
{
    Bool inplace=FALSE;

    if (!PyArg_ParseTuple(args, "|O&", PyArray_BoolConverter, &inplace)) {
        return NULL;
    }
    if (inplace) {
        PyErr_SetString(PyExc_ValueError,
                "cannot byteswap a scalar in-place");
        return NULL;
    }
    else {
        /* get the data, copyswap it and pass it to a new Array scalar */
        char *data;
        int numbytes;
        NpyArray_Descr *descr;
        PyObject *new;
        char *newmem;

        numbytes = gentype_getreadbuf(self, 0, (void **)&data);
        descr = PyArray_DescrFromScalarUnwrap(self);
        newmem = _pya_malloc(descr->elsize);
        if (newmem == NULL) {
            Npy_DECREF(descr);
            return PyErr_NoMemory();
        }
        else {
            descr->f->copyswap(newmem, data, 1, NULL);
        }
        new = PyArray_Scalar(newmem, PyArray_Descr_WRAP(descr), NULL);
        _pya_free(newmem);
        Npy_DECREF(descr);
        return new;
    }
}


/*
 * These gentype_* functions take keyword arguments.
 * The proper flag is METH_VARARGS | METH_KEYWORDS.
 */
/**begin repeat
 *
 * #name = take, getfield, put, repeat, tofile, mean, trace, diagonal, clip,
 *         std, var, sum, cumsum, prod, cumprod, compress, sort, argsort,
 *         round, argmax, argmin, max, min, ptp, any, all, resize, reshape,
 *         choose#
 */
static PyObject *
gentype_@name@(PyObject *self, PyObject *args, PyObject *kwds)
{
    return gentype_generic_method(self, args, kwds, "@name@");
}
/**end repeat**/

static PyObject *
voidtype_getfield(PyVoidScalarObject *self, PyObject *args, PyObject *kwds)
{
    PyObject *ret, *newargs;

    newargs = PyTuple_GetSlice(args, 0, 2);
    if (newargs == NULL) {
        return NULL;
    }
    ret = gentype_generic_method((PyObject *)self, newargs, kwds, "getfield");
    Py_DECREF(newargs);
    if (!ret) {
        return ret;
    }
    if (PyArray_IsScalar(ret, Generic) &&   \
            (!PyArray_IsScalar(ret, Void))) {
        NpyArray_Descr *new;
        void *ptr;
        if (!NpyArray_ISNBO(self->descr->descr->byteorder)) {
            new = PyArray_DescrFromScalarUnwrap(ret);
            ptr = scalar_value(ret, new);
            npy_byte_swap_vector(ptr, 1, new->elsize);
            Npy_DECREF(new);
        }
    }
    return ret;
}

static PyObject *
gentype_setfield(PyObject *NPY_UNUSED(self), PyObject *NPY_UNUSED(args), PyObject *NPY_UNUSED(kwds))
{
    PyErr_SetString(PyExc_TypeError,
            "Can't set fields in a non-void array scalar.");
    return NULL;
}

static PyObject *
voidtype_setfield(PyVoidScalarObject *self, PyObject *args, PyObject *kwds)
{
    PyArray_Descr *typecode = NULL;
    int offset = 0;
    PyObject *value, *src;
    int mysize;
    char *dptr;
    static char *kwlist[] = {"value", "dtype", "offset", 0};

    if ((self->flags & WRITEABLE) != WRITEABLE) {
        PyErr_SetString(PyExc_RuntimeError, "Can't write to memory");
        return NULL;
    }
    if (!PyArg_ParseTupleAndKeywords(args, kwds, "OO&|i", kwlist,
                &value,
                PyArray_DescrConverter,
                &typecode, &offset)) {
        Py_XDECREF(typecode);
        return NULL;
    }

    mysize = Py_SIZE(self);

    if (offset < 0 || (offset + typecode->descr->elsize) > mysize) {
        PyErr_Format(PyExc_ValueError,
                "Need 0 <= offset <= %d for requested type "  \
                "but received offset = %d",
                mysize-typecode->descr->elsize, offset);
        Py_DECREF(typecode);
        return NULL;
    }

    dptr = self->obval + offset;

    if (typecode->descr->type_num == PyArray_OBJECT) {
        PyObject *temp;
        Py_INCREF(value);
        NPY_COPY_VOID_PTR(&temp, dptr);
        Py_XDECREF(temp);
        NPY_COPY_VOID_PTR(dptr, &value);
        Py_DECREF(typecode);
    }
    else {
        /* Copy data from value to correct place in dptr */
        src = PyArray_FromAny(value, typecode, 0, 0, CARRAY, NULL);
        if (src == NULL) {
            return NULL;
        }
        typecode->descr->f->copyswap(dptr, PyArray_DATA(src),
                !NpyArray_ISNBO(self->descr->descr->byteorder),
                PyArray_ARRAY(src));
        Py_DECREF(src);
    }
    Py_INCREF(Py_None);
    return Py_None;
}


static PyObject *
gentype_reduce(PyObject *self, PyObject *NPY_UNUSED(args))
{
    PyObject *ret = NULL, *obj = NULL, *mod = NULL;
    const char *buffer;
    Py_ssize_t buflen;

    /* Return a tuple of (callable object, arguments) */
    ret = PyTuple_New(2);
    if (ret == NULL) {
        return NULL;
    }
#if defined(NPY_PY3K)
    if (PyArray_IsScalar(self, Unicode)) {
        /* Unicode on Python 3 does not expose the buffer interface */
        buffer = PyUnicode_AS_DATA(self);
        buflen = PyUnicode_GET_DATA_SIZE(self);
    }
    else
#endif
    if (PyObject_AsReadBuffer(self, (const void **)&buffer, &buflen)<0) {
        Py_DECREF(ret);
        return NULL;
    }
    mod = PyImport_ImportModule("numpy.core.multiarray");
    if (mod == NULL) {
        return NULL;
    }
    obj = PyObject_GetAttrString(mod, "scalar");
    Py_DECREF(mod);
    if (obj == NULL) {
        return NULL;
    }
    PyTuple_SET_ITEM(ret, 0, obj);
    obj = PyObject_GetAttrString((PyObject *)self, "dtype");
    if (PyArray_IsScalar(self, Object)) {
        mod = ((PyObjectScalarObject *)self)->obval;
        PyTuple_SET_ITEM(ret, 1, Py_BuildValue("NO", obj, mod));
    }
    else {
#ifndef Py_UNICODE_WIDE
        /*
         * We need to expand the buffer so that we always write
         * UCS4 to disk for pickle of unicode scalars.
         *
         * This could be in a unicode_reduce function, but
         * that would require re-factoring.
         */
        int alloc = 0;
        char *tmp;
        int newlen;

        if (PyArray_IsScalar(self, Unicode)) {
            tmp = _pya_malloc(buflen*2);
            if (tmp == NULL) {
                Py_DECREF(ret);
                return PyErr_NoMemory();
            }
            alloc = 1;
            newlen = PyUCS2Buffer_AsUCS4((Py_UNICODE *)buffer,
                    (PyArray_UCS4 *)tmp,
                    buflen / 2, buflen / 2);
            buflen = newlen*4;
            buffer = tmp;
        }
#endif
        mod = PyBytes_FromStringAndSize(buffer, buflen);
        if (mod == NULL) {
            Py_DECREF(ret);
#ifndef Py_UNICODE_WIDE
            ret = NULL;
            goto fail;
#else
            return NULL;
#endif
        }
        PyTuple_SET_ITEM(ret, 1,
                Py_BuildValue("NN", obj, mod));
#ifndef Py_UNICODE_WIDE
fail:
        if (alloc) _pya_free((char *)buffer);
#endif
    }
    return ret;
}

/* ignores everything */
static PyObject *
gentype_setstate(PyObject *NPY_UNUSED(self), PyObject *NPY_UNUSED(args))
{
    Py_INCREF(Py_None);
    return (Py_None);
}

static PyObject *
gentype_dump(PyObject *self, PyObject *args)
{
    PyObject *file = NULL;
    int ret;

    if (!PyArg_ParseTuple(args, "O", &file)) {
        return NULL;
    }
    ret = PyArray_Dump(self, file, 2);
    if (ret < 0) {
        return NULL;
    }
    Py_INCREF(Py_None);
    return Py_None;
}

static PyObject *
gentype_dumps(PyObject *self, PyObject *args)
{
    if (!PyArg_ParseTuple(args, "")) {
        return NULL;
    }
    return PyArray_Dumps(self, 2);
}


/* setting flags cannot be done for scalars */
static PyObject *
gentype_setflags(PyObject *NPY_UNUSED(self), PyObject *NPY_UNUSED(args),
        PyObject *NPY_UNUSED(kwds))
{
    Py_INCREF(Py_None);
    return Py_None;
}

/* casting complex numbers (that don't inherit from Python complex)
 * to Python complex */

/**begin repeat
 * #name=cfloat,clongdouble#
 * #Name=CFloat,CLongDouble#
 */
static PyObject *
@name@_complex(PyObject *self, PyObject *NPY_UNUSED(args),
               PyObject *NPY_UNUSED(kwds))
{
    return PyComplex_FromDoubles(PyArrayScalar_VAL(self, @Name@).real,
                                 PyArrayScalar_VAL(self, @Name@).imag);
}
/**end repeat**/

/* need to fill in doc-strings for these methods on import -- copy from
   array docstrings
*/
static PyMethodDef gentype_methods[] = {
    {"tolist",
        (PyCFunction)gentype_tolist,
        METH_VARARGS, NULL},
    {"item",
        (PyCFunction)gentype_item,
        METH_VARARGS, NULL},
    {"itemset",
        (PyCFunction)gentype_itemset,
        METH_VARARGS, NULL},
    {"tofile",
        (PyCFunction)gentype_tofile,
        METH_VARARGS | METH_KEYWORDS, NULL},
    {"tostring",
        (PyCFunction)gentype_tostring,
        METH_VARARGS, NULL},
    {"byteswap",
        (PyCFunction)gentype_byteswap,
        METH_VARARGS, NULL},
    {"astype",
        (PyCFunction)gentype_astype,
        METH_VARARGS, NULL},
    {"getfield",
        (PyCFunction)gentype_getfield,
        METH_VARARGS | METH_KEYWORDS, NULL},
    {"setfield",
        (PyCFunction)gentype_setfield,
        METH_VARARGS | METH_KEYWORDS, NULL},
    {"copy",
        (PyCFunction)gentype_copy,
        METH_VARARGS, NULL},
    {"resize",
        (PyCFunction)gentype_resize,
        METH_VARARGS | METH_KEYWORDS, NULL},
    {"__array__",
        (PyCFunction)gentype_getarray,
        METH_VARARGS, doc_getarray},
    {"__array_wrap__",
        (PyCFunction)gentype_wraparray,
        METH_VARARGS, doc_sc_wraparray},

    /* for the copy module */
    {"__copy__",
        (PyCFunction)gentype_copy,
        METH_VARARGS, NULL},
    {"__deepcopy__",
        (PyCFunction)gentype___deepcopy__,
        METH_VARARGS, NULL},

    {"__reduce__",
        (PyCFunction) gentype_reduce,
        METH_VARARGS, NULL},
    /* For consistency does nothing */
    {"__setstate__",
        (PyCFunction) gentype_setstate,
        METH_VARARGS, NULL},

    {"dumps",
        (PyCFunction) gentype_dumps,
        METH_VARARGS, NULL},
    {"dump",
        (PyCFunction) gentype_dump,
        METH_VARARGS, NULL},

    /* Methods for array */
    {"fill",
        (PyCFunction)gentype_fill,
        METH_VARARGS, NULL},
    {"transpose",
        (PyCFunction)gentype_transpose,
        METH_VARARGS, NULL},
    {"take",
        (PyCFunction)gentype_take,
        METH_VARARGS | METH_KEYWORDS, NULL},
    {"put",
        (PyCFunction)gentype_put,
        METH_VARARGS | METH_KEYWORDS, NULL},
    {"repeat",
        (PyCFunction)gentype_repeat,
        METH_VARARGS | METH_KEYWORDS, NULL},
    {"choose",
        (PyCFunction)gentype_choose,
        METH_VARARGS | METH_KEYWORDS, NULL},
    {"sort",
        (PyCFunction)gentype_sort,
        METH_VARARGS | METH_KEYWORDS, NULL},
    {"argsort",
        (PyCFunction)gentype_argsort,
        METH_VARARGS | METH_KEYWORDS, NULL},
    {"searchsorted",
        (PyCFunction)gentype_searchsorted,
        METH_VARARGS, NULL},
    {"argmax",
        (PyCFunction)gentype_argmax,
        METH_VARARGS | METH_KEYWORDS, NULL},
    {"argmin",
        (PyCFunction)gentype_argmin,
        METH_VARARGS | METH_KEYWORDS, NULL},
    {"reshape",
        (PyCFunction)gentype_reshape,
        METH_VARARGS | METH_KEYWORDS, NULL},
    {"squeeze",
        (PyCFunction)gentype_squeeze,
        METH_VARARGS, NULL},
    {"view",
        (PyCFunction)gentype_view,
        METH_VARARGS, NULL},
    {"swapaxes",
        (PyCFunction)gentype_swapaxes,
        METH_VARARGS, NULL},
    {"max",
        (PyCFunction)gentype_max,
        METH_VARARGS | METH_KEYWORDS, NULL},
    {"min",
        (PyCFunction)gentype_min,
        METH_VARARGS | METH_KEYWORDS, NULL},
    {"ptp",
        (PyCFunction)gentype_ptp,
        METH_VARARGS | METH_KEYWORDS, NULL},
    {"mean",
        (PyCFunction)gentype_mean,
        METH_VARARGS | METH_KEYWORDS, NULL},
    {"trace",
        (PyCFunction)gentype_trace,
        METH_VARARGS | METH_KEYWORDS, NULL},
    {"diagonal",
        (PyCFunction)gentype_diagonal,
        METH_VARARGS | METH_KEYWORDS, NULL},
    {"clip",
        (PyCFunction)gentype_clip,
        METH_VARARGS | METH_KEYWORDS, NULL},
    {"conj",
        (PyCFunction)gentype_conj,
        METH_VARARGS, NULL},
    {"conjugate",
        (PyCFunction)gentype_conjugate,
        METH_VARARGS, NULL},
    {"nonzero",
        (PyCFunction)gentype_nonzero,
        METH_VARARGS, NULL},
    {"std",
        (PyCFunction)gentype_std,
        METH_VARARGS | METH_KEYWORDS, NULL},
    {"var",
        (PyCFunction)gentype_var,
        METH_VARARGS | METH_KEYWORDS, NULL},
    {"sum",
        (PyCFunction)gentype_sum,
        METH_VARARGS | METH_KEYWORDS, NULL},
    {"cumsum",
        (PyCFunction)gentype_cumsum,
        METH_VARARGS | METH_KEYWORDS, NULL},
    {"prod",
        (PyCFunction)gentype_prod,
        METH_VARARGS | METH_KEYWORDS, NULL},
    {"cumprod",
        (PyCFunction)gentype_cumprod,
        METH_VARARGS | METH_KEYWORDS, NULL},
    {"all",
        (PyCFunction)gentype_all,
        METH_VARARGS | METH_KEYWORDS, NULL},
    {"any",
        (PyCFunction)gentype_any,
        METH_VARARGS | METH_KEYWORDS, NULL},
    {"compress",
        (PyCFunction)gentype_compress,
        METH_VARARGS | METH_KEYWORDS, NULL},
    {"flatten",
        (PyCFunction)gentype_flatten,
        METH_VARARGS, NULL},
    {"ravel",
        (PyCFunction)gentype_ravel,
        METH_VARARGS, NULL},
    {"round",
        (PyCFunction)gentype_round,
        METH_VARARGS | METH_KEYWORDS, NULL},
#if defined(NPY_PY3K)
    /* Hook for the round() builtin */
    {"__round__",
        (PyCFunction)gentype_round,
        METH_VARARGS | METH_KEYWORDS, NULL},
#endif
    {"setflags",
        (PyCFunction)gentype_setflags,
        METH_VARARGS | METH_KEYWORDS, NULL},
    {"newbyteorder",
        (PyCFunction)gentype_newbyteorder,
        METH_VARARGS, NULL},
    {NULL, NULL, 0, NULL} /* sentinel */
};


static PyGetSetDef voidtype_getsets[] = {
    {"flags",
        (getter)voidtype_flags_get,
        (setter)0,
        "integer value of flags",
        NULL},
    {"dtype",
        (getter)voidtype_dtypedescr_get,
        (setter)0,
        "dtype object",
        NULL},
    {NULL, NULL, NULL, NULL, NULL}
};

static PyMethodDef voidtype_methods[] = {
    {"getfield",
        (PyCFunction)voidtype_getfield,
        METH_VARARGS | METH_KEYWORDS, NULL},
    {"setfield",
        (PyCFunction)voidtype_setfield,
        METH_VARARGS | METH_KEYWORDS, NULL},
    {NULL, NULL, 0, NULL}
};

/**begin repeat
 * #name=cfloat,clongdouble#
 */
static PyMethodDef @name@type_methods[] = {
    {"__complex__",
        (PyCFunction)@name@_complex,
        METH_VARARGS | METH_KEYWORDS, NULL},
    {NULL, NULL, 0, NULL}
};
/**end repeat**/

/************* As_mapping functions for void array scalar ************/

static Py_ssize_t
voidtype_length(PyVoidScalarObject *self)
{
    if (!self->descr->descr->names) {
        return 0;
    }
    else { /* return the number of fields */
        int i;
        
        for (i=0; NULL != self->descr->descr->names[i]; i++) ;
        return i;
    }
}

    

/* Convert an NpyArray_Descr and offset to a 2-tuple for use in calling Python methods. */
static PyObject *voidtype_npydescr_to_tuple(NpyArray_Descr *descr, int offset)
{
    PyArray_Descr *descrWrap = Npy_INTERFACE(descr);
    PyObject *tup = PyTuple_New(2);
    
    Py_INCREF(descrWrap);
    /* TODO: Wrap descriptor */
    PyTuple_SET_ITEM(tup, 0, (PyObject *)descrWrap); 
    PyTuple_SET_ITEM(tup, 1, PyInt_FromLong(offset));
    return tup;
}

    
static PyObject *
voidtype_item(PyVoidScalarObject *self, Py_ssize_t n)
{
    NpyArray_DescrField *value;
    int m;
    PyObject *ret=NULL, *tup=NULL;

    if (!(PyDescr_HASFIELDS(self->descr))) {
        PyErr_SetString(PyExc_IndexError,
                "can't index void scalar without fields");
        return NULL;
    }
    
    for (m=0; NULL != self->descr->descr->names[m]; m++) ;
    if (n < 0) {
        n += m;
    }
    if (n < 0 || n >= m) {
        PyErr_Format(PyExc_IndexError, "invalid index (%d)", (int) n);
        return NULL;
    }
    value = (NpyArray_DescrField *)NpyDict_Get(self->descr->descr->fields, self->descr->descr->names[n]);
    tup = voidtype_npydescr_to_tuple(value->descr, value->offset);
    ret = voidtype_getfield(self, tup, NULL);
    Py_DECREF(tup);
    return ret;
}

    

/* get field by name or number */
static PyObject *
voidtype_subscript(PyVoidScalarObject *self, PyObject *ind)
{
    intp n;
    PyObject *tup=NULL, *ret=NULL;
    NpyArray_DescrField *value;

    if (!(PyDescr_HASFIELDS(self->descr))) {
        PyErr_SetString(PyExc_IndexError,
                "can't index void scalar without fields");
        return NULL;
    }

#if defined(NPY_PY3K)
    if (PyUString_Check(ind)) {
#else
    if (PyBytes_Check(ind) || PyUnicode_Check(ind)) {
#endif
        /* look up in fields */
        value = (NpyArray_DescrField *)NpyDict_Get(self->descr->descr->fields,
                                                   TO_CSTRING(ind));
        if (NULL == value) {
            goto fail;
        }
        tup = voidtype_npydescr_to_tuple(value->descr, value->offset);
        ret = voidtype_getfield(self, tup, NULL);
        Py_DECREF(tup);
        return ret;
    }

    /* try to convert it to a number */
    n = PyArray_PyIntAsIntp(ind);
    if (error_converting(n)) {
        goto fail;
    }
    return voidtype_item(self, (Py_ssize_t)n);

fail:
    PyErr_SetString(PyExc_IndexError, "invalid index");
    return NULL;
}

static int
voidtype_ass_item(PyVoidScalarObject *self, Py_ssize_t n, PyObject *val)
{
    int m;
    NpyArray_DescrField *value;
    PyObject *newtup;
    PyObject *res;

    if (!(PyDescr_HASFIELDS(self->descr))) {
        PyErr_SetString(PyExc_IndexError,
                "can't index void scalar without fields");
        return -1;
    }

    for (m = 0; NULL != self->descr->descr->names[m]; m++) ;
    if (n < 0) {
        n += m;
    }
    if (n < 0 || n >= m) {
        goto fail;
    }
    value = (NpyArray_DescrField *)NpyDict_Get(self->descr->descr->fields, self->descr->descr->names[n]);
    newtup = Py_BuildValue("(OOO)", val, Npy_INTERFACE(value->descr),  
                           PyInt_FromLong(value->offset));
    res = voidtype_setfield(self, newtup, NULL);
    Py_DECREF(newtup);
    if (!res) {
        return -1;
    }
    Py_DECREF(res);
    return 0;

fail:
    PyErr_Format(PyExc_IndexError, "invalid index (%d)", (int) n);
    return -1;
}

static int
voidtype_ass_subscript(PyVoidScalarObject *self, PyObject *ind, PyObject *val)
{
    int n;
    char *msg = "invalid index";
    NpyArray_DescrField *value = NULL;
    PyObject *newtup;
    PyObject *res;

    if (!PyDescr_HASFIELDS(self->descr)) {
        PyErr_SetString(PyExc_IndexError,
                "can't index void scalar without fields");
        return -1;
    }

#if defined(NPY_PY3K)
    if (PyUString_Check(ind)) {
#else
    if (PyBytes_Check(ind) || PyUnicode_Check(ind)) {
#endif
        /* look up in fields */
        value = NpyDict_Get(self->descr->descr->fields, TO_CSTRING(ind));
        if (NULL == value) {
            goto fail;
        }
        newtup = Py_BuildValue("(OON)", val, Npy_INTERFACE(value->descr),
                               PyInt_FromLong(value->offset));
        res = voidtype_setfield(self, newtup, NULL);
        Py_DECREF(newtup);
        if (!res) {
            return -1;
        }
        Py_DECREF(res);
        return 0;
    }

    /* try to convert it to a number */
    n = PyArray_PyIntAsIntp(ind);
    if (error_converting(n)) {
        goto fail;
    }
    return voidtype_ass_item(self, (Py_ssize_t)n, val);

fail:
    PyErr_SetString(PyExc_IndexError, msg);
    return -1;
}

static PyMappingMethods voidtype_as_mapping = {
#if PY_VERSION_HEX >= 0x02050000
    (lenfunc)voidtype_length,                    /*mp_length*/
#else
    (inquiry)voidtype_length,                    /*mp_length*/
#endif
    (binaryfunc)voidtype_subscript,              /*mp_subscript*/
    (objobjargproc)voidtype_ass_subscript,       /*mp_ass_subscript*/
};


static PySequenceMethods voidtype_as_sequence = {
#if PY_VERSION_HEX >= 0x02050000
    (lenfunc)voidtype_length,                    /*sq_length*/
    0,                                           /*sq_concat*/
    0,                                           /*sq_repeat*/
    (ssizeargfunc)voidtype_item,                 /*sq_item*/
    0,                                           /*sq_slice*/
    (ssizeobjargproc)voidtype_ass_item,          /*sq_ass_item*/
#else
        (inquiry)voidtype_length,                /*sq_length*/
    0,                                           /*sq_concat*/
    0,                                           /*sq_repeat*/
    (intargfunc)voidtype_item,                   /*sq_item*/
    0,                                           /*sq_slice*/
    (intobjargproc)voidtype_ass_item,            /*sq_ass_item*/
#endif
    0,                                           /* ssq_ass_slice */
    0,                                           /* sq_contains */
    0,                                           /* sq_inplace_concat */
    0,                                           /* sq_inplace_repeat */
};


static Py_ssize_t
gentype_getreadbuf(PyObject *self, Py_ssize_t segment, void **ptrptr)
{
    int numbytes;
    NpyArray_Descr *outcode;

    if (segment != 0) {
        PyErr_SetString(PyExc_SystemError,
                "Accessing non-existent array segment");
        return -1;
    }

    outcode = PyArray_DescrFromScalarUnwrap(self);
    numbytes = outcode->elsize;
    *ptrptr = (void *)scalar_value(self, outcode);

#ifndef Py_UNICODE_WIDE
    if (outcode->type_num == NPY_UNICODE) {
        numbytes >>= 1;
    }
#endif
    Npy_DECREF(outcode);
    return numbytes;
}

static Py_ssize_t
gentype_getsegcount(PyObject *self, Py_ssize_t *lenp)
{
    NpyArray_Descr *outcode;

    outcode = PyArray_DescrFromScalarUnwrap(self);
    if (lenp) {
        *lenp = outcode->elsize;
#ifndef Py_UNICODE_WIDE
        if (outcode->type_num == NPY_UNICODE) {
            *lenp >>= 1;
        }
#endif
    }
    Npy_DECREF(outcode);
    return 1;
}

static Py_ssize_t
gentype_getcharbuf(PyObject *self, Py_ssize_t segment, constchar **ptrptr)
{
    if (PyArray_IsScalar(self, String) ||
            PyArray_IsScalar(self, Unicode)) {
        return gentype_getreadbuf(self, segment, (void **)ptrptr);
    }
    else {
        PyErr_SetString(PyExc_TypeError,
                "Non-character array cannot be interpreted "\
                "as character buffer.");
        return -1;
    }
}

#if PY_VERSION_HEX >= 0x02060000

static int
gentype_getbuffer(PyObject *self, Py_buffer *view, int flags)
{
    Py_ssize_t len;
    void *buf;

    /* FIXME: XXX: the format is not implemented! -- this needs more work */

    len = gentype_getreadbuf(self, 0, &buf);
    return PyBuffer_FillInfo(view, self, buf, len, 1, flags);
}

/* releasebuffer is not needed */

#endif

static PyBufferProcs gentype_as_buffer = {
#if !defined(NPY_PY3K)
    gentype_getreadbuf,                          /* bf_getreadbuffer*/
    NULL,                                        /* bf_getwritebuffer*/
    gentype_getsegcount,                         /* bf_getsegcount*/
    gentype_getcharbuf,                          /* bf_getcharbuffer*/
#endif
#if PY_VERSION_HEX >= 0x02060000
    gentype_getbuffer,                           /* bf_getbuffer */
    NULL,                                        /* bf_releasebuffer */
#endif
};


#if defined(NPY_PY3K)
#define BASEFLAGS Py_TPFLAGS_DEFAULT | Py_TPFLAGS_BASETYPE
#define LEAFFLAGS  Py_TPFLAGS_DEFAULT
#else
#define BASEFLAGS Py_TPFLAGS_DEFAULT | Py_TPFLAGS_BASETYPE | Py_TPFLAGS_CHECKTYPES
#define LEAFFLAGS  Py_TPFLAGS_DEFAULT | Py_TPFLAGS_CHECKTYPES
#endif

NPY_NO_EXPORT PyTypeObject PyGenericArrType_Type = {
#if defined(NPY_PY3K)
    PyVarObject_HEAD_INIT(NULL, 0)
#else
    PyObject_HEAD_INIT(NULL)
    0,                                          /* ob_size */
#endif
    "numpy.generic",                            /* tp_name*/
    sizeof(PyObject),                           /* tp_basicsize*/
    0,                                          /* tp_itemsize */
    /* methods */
    0,                                          /* tp_dealloc */
    0,                                          /* tp_print */
    0,                                          /* tp_getattr */
    0,                                          /* tp_setattr */
#if defined(NPY_PY3K)
    0,                                          /* tp_reserved */
#else
    0,                                          /* tp_compare */
#endif
    0,                                          /* tp_repr */
    0,                                          /* tp_as_number */
    0,                                          /* tp_as_sequence */
    0,                                          /* tp_as_mapping */
    0,                                          /* tp_hash */
    0,                                          /* tp_call */
    0,                                          /* tp_str */
    0,                                          /* tp_getattro */
    0,                                          /* tp_setattro */
    0,                                          /* tp_as_buffer */
    0,                                          /* tp_flags */
    0,                                          /* tp_doc */
    0,                                          /* tp_traverse */
    0,                                          /* tp_clear */
    0,                                          /* tp_richcompare */
    0,                                          /* tp_weaklistoffset */
    0,                                          /* tp_iter */
    0,                                          /* tp_iternext */
    0,                                          /* tp_methods */
    0,                                          /* tp_members */
    0,                                          /* tp_getset */
    0,                                          /* tp_base */
    0,                                          /* tp_dict */
    0,                                          /* tp_descr_get */
    0,                                          /* tp_descr_set */
    0,                                          /* tp_dictoffset */
    0,                                          /* tp_init */
    0,                                          /* tp_alloc */
    0,                                          /* tp_new */
    0,                                          /* tp_free */
    0,                                          /* tp_is_gc */
    0,                                          /* tp_bases */
    0,                                          /* tp_mro */
    0,                                          /* tp_cache */
    0,                                          /* tp_subclasses */
    0,                                          /* tp_weaklist */
    0,                                          /* tp_del */
#if PY_VERSION_HEX >= 0x02060000
    0,                                          /* tp_version_tag */
#endif
};

static void
void_dealloc(PyVoidScalarObject *v)
{
    if (v->flags & OWNDATA) {
        PyDataMem_FREE(v->obval);
    }
    Py_XDECREF(v->descr);
    Py_XDECREF(v->base);
    Py_TYPE(v)->tp_free(v);
}

static void
object_arrtype_dealloc(PyObject *v)
{
    Py_XDECREF(((PyObjectScalarObject *)v)->obval);
    Py_TYPE(v)->tp_free(v);
}

/*
 * string and unicode inherit from Python Type first and so GET_ITEM
 * is different to get to the Python Type.
 *
 * ok is a work-around for a bug in complex_new that doesn't allocate
 *  memory from the sub-types memory allocator.
 */

#define _WORK(num)  \
    if (type->tp_bases && (PyTuple_GET_SIZE(type->tp_bases)==2)) { \
        PyTypeObject *sup; \
        /* We are inheriting from a Python type as well so \
           give it first dibs on conversion */ \
        sup = (PyTypeObject *)PyTuple_GET_ITEM(type->tp_bases, num); \
        robj = sup->tp_new(type, args, kwds); \
        if (robj != NULL) goto finish;              \
        if (PyTuple_GET_SIZE(args)!=1) return NULL; \
        PyErr_Clear(); \
        /* now do default conversion */ \
    }

#define _WORK1 _WORK(1)
#define _WORKz _WORK(0)
#define _WORK0

/**begin repeat
 * #name = byte, short, int, long, longlong, ubyte, ushort, uint, ulong,
 *         ulonglong, float, double, longdouble, cfloat, cdouble, clongdouble,
 *         string, unicode, object, datetime, timedelta#
 * #TYPE = BYTE, SHORT, INT, LONG, LONGLONG, UBYTE, USHORT, UINT, ULONG,
 *         ULONGLONG, FLOAT, DOUBLE, LONGDOUBLE, CFLOAT, CDOUBLE, CLONGDOUBLE,
 *         STRING, UNICODE, OBJECT, DATETIME, TIMEDELTA#
 * #work = 0,0,1,1,1,0,0,0,0,0,0,1,0,0,0,0,z,z,0,0,0#
 * #default = 0*16,1*2,2,0*2#
 */

#define _NPY_UNUSED2_1
#define _NPY_UNUSED2_z
#define _NPY_UNUSED2_0 NPY_UNUSED
#define _NPY_UNUSED1_0
#define _NPY_UNUSED1_1
#define _NPY_UNUSED1_2 NPY_UNUSED

static PyObject *
@name@_arrtype_new(PyTypeObject *_NPY_UNUSED1_@default@(type), PyObject *args, PyObject *_NPY_UNUSED2_@work@(kwds))
{
    PyObject *obj = NULL;
    PyObject *robj;
    PyObject *arr;
    NpyArray_Descr *typecode = NULL;
#if !(@default@ == 2)
    int itemsize;
    void *dest, *src;
#endif

    /*
     * allow base-class (if any) to do conversion
     * If successful, this will jump to finish:
     */
    _WORK@work@

    if (!PyArg_ParseTuple(args, "|O", &obj)) {
        return NULL;
    }
    typecode = NpyArray_DescrFromType(PyArray_@TYPE@);
    /*
     * typecode is new reference and stolen by
     * PyArray_FromAny but not PyArray_Scalar
     */
    if (obj == NULL) {
#if @default@ == 0
        char *mem = malloc(sizeof(@name@));

        memset(mem, 0, sizeof(@name@));
        robj = PyArray_Scalar(mem, PyArray_Descr_WRAP(typecode), NULL);
        free(mem);
#elif @default@ == 1
        robj = PyArray_Scalar(NULL, PyArray_Descr_WRAP(typecode), NULL);
#elif @default@ == 2
        Py_INCREF(Py_None);
        robj = Py_None;
#endif
        Npy_DECREF(typecode);
        goto finish;
    }

    /*
     * It is expected at this point that robj is a PyArrayScalar
     * (even for Object Data Type)
     */
    arr = PyArray_FromAnyUnwrap(obj, typecode, 0, 0, FORCECAST, NULL);
    if ((arr == NULL) || (PyArray_NDIM(arr) > 0)) {
        return arr;
    }
    /* 0-d array */
    robj = PyArray_ToScalar(PyArray_DATA(arr), (NPY_AO *)arr);
    Py_DECREF(arr);

finish:
    /*
     * In OBJECT case, robj is no longer a
     * PyArrayScalar at this point but the
     * remaining code assumes it is
     */
#if @default@ == 2
    return robj;
#else
    /* Normal return */
    if ((robj == NULL) || (Py_TYPE(robj) == type)) {
        return robj;
    }

    /*
     * This return path occurs when the requested type is not created
     * but another scalar object is created instead (i.e. when
     * the base-class does the conversion in _WORK macro)
     */

    /* Need to allocate new type and copy data-area over */
    if (type->tp_itemsize) {
        itemsize = PyBytes_GET_SIZE(robj);
    }
    else {
        itemsize = 0;
    }
    obj = type->tp_alloc(type, itemsize);
    if (obj == NULL) {
        Py_DECREF(robj);
        return NULL;
    }
    /* typecode will be NULL */
    typecode = NpyArray_DescrFromType(PyArray_@TYPE@);
    dest = scalar_value(obj, typecode);
    src = scalar_value(robj, typecode);
    Npy_DECREF(typecode);
#if @default@ == 0
    *((npy_@name@ *)dest) = *((npy_@name@ *)src);
#elif @default@ == 1 /* unicode and strings */
    if (itemsize == 0) { /* unicode */
        itemsize = ((PyUnicodeObject *)robj)->length * sizeof(Py_UNICODE);
    }
    memcpy(dest, src, itemsize);
    /* @default@ == 2 won't get here */
#endif
    Py_DECREF(robj);
    return obj;
#endif
}
/**end repeat**/

#undef _WORK1
#undef _WORKz
#undef _WORK0
#undef _WORK

/* bool->tp_new only returns Py_True or Py_False */
static PyObject *
bool_arrtype_new(PyTypeObject *NPY_UNUSED(type), PyObject *args, PyObject *NPY_UNUSED(kwds))
{
    PyObject *obj = NULL;
    PyObject *arr;

    if (!PyArg_ParseTuple(args, "|O", &obj)) {
        return NULL;
    }
    if (obj == NULL) {
        PyArrayScalar_RETURN_FALSE;
    }
    if (obj == Py_False) {
        PyArrayScalar_RETURN_FALSE;
    }
    if (obj == Py_True) {
        PyArrayScalar_RETURN_TRUE;
    }
    arr = PyArray_FROM_OTF(obj, PyArray_BOOL, FORCECAST);
    if (arr && 0 == PyArray_NDIM(arr)) {
        Bool val = *((Bool *)PyArray_DATA(arr));
        Py_DECREF(arr);
        PyArrayScalar_RETURN_BOOL_FROM_LONG(val);
    }
    return PyArray_Return((PyArrayObject *)arr);
}

static PyObject *
bool_arrtype_and(PyObject *a, PyObject *b)
{
    if (PyArray_IsScalar(a, Bool) && PyArray_IsScalar(b, Bool)) {
        PyArrayScalar_RETURN_BOOL_FROM_LONG
            ((a == PyArrayScalar_True)&(b == PyArrayScalar_True));
    }
    return PyGenericArrType_Type.tp_as_number->nb_and(a, b);
}

static PyObject *
bool_arrtype_or(PyObject *a, PyObject *b)
{
    if (PyArray_IsScalar(a, Bool) && PyArray_IsScalar(b, Bool)) {
        PyArrayScalar_RETURN_BOOL_FROM_LONG
            ((a == PyArrayScalar_True)|(b == PyArrayScalar_True));
    }
    return PyGenericArrType_Type.tp_as_number->nb_or(a, b);
}

static PyObject *
bool_arrtype_xor(PyObject *a, PyObject *b)
{
    if (PyArray_IsScalar(a, Bool) && PyArray_IsScalar(b, Bool)) {
        PyArrayScalar_RETURN_BOOL_FROM_LONG
            ((a == PyArrayScalar_True)^(b == PyArrayScalar_True));
    }
    return PyGenericArrType_Type.tp_as_number->nb_xor(a, b);
}

static int
bool_arrtype_nonzero(PyObject *a)
{
    return a == PyArrayScalar_True;
}

#if PY_VERSION_HEX >= 0x02050000
/**begin repeat
 * #name = byte, short, int, long, ubyte, ushort, longlong, uint, ulong,
 *         ulonglong#
 * #Name = Byte, Short, Int, Long, UByte, UShort, LongLong, UInt, ULong,
 *         ULongLong#
 * #type = PyInt_FromLong*6, PyLong_FromLongLong*1, PyLong_FromUnsignedLong*2,
 *         PyLong_FromUnsignedLongLong#
 */
static PyNumberMethods @name@_arrtype_as_number;
static PyObject *
@name@_index(PyObject *self)
{
    return @type@(PyArrayScalar_VAL(self, @Name@));
}
/**end repeat**/

static PyObject *
bool_index(PyObject *a)
{
    return PyInt_FromLong(PyArrayScalar_VAL(a, Bool));
}
#endif

/* Arithmetic methods -- only so we can override &, |, ^. */
NPY_NO_EXPORT PyNumberMethods bool_arrtype_as_number = {
    0,                                           /* nb_add */
    0,                                           /* nb_subtract */
    0,                                           /* nb_multiply */
#if defined(NPY_PY3K)
#else
    0,                                           /* nb_divide */
#endif
    0,                                           /* nb_remainder */
    0,                                           /* nb_divmod */
    0,                                           /* nb_power */
    0,                                           /* nb_negative */
    0,                                           /* nb_positive */
    0,                                           /* nb_absolute */
    (inquiry)bool_arrtype_nonzero,               /* nb_nonzero / nb_bool */
    0,                                           /* nb_invert */
    0,                                           /* nb_lshift */
    0,                                           /* nb_rshift */
    (binaryfunc)bool_arrtype_and,                /* nb_and */
    (binaryfunc)bool_arrtype_xor,                /* nb_xor */
    (binaryfunc)bool_arrtype_or,                 /* nb_or */
#if defined(NPY_PY3K)
#else
    0,                                           /* nb_coerce */
#endif
    0,                                           /* nb_int */
#if defined(NPY_PY3K)
    0,                                           /* nb_reserved */
#else
    0,                                           /* nb_long */
#endif
    0,                                           /* nb_float */
#if defined(NPY_PY3K)
#else
    0,                                           /* nb_oct */
    0,                                           /* nb_hex */
#endif
    /* Added in release 2.0 */
    0,                                           /* nb_inplace_add */
    0,                                           /* nb_inplace_subtract */
    0,                                           /* nb_inplace_multiply */
#if defined(NPY_PY3K)
#else
    0,                                           /* nb_inplace_divide */
#endif
    0,                                           /* nb_inplace_remainder */
    0,                                           /* nb_inplace_power */
    0,                                           /* nb_inplace_lshift */
    0,                                           /* nb_inplace_rshift */
    0,                                           /* nb_inplace_and */
    0,                                           /* nb_inplace_xor */
    0,                                           /* nb_inplace_or */
    /* Added in release 2.2 */
    /* The following require the Py_TPFLAGS_HAVE_CLASS flag */
    0,                                           /* nb_floor_divide */
    0,                                           /* nb_true_divide */
    0,                                           /* nb_inplace_floor_divide */
    0,                                           /* nb_inplace_true_divide */
    /* Added in release 2.5 */
#if PY_VERSION_HEX >= 0x02050000
    0,                                           /* nb_index */
#endif
};

static PyObject *
void_arrtype_new(PyTypeObject *type, PyObject *args, PyObject *NPY_UNUSED(kwds))
{
    PyObject *obj, *arr;
    ulonglong memu = 1;
    PyObject *new = NULL;
    char *destptr;

    if (!PyArg_ParseTuple(args, "O", &obj)) {
        return NULL;
    }
    /*
     * For a VOID scalar first see if obj is an integer or long
     * and create new memory of that size (filled with 0) for the scalar
     */
    if (PyLong_Check(obj) || PyInt_Check(obj) ||
            PyArray_IsScalar(obj, Integer) ||
            (PyArray_Check(obj) && PyArray_NDIM(obj)==0 &&
             PyArray_ISINTEGER(obj))) {
#if defined(NPY_PY3K)
        new = Py_TYPE(obj)->tp_as_number->nb_int(obj);
#else
        new = Py_TYPE(obj)->tp_as_number->nb_long(obj);
#endif
    }
    if (new && PyLong_Check(new)) {
        PyObject *ret;
        memu = PyLong_AsUnsignedLongLong(new);
        Py_DECREF(new);
        if (PyErr_Occurred() || (memu > MAX_INT)) {
            PyErr_Clear();
            PyErr_Format(PyExc_OverflowError,
                    "size must be smaller than %d",
                    (int) MAX_INT);
            return NULL;
        }
        destptr = PyDataMem_NEW((int) memu);
        if (destptr == NULL) {
            return PyErr_NoMemory();
        }
        ret = type->tp_alloc(type, 0);
        if (ret == NULL) {
            PyDataMem_FREE(destptr);
            return PyErr_NoMemory();
        }
        ((PyVoidScalarObject *)ret)->obval = destptr;
        Py_SIZE((PyVoidScalarObject *)ret) = (int) memu;
        ((PyVoidScalarObject *)ret)->descr =
            PyArray_DescrNewFromType(PyArray_VOID);
        ((PyVoidScalarObject *)ret)->descr->descr->elsize = (int) memu;
        ((PyVoidScalarObject *)ret)->flags = BEHAVED | OWNDATA;
        ((PyVoidScalarObject *)ret)->base = NULL;
        memset(destptr, '\0', (size_t) memu);
        return ret;
    }

    arr = PyArray_FROM_OTF(obj, PyArray_VOID, FORCECAST);
    return PyArray_Return((PyArrayObject *)arr);
}


/****************  Define Hash functions ********************/

/**begin repeat
 * #lname = bool,ubyte,ushort#
 * #name = Bool,UByte, UShort#
 */
static long
@lname@_arrtype_hash(PyObject *obj)
{
    return (long)(((Py@name@ScalarObject *)obj)->obval);
}
/**end repeat**/

/**begin repeat
 * #lname=byte,short,uint,ulong#
 * #name=Byte,Short,UInt,ULong#
 */
static long
@lname@_arrtype_hash(PyObject *obj)
{
    long x = (long)(((Py@name@ScalarObject *)obj)->obval);
    if (x == -1) {
        x = -2;
    }
    return x;
}
/**end repeat**/

#if (NPY_SIZEOF_INT != NPY_SIZEOF_LONG) || defined(NPY_PY3K)
static long
int_arrtype_hash(PyObject *obj)
{
    long x = (long)(((PyIntScalarObject *)obj)->obval);
    if (x == -1) {
        x = -2;
    }
    return x;
}
#endif

/**begin repeat
 * #char = ,u#
 * #Char = ,U#
 * #ext = && (x >= LONG_MIN),#
 */
#if NPY_SIZEOF_LONG != NPY_SIZEOF_LONGLONG
/* we assume NPY_SIZEOF_LONGLONG=2*NPY_SIZEOF_LONG */
static long
@char@longlong_arrtype_hash(PyObject *obj)
{
    long y;
    @char@longlong x = (((Py@Char@LongLongScalarObject *)obj)->obval);

    if ((x <= LONG_MAX)@ext@) {
        y = (long) x;
    }
    else {
        union Mask {
            long hashvals[2];
            @char@longlong v;
        } both;

        both.v = x;
        y = both.hashvals[0] + (1000003)*both.hashvals[1];
    }
    if (y == -1) {
        y = -2;
    }
    return y;
}
#else

static long
@char@longlong_arrtype_hash(PyObject *obj)
{
    long x = (long)(((Py@Char@LongLongScalarObject *)obj)->obval);
    if (x == -1) {
        x = -2;
    }
    return x;
}

#endif
/**end repeat**/


/**begin repeat
 * #lname=datetime, timedelta#
 * #name=Datetime,Timedelta#
 */
#if NPY_SIZEOF_LONG==NPY_SIZEOF_DATETIME
static long
@lname@_arrtype_hash(PyObject *obj)
{
    long x = (long)(((Py@name@ScalarObject *)obj)->obval);
    if (x == -1) {
        x = -2;
    }
    return x;
}
#elif NPY_SIZEOF_LONGLONG==NPY_SIZEOF_DATETIME
static long
@lname@_arrtype_hash(PyObject *obj)
{
    long y;
    longlong x = (((Py@name@ScalarObject *)obj)->obval);

    if ((x <= LONG_MAX)) {
        y = (long) x;
    }
    else {
        union Mask {
            long hashvals[2];
            longlong v;
        } both;

        both.v = x;
        y = both.hashvals[0] + (1000003)*both.hashvals[1];
    }
    if (y == -1) {
        y = -2;
    }
    return y;
}
#endif
/**end repeat**/



/* Wrong thing to do for longdouble, but....*/

/**begin repeat
 * #lname = float, longdouble#
 * #name = Float, LongDouble#
 */
static long
@lname@_arrtype_hash(PyObject *obj)
{
    return _Py_HashDouble((double) ((Py@name@ScalarObject *)obj)->obval);
}

/* borrowed from complex_hash */
static long
c@lname@_arrtype_hash(PyObject *obj)
{
    long hashreal, hashimag, combined;
    hashreal = _Py_HashDouble((double)
            (((PyC@name@ScalarObject *)obj)->obval).real);

    if (hashreal == -1) {
        return -1;
    }
    hashimag = _Py_HashDouble((double)
            (((PyC@name@ScalarObject *)obj)->obval).imag);
    if (hashimag == -1) {
        return -1;
    }
    combined = hashreal + 1000003 * hashimag;
    if (combined == -1) {
        combined = -2;
    }
    return combined;
}
/**end repeat**/

static long
object_arrtype_hash(PyObject *obj)
{
    return PyObject_Hash(((PyObjectScalarObject *)obj)->obval);
}

/* just hash the pointer */
static long
void_arrtype_hash(PyObject *obj)
{
    return _Py_HashPointer((void *)(((PyVoidScalarObject *)obj)->obval));
}

/*object arrtype getattro and setattro */
static PyObject *
object_arrtype_getattro(PyObjectScalarObject *obj, PyObject *attr) {
    PyObject *res;

    /* first look in object and then hand off to generic type */

    res = PyObject_GenericGetAttr(obj->obval, attr);
    if (res) {
        return res;
    }
    PyErr_Clear();
    return  PyObject_GenericGetAttr((PyObject *)obj, attr);
}

static int
object_arrtype_setattro(PyObjectScalarObject *obj, PyObject *attr, PyObject *val) {
    int res;
    /* first look in object and then hand off to generic type */

    res = PyObject_GenericSetAttr(obj->obval, attr, val);
    if (res >= 0) {
        return res;
    }
    PyErr_Clear();
    return PyObject_GenericSetAttr((PyObject *)obj, attr, val);
}

static PyObject *
object_arrtype_concat(PyObjectScalarObject *self, PyObject *other)
{
    return PySequence_Concat(self->obval, other);
}

static Py_ssize_t
object_arrtype_length(PyObjectScalarObject *self)
{
    return PyObject_Length(self->obval);
}

static PyObject *
object_arrtype_repeat(PyObjectScalarObject *self, Py_ssize_t count)
{
    return PySequence_Repeat(self->obval, count);
}

static PyObject *
object_arrtype_subscript(PyObjectScalarObject *self, PyObject *key)
{
    return PyObject_GetItem(self->obval, key);
}

static int
object_arrtype_ass_subscript(PyObjectScalarObject *self, PyObject *key,
                             PyObject *value)
{
    return PyObject_SetItem(self->obval, key, value);
}

static int
object_arrtype_contains(PyObjectScalarObject *self, PyObject *ob)
{
    return PySequence_Contains(self->obval, ob);
}

static PyObject *
object_arrtype_inplace_concat(PyObjectScalarObject *self, PyObject *o)
{
    return PySequence_InPlaceConcat(self->obval, o);
}

static PyObject *
object_arrtype_inplace_repeat(PyObjectScalarObject *self, Py_ssize_t count)
{
    return PySequence_InPlaceRepeat(self->obval, count);
}

static PySequenceMethods object_arrtype_as_sequence = {
#if PY_VERSION_HEX >= 0x02050000
    (lenfunc)object_arrtype_length,              /*sq_length*/
    (binaryfunc)object_arrtype_concat,           /*sq_concat*/
    (ssizeargfunc)object_arrtype_repeat,         /*sq_repeat*/
    0,                                           /*sq_item*/
    0,                                           /*sq_slice*/
    0,                                           /* sq_ass_item */
    0,                                           /* sq_ass_slice */
    (objobjproc)object_arrtype_contains,         /* sq_contains */
    (binaryfunc)object_arrtype_inplace_concat,   /* sq_inplace_concat */
    (ssizeargfunc)object_arrtype_inplace_repeat, /* sq_inplace_repeat */
#else
    (inquiry)object_arrtype_length,              /*sq_length*/
    (binaryfunc)object_arrtype_concat,           /*sq_concat*/
    (intargfunc)object_arrtype_repeat,           /*sq_repeat*/
    0,                                           /*sq_item*/
    0,                                           /*sq_slice*/
    0,                                           /* sq_ass_item */
    0,                                           /* sq_ass_slice */
    (objobjproc)object_arrtype_contains,         /* sq_contains */
    (binaryfunc)object_arrtype_inplace_concat,   /* sq_inplace_concat */
    (intargfunc)object_arrtype_inplace_repeat,   /* sq_inplace_repeat */
#endif
};

static PyMappingMethods object_arrtype_as_mapping = {
#if PY_VERSION_HEX >= 0x02050000
    (lenfunc)object_arrtype_length,
    (binaryfunc)object_arrtype_subscript,
    (objobjargproc)object_arrtype_ass_subscript,
#else
    (inquiry)object_arrtype_length,
    (binaryfunc)object_arrtype_subscript,
    (objobjargproc)object_arrtype_ass_subscript,
#endif
};

#if !defined(NPY_PY3K)
static Py_ssize_t
object_arrtype_getsegcount(PyObjectScalarObject *self, Py_ssize_t *lenp)
{
    Py_ssize_t newlen;
    int cnt;
    PyBufferProcs *pb = Py_TYPE(self->obval)->tp_as_buffer;

    if (pb == NULL ||
            pb->bf_getsegcount == NULL ||
            (cnt = (*pb->bf_getsegcount)(self->obval, &newlen)) != 1) {
        return 0;
    }
    if (lenp) {
        *lenp = newlen;
    }
    return cnt;
}

static Py_ssize_t
object_arrtype_getreadbuf(PyObjectScalarObject *self, Py_ssize_t segment, void **ptrptr)
{
    PyBufferProcs *pb = Py_TYPE(self->obval)->tp_as_buffer;

    if (pb == NULL ||
            pb->bf_getreadbuffer == NULL ||
            pb->bf_getsegcount == NULL) {
        PyErr_SetString(PyExc_TypeError,
                "expected a readable buffer object");
        return -1;
    }
    return (*pb->bf_getreadbuffer)(self->obval, segment, ptrptr);
}

static Py_ssize_t
object_arrtype_getwritebuf(PyObjectScalarObject *self, Py_ssize_t segment, void **ptrptr)
{
    PyBufferProcs *pb = Py_TYPE(self->obval)->tp_as_buffer;

    if (pb == NULL ||
            pb->bf_getwritebuffer == NULL ||
            pb->bf_getsegcount == NULL) {
        PyErr_SetString(PyExc_TypeError,
                "expected a writeable buffer object");
        return -1;
    }
    return (*pb->bf_getwritebuffer)(self->obval, segment, ptrptr);
}

static Py_ssize_t
object_arrtype_getcharbuf(PyObjectScalarObject *self, Py_ssize_t segment,
                          constchar **ptrptr)
{
    PyBufferProcs *pb = Py_TYPE(self->obval)->tp_as_buffer;

    if (pb == NULL ||
            pb->bf_getcharbuffer == NULL ||
            pb->bf_getsegcount == NULL) {
        PyErr_SetString(PyExc_TypeError,
                "expected a character buffer object");
        return -1;
    }
    return (*pb->bf_getcharbuffer)(self->obval, segment, ptrptr);
}
#endif

#if PY_VERSION_HEX >= 0x02060000
static int
object_arrtype_getbuffer(PyObjectScalarObject *self, Py_buffer *view, int flags)
{
    PyBufferProcs *pb = Py_TYPE(self->obval)->tp_as_buffer;
    if (pb == NULL || pb->bf_getbuffer == NULL) {
        PyErr_SetString(PyExc_TypeError,
                        "expected a readable buffer object");
        return -1;
    }
    return (*pb->bf_getbuffer)(self->obval, view, flags);
}

static void
object_arrtype_releasebuffer(PyObjectScalarObject *self, Py_buffer *view)
{
    PyBufferProcs *pb = Py_TYPE(self->obval)->tp_as_buffer;
    if (pb == NULL) {
        PyErr_SetString(PyExc_TypeError,
                        "expected a readable buffer object");
        return;
    }
    if (pb->bf_releasebuffer != NULL) {
        (*pb->bf_releasebuffer)(self->obval, view);
    }
}
#endif

static PyBufferProcs object_arrtype_as_buffer = {
#if !defined(NPY_PY3K)
#if PY_VERSION_HEX >= 0x02050000
    (readbufferproc)object_arrtype_getreadbuf,
    (writebufferproc)object_arrtype_getwritebuf,
    (segcountproc)object_arrtype_getsegcount,
    (charbufferproc)object_arrtype_getcharbuf,
#else
    (getreadbufferproc)object_arrtype_getreadbuf,
    (getwritebufferproc)object_arrtype_getwritebuf,
    (getsegcountproc)object_arrtype_getsegcount,
    (getcharbufferproc)object_arrtype_getcharbuf,
#endif
#endif
#if PY_VERSION_HEX >= 0x02060000
    (getbufferproc)object_arrtype_getbuffer,
    (releasebufferproc)object_arrtype_releasebuffer,
#endif
};

static PyObject *
object_arrtype_call(PyObjectScalarObject *obj, PyObject *args, PyObject *kwds)
{
    return PyObject_Call(obj->obval, args, kwds);
}

NPY_NO_EXPORT PyTypeObject PyObjectArrType_Type = {
#if defined(NPY_PY3K)
    PyVarObject_HEAD_INIT(NULL, 0)
#else
    PyObject_HEAD_INIT(NULL)
    0,                                          /* ob_size */
#endif
    "numpy.object_",                            /* tp_name*/
    sizeof(PyObjectScalarObject),               /* tp_basicsize*/
    0,                                          /* tp_itemsize */
    (destructor)object_arrtype_dealloc,         /* tp_dealloc */
    0,                                          /* tp_print */
    0,                                          /* tp_getattr */
    0,                                          /* tp_setattr */
#if defined(NPY_PY3K)
    0,                                          /* tp_reserved */
#else
    0,                                          /* tp_compare */
#endif
    0,                                          /* tp_repr */
    0,                                          /* tp_as_number */
    &object_arrtype_as_sequence,                /* tp_as_sequence */
    &object_arrtype_as_mapping,                 /* tp_as_mapping */
    0,                                          /* tp_hash */
    (ternaryfunc)object_arrtype_call,           /* tp_call */
    0,                                          /* tp_str */
    (getattrofunc)object_arrtype_getattro,      /* tp_getattro */
    (setattrofunc)object_arrtype_setattro,      /* tp_setattro */
    &object_arrtype_as_buffer,                  /* tp_as_buffer */
    0,                                          /* tp_flags */
    0,                                          /* tp_doc */
    0,                                          /* tp_traverse */
    0,                                          /* tp_clear */
    0,                                          /* tp_richcompare */
    0,                                          /* tp_weaklistoffset */
    0,                                          /* tp_iter */
    0,                                          /* tp_iternext */
    0,                                          /* tp_methods */
    0,                                          /* tp_members */
    0,                                          /* tp_getset */
    0,                                          /* tp_base */
    0,                                          /* tp_dict */
    0,                                          /* tp_descr_get */
    0,                                          /* tp_descr_set */
    0,                                          /* tp_dictoffset */
    0,                                          /* tp_init */
    0,                                          /* tp_alloc */
    0,                                          /* tp_new */
    0,                                          /* tp_free */
    0,                                          /* tp_is_gc */
    0,                                          /* tp_bases */
    0,                                          /* tp_mro */
    0,                                          /* tp_cache */
    0,                                          /* tp_subclasses */
    0,                                          /* tp_weaklist */
    0,                                          /* tp_del */
#if PY_VERSION_HEX >= 0x02060000
    0,                                          /* tp_version_tag */
#endif
};

static PyObject *
gen_arrtype_subscript(PyObject *self, PyObject *key)
{
    /*
     * Only [...], [...,<???>], [<???>, ...],
     * is allowed for indexing a scalar
     *
     * These return a new N-d array with a copy of
     * the data where N is the number of None's in <???>.
     */
    PyObject *res, *ret;
    int N;

    if (key == Py_Ellipsis || key == Py_None ||
            PyTuple_Check(key)) {
        res = PyArray_FromScalar(self, NULL);
    }
    else {
        PyErr_SetString(PyExc_IndexError,
                "invalid index to scalar variable.");
        return NULL;
    }
    if (key == Py_Ellipsis) {
        return res;
    }
    if (key == Py_None) {
        ret = add_new_axes_0d((PyArrayObject *)res, 1);
        Py_DECREF(res);
        return ret;
    }
    /* Must be a Tuple */
    N = count_new_axes_0d(key);
    if (N < 0) {
        Py_DECREF(res);
        return NULL;
    }
    ret = add_new_axes_0d((PyArrayObject *)res, N);
    Py_DECREF(res);
    return ret;
}


#define NAME_bool "bool"
#define NAME_void "void"
#if defined(NPY_PY3K)
#define NAME_string "bytes"
#define NAME_unicode "str"
#else
#define NAME_string "string"
#define NAME_unicode "unicode"
#endif

/**begin repeat
 * #name = bool, string, unicode, void#
 * #NAME = Bool, String, Unicode, Void#
 * #ex = _,_,_,#
 */
NPY_NO_EXPORT PyTypeObject Py@NAME@ArrType_Type = {
#if defined(NPY_PY3K)
    PyVarObject_HEAD_INIT(NULL, 0)
#else
    PyObject_HEAD_INIT(NULL)
    0,                                          /* ob_size */
#endif
    "numpy." NAME_@name@ "@ex@",                /* tp_name*/
    sizeof(Py@NAME@ScalarObject),               /* tp_basicsize*/
    0,                                          /* tp_itemsize */
    0,                                          /* tp_dealloc */
    0,                                          /* tp_print */
    0,                                          /* tp_getattr */
    0,                                          /* tp_setattr */
#if defined(NPY_PY3K)
    0,                                          /* tp_reserved */
#else
    0,                                          /* tp_compare */
#endif
    0,                                          /* tp_repr */
    0,                                          /* tp_as_number */
    0,                                          /* tp_as_sequence */
    0,                                          /* tp_as_mapping */
    0,                                          /* tp_hash */
    0,                                          /* tp_call */
    0,                                          /* tp_str */
    0,                                          /* tp_getattro */
    0,                                          /* tp_setattro */
    0,                                          /* tp_as_buffer */
    0,                                          /* tp_flags */
    0,                                          /* tp_doc */
    0,                                          /* tp_traverse */
    0,                                          /* tp_clear */
    0,                                          /* tp_richcompare */
    0,                                          /* tp_weaklistoffset */
    0,                                          /* tp_iter */
    0,                                          /* tp_iternext */
    0,                                          /* tp_methods */
    0,                                          /* tp_members */
    0,                                          /* tp_getset */
    0,                                          /* tp_base */
    0,                                          /* tp_dict */
    0,                                          /* tp_descr_get */
    0,                                          /* tp_descr_set */
    0,                                          /* tp_dictoffset */
    0,                                          /* tp_init */
    0,                                          /* tp_alloc */
    0,                                          /* tp_new */
    0,                                          /* tp_free */
    0,                                          /* tp_is_gc */
    0,                                          /* tp_bases */
    0,                                          /* tp_mro */
    0,                                          /* tp_cache */
    0,                                          /* tp_subclasses */
    0,                                          /* tp_weaklist */
    0,                                          /* tp_del */
#if PY_VERSION_HEX >= 0x02060000
    0,                                          /* tp_version_tag */
#endif
};
/**end repeat**/

#undef NAME_bool
#undef NAME_void
#undef NAME_string
#undef NAME_unicode

/**begin repeat
 * #NAME = Byte, Short, Int, Long, LongLong, UByte, UShort, UInt, ULong,
 *         ULongLong, Float, Double, LongDouble, Datetime, Timedelta#
 * #name = int*5, uint*5, float*3, datetime, timedelta#
 * #CNAME = (CHAR, SHORT, INT, LONG, LONGLONG)*2, FLOAT, DOUBLE, LONGDOUBLE,
 *          DATETIME, TIMEDELTA#
 */
#if BITSOF_@CNAME@ == 8
#define _THIS_SIZE "8"
#elif BITSOF_@CNAME@ == 16
#define _THIS_SIZE "16"
#elif BITSOF_@CNAME@ == 32
#define _THIS_SIZE "32"
#elif BITSOF_@CNAME@ == 64
#define _THIS_SIZE "64"
#elif BITSOF_@CNAME@ == 80
#define _THIS_SIZE "80"
#elif BITSOF_@CNAME@ == 96
#define _THIS_SIZE "96"
#elif BITSOF_@CNAME@ == 128
#define _THIS_SIZE "128"
#elif BITSOF_@CNAME@ == 256
#define _THIS_SIZE "256"
#endif
NPY_NO_EXPORT PyTypeObject Py@NAME@ArrType_Type = {
#if defined(NPY_PY3K)
    PyVarObject_HEAD_INIT(NULL, 0)
#else
    PyObject_HEAD_INIT(NULL)
    0,                                          /* ob_size */
#endif
    "numpy.@name@" _THIS_SIZE,                  /* tp_name*/
    sizeof(Py@NAME@ScalarObject),               /* tp_basicsize*/
    0,                                          /* tp_itemsize */
    0,                                          /* tp_dealloc */
    0,                                          /* tp_print */
    0,                                          /* tp_getattr */
    0,                                          /* tp_setattr */
#if defined(NPY_PY3K)
    0,                                          /* tp_reserved */
#else
    0,                                          /* tp_compare */
#endif
    0,                                          /* tp_repr */
    0,                                          /* tp_as_number */
    0,                                          /* tp_as_sequence */
    0,                                          /* tp_as_mapping */
    0,                                          /* tp_hash */
    0,                                          /* tp_call */
    0,                                          /* tp_str */
    0,                                          /* tp_getattro */
    0,                                          /* tp_setattro */
    0,                                          /* tp_as_buffer */
    0,                                          /* tp_flags */
    0,                                          /* tp_doc */
    0,                                          /* tp_traverse */
    0,                                          /* tp_clear */
    0,                                          /* tp_richcompare */
    0,                                          /* tp_weaklistoffset */
    0,                                          /* tp_iter */
    0,                                          /* tp_iternext */
    0,                                          /* tp_methods */
    0,                                          /* tp_members */
    0,                                          /* tp_getset */
    0,                                          /* tp_base */
    0,                                          /* tp_dict */
    0,                                          /* tp_descr_get */
    0,                                          /* tp_descr_set */
    0,                                          /* tp_dictoffset */
    0,                                          /* tp_init */
    0,                                          /* tp_alloc */
    0,                                          /* tp_new */
    0,                                          /* tp_free */
    0,                                          /* tp_is_gc */
    0,                                          /* tp_bases */
    0,                                          /* tp_mro */
    0,                                          /* tp_cache */
    0,                                          /* tp_subclasses */
    0,                                          /* tp_weaklist */
    0,                                          /* tp_del */
#if PY_VERSION_HEX >= 0x02060000
    0,                                          /* tp_version_tag */
#endif
};

#undef _THIS_SIZE
/**end repeat**/


static PyMappingMethods gentype_as_mapping = {
    NULL,
    (binaryfunc)gen_arrtype_subscript,
    NULL
};


/**begin repeat
 * #NAME = CFloat, CDouble, CLongDouble#
 * #name = complex*3#
 * #CNAME = FLOAT, DOUBLE, LONGDOUBLE#
 */
#if BITSOF_@CNAME@ == 16
#define _THIS_SIZE2 "16"
#define _THIS_SIZE1 "32"
#elif BITSOF_@CNAME@ == 32
#define _THIS_SIZE2 "32"
#define _THIS_SIZE1 "64"
#elif BITSOF_@CNAME@ == 64
#define _THIS_SIZE2 "64"
#define _THIS_SIZE1 "128"
#elif BITSOF_@CNAME@ == 80
#define _THIS_SIZE2 "80"
#define _THIS_SIZE1 "160"
#elif BITSOF_@CNAME@ == 96
#define _THIS_SIZE2 "96"
#define _THIS_SIZE1 "192"
#elif BITSOF_@CNAME@ == 128
#define _THIS_SIZE2 "128"
#define _THIS_SIZE1 "256"
#elif BITSOF_@CNAME@ == 256
#define _THIS_SIZE2 "256"
#define _THIS_SIZE1 "512"
#endif

#define _THIS_DOC "Composed of two " _THIS_SIZE2 " bit floats"

NPY_NO_EXPORT PyTypeObject Py@NAME@ArrType_Type = {
#if defined(NPY_PY3K)
    PyVarObject_HEAD_INIT(0, 0)
#else
    PyObject_HEAD_INIT(0)
    0,                                          /* ob_size */
#endif
    "numpy.@name@" _THIS_SIZE1,                 /* tp_name*/
    sizeof(Py@NAME@ScalarObject),               /* tp_basicsize*/
    0,                                          /* tp_itemsize*/
    0,                                          /* tp_dealloc*/
    0,                                          /* tp_print*/
    0,                                          /* tp_getattr*/
    0,                                          /* tp_setattr*/
#if defined(NPY_PY3K)
    0,                                          /* tp_reserved */
#else
    0,                                          /* tp_compare */
#endif
    0,                                          /* tp_repr*/
    0,                                          /* tp_as_number*/
    0,                                          /* tp_as_sequence*/
    0,                                          /* tp_as_mapping*/
    0,                                          /* tp_hash */
    0,                                          /* tp_call*/
    0,                                          /* tp_str*/
    0,                                          /* tp_getattro*/
    0,                                          /* tp_setattro*/
    0,                                          /* tp_as_buffer*/
    Py_TPFLAGS_DEFAULT,                         /* tp_flags*/
    _THIS_DOC,                                  /* tp_doc */
    0,                                          /* tp_traverse */
    0,                                          /* tp_clear */
    0,                                          /* tp_richcompare */
    0,                                          /* tp_weaklistoffset */
    0,                                          /* tp_iter */
    0,                                          /* tp_iternext */
    0,                                          /* tp_methods */
    0,                                          /* tp_members */
    0,                                          /* tp_getset */
    0,                                          /* tp_base */
    0,                                          /* tp_dict */
    0,                                          /* tp_descr_get */
    0,                                          /* tp_descr_set */
    0,                                          /* tp_dictoffset */
    0,                                          /* tp_init */
    0,                                          /* tp_alloc */
    0,                                          /* tp_new */
    0,                                          /* tp_free */
    0,                                          /* tp_is_gc */
    0,                                          /* tp_bases */
    0,                                          /* tp_mro */
    0,                                          /* tp_cache */
    0,                                          /* tp_subclasses */
    0,                                          /* tp_weaklist */
    0,                                          /* tp_del */
#if PY_VERSION_HEX >= 0x02060000
    0,                                          /* tp_version_tag */
#endif
};
#undef _THIS_SIZE1
#undef _THIS_SIZE2
#undef _THIS_DOC

/**end repeat**/


static PyNumberMethods longdoubletype_as_number;
static PyNumberMethods clongdoubletype_as_number;


NPY_NO_EXPORT void
initialize_numeric_types(void)
{
    PyGenericArrType_Type.tp_dealloc = (destructor)gentype_dealloc;
    PyGenericArrType_Type.tp_as_number = &gentype_as_number;
    PyGenericArrType_Type.tp_as_buffer = &gentype_as_buffer;
    PyGenericArrType_Type.tp_as_mapping = &gentype_as_mapping;
    PyGenericArrType_Type.tp_flags = BASEFLAGS;
    PyGenericArrType_Type.tp_methods = gentype_methods;
    PyGenericArrType_Type.tp_getset = gentype_getsets;
    PyGenericArrType_Type.tp_new = NULL;
    PyGenericArrType_Type.tp_alloc = gentype_alloc;
    PyGenericArrType_Type.tp_free = _pya_free;
    PyGenericArrType_Type.tp_repr = gentype_repr;
    PyGenericArrType_Type.tp_str = gentype_str;
    PyGenericArrType_Type.tp_richcompare = gentype_richcompare;

    PyBoolArrType_Type.tp_as_number = &bool_arrtype_as_number;
#if PY_VERSION_HEX >= 0x02050000
    /*
     * need to add dummy versions with filled-in nb_index
     * in-order for PyType_Ready to fill in .__index__() method
     */
    /**begin repeat
     * #name = byte, short, int, long, longlong, ubyte, ushort,
     *         uint, ulong, ulonglong#
     * #NAME = Byte, Short, Int, Long, LongLong, UByte, UShort,
     *         UInt, ULong, ULongLong#
     */
    Py@NAME@ArrType_Type.tp_as_number = &@name@_arrtype_as_number;
    Py@NAME@ArrType_Type.tp_as_number->nb_index = (unaryfunc)@name@_index;

    /**end repeat**/
    PyBoolArrType_Type.tp_as_number->nb_index = (unaryfunc)bool_index;
#endif

    PyStringArrType_Type.tp_alloc = NULL;
    PyStringArrType_Type.tp_free = NULL;

    PyStringArrType_Type.tp_repr = stringtype_repr;
    PyStringArrType_Type.tp_str = stringtype_str;

    PyUnicodeArrType_Type.tp_repr = unicodetype_repr;
    PyUnicodeArrType_Type.tp_str = unicodetype_str;

    PyVoidArrType_Type.tp_methods = voidtype_methods;
    PyVoidArrType_Type.tp_getset = voidtype_getsets;
    PyVoidArrType_Type.tp_as_mapping = &voidtype_as_mapping;
    PyVoidArrType_Type.tp_as_sequence = &voidtype_as_sequence;

    /**begin repeat
     * #NAME= Number, Integer, SignedInteger, UnsignedInteger, Inexact,
     *        Floating, ComplexFloating, Flexible, Character, TimeInteger#
     */
    Py@NAME@ArrType_Type.tp_flags = BASEFLAGS;
    /**end repeat**/

    /**begin repeat
     * #name = bool, byte, short, int, long, longlong, ubyte, ushort, uint,
     *         ulong, ulonglong, float, double, longdouble, cfloat, cdouble,
     *         clongdouble, string, unicode, void, object, datetime, timedelta#
     * #NAME = Bool, Byte, Short, Int, Long, LongLong, UByte, UShort, UInt,
     *         ULong, ULongLong, Float, Double, LongDouble, CFloat, CDouble,
     *         CLongDouble, String, Unicode, Void, Object, Datetime, Timedelta#
     */
    Py@NAME@ArrType_Type.tp_flags = BASEFLAGS;
    Py@NAME@ArrType_Type.tp_new = @name@_arrtype_new;
    Py@NAME@ArrType_Type.tp_richcompare = gentype_richcompare;
    /**end repeat**/

    /**begin repeat
     * #name = bool, byte, short, ubyte, ushort, uint, ulong, ulonglong,
     *         float, longdouble, cfloat, clongdouble, void, object, datetime,
     *         timedelta#
     * #NAME = Bool, Byte, Short, UByte, UShort, UInt, ULong, ULongLong,
     *         Float, LongDouble, CFloat, CLongDouble, Void, Object, Datetime,
     *         Timedelta#
     */
    Py@NAME@ArrType_Type.tp_hash = @name@_arrtype_hash;
    /**end repeat**/

<<<<<<< HEAD
#if (NPY_SIZEOF_INT != NPY_SIZEOF_LONG) || defined(NPY_PY3K)
=======
    /**begin repeat
     * #name = cfloat, clongdouble#
     * #NAME = CFloat, CLongDouble#
     */
    Py@NAME@ArrType_Type.tp_methods = @name@type_methods;
    /**end repeat**/

#if (SIZEOF_INT != SIZEOF_LONG) || defined(NPY_PY3K)
>>>>>>> 14d8e209
    /* We won't be inheriting from Python Int type. */
    PyIntArrType_Type.tp_hash = int_arrtype_hash;
#endif

#if defined(NPY_PY3K)
    /* We won't be inheriting from Python Int type. */
    PyLongArrType_Type.tp_hash = int_arrtype_hash;
#endif

#if (NPY_SIZEOF_LONG != NPY_SIZEOF_LONGLONG) || defined(NPY_PY3K)
    /* We won't be inheriting from Python Int type. */
    PyLongLongArrType_Type.tp_hash = longlong_arrtype_hash;
#endif

    /**begin repeat
     * #name = repr, str#
     */
    PyFloatArrType_Type.tp_@name@ = floattype_@name@;
    PyCFloatArrType_Type.tp_@name@ = cfloattype_@name@;

    PyDoubleArrType_Type.tp_@name@ = doubletype_@name@;
    PyCDoubleArrType_Type.tp_@name@  = cdoubletype_@name@;
    /**end repeat**/

    PyFloatArrType_Type.tp_print = floattype_print;
    PyDoubleArrType_Type.tp_print = doubletype_print;
    PyLongDoubleArrType_Type.tp_print = longdoubletype_print;

    PyCFloatArrType_Type.tp_print = cfloattype_print;
    PyCDoubleArrType_Type.tp_print = cdoubletype_print;
    PyCLongDoubleArrType_Type.tp_print = clongdoubletype_print;

    /*
     * These need to be coded specially because getitem does not
     * return a normal Python type
     */
    PyLongDoubleArrType_Type.tp_as_number = &longdoubletype_as_number;
    PyCLongDoubleArrType_Type.tp_as_number = &clongdoubletype_as_number;

    /**begin repeat
     * #name = int, float, repr, str#
     * #kind = tp_as_number->nb*2, tp*2#
     */
    PyLongDoubleArrType_Type.@kind@_@name@ = longdoubletype_@name@;
    PyCLongDoubleArrType_Type.@kind@_@name@ = clongdoubletype_@name@;
    /**end repeat**/

#if !defined(NPY_PY3K)
    /**begin repeat
     * #name = long, hex, oct#
     * #kind = tp_as_number->nb*3#
     */
    PyLongDoubleArrType_Type.@kind@_@name@ = longdoubletype_@name@;
    PyCLongDoubleArrType_Type.@kind@_@name@ = clongdoubletype_@name@;
    /**end repeat**/

#endif

    PyStringArrType_Type.tp_itemsize = sizeof(char);
    PyVoidArrType_Type.tp_dealloc = (destructor) void_dealloc;

    PyArrayIter_Type.tp_iter = PyObject_SelfIter;
}


/* the order of this table is important.  Index is the value of 'type' used for
   built-in types. */
static PyTypeObject *typeobjects[] = {
    &PyBoolArrType_Type,
    &PyByteArrType_Type,
    &PyUByteArrType_Type,
    &PyShortArrType_Type,
    &PyUShortArrType_Type,
    &PyIntArrType_Type,
    &PyUIntArrType_Type,
    &PyLongArrType_Type,
    &PyULongArrType_Type,
    &PyLongLongArrType_Type,
    &PyULongLongArrType_Type,
    &PyFloatArrType_Type,
    &PyDoubleArrType_Type,
    &PyLongDoubleArrType_Type,
    &PyCFloatArrType_Type,
    &PyCDoubleArrType_Type,
    &PyCLongDoubleArrType_Type,
    &PyDatetimeArrType_Type,
    &PyTimedeltaArrType_Type,
    &PyObjectArrType_Type,
    &PyStringArrType_Type,
    &PyUnicodeArrType_Type,
    &PyVoidArrType_Type
};

NPY_NO_EXPORT int
_typenum_fromtypeobj(PyObject *type, int user)
{
    int typenum, utypenum, i;

    typenum = NPY_NOTYPE;
    i = 0;
    while(i < PyArray_NTYPES) {
        if (type == (PyObject *)typeobjects[i]) {
            typenum = i;
            break;
        }
        i++;
    }

    if (!user) {
        return typenum;
    }
    /* Search any registered types */
    utypenum = PyArray_TypeNumFromTypeObj((PyTypeObject *)type);
    if (utypenum != NPY_NOTYPE) {
        typenum = utypenum;
    }

    return typenum;
}
    
    
/* Allocates a PyArrayDescrObject wrapper for the core descriptor object passed
 in as 'descr'. */
NPY_NO_EXPORT int
NpyInterface_DescrNewFromType(int type, NpyArray_Descr *descr, void **interfaceRet)
{
    PyArray_Descr *result;
    
    result = _pya_malloc(sizeof(*result));
    if (result == NULL) {
        *interfaceRet = NULL;
        return NPY_FALSE;
    }
    
    PyObject_Init((PyObject *)result, &PyArrayDescr_Type);
    result->magic_number = NPY_VALID_MAGIC;
    result->descr = descr;
    result->typeobj = typeobjects[type];
    Py_INCREF(result->typeobj);
    
    *interfaceRet = result;
    return NPY_TRUE;
}

    
    
/* Allocates a PyArrayDescrObject wrapper for the core descriptor object passed
 in as 'descr'. */
NPY_NO_EXPORT int
NpyInterface_DescrNewFromWrapper(void *baseTmp, NpyArray_Descr *descr, void **interfaceRet)
{
    PyArray_Descr *base = (PyArray_Descr *)baseTmp;
    PyArray_Descr *result;
    
    result = _pya_malloc(sizeof(*result));
    if (result == NULL) {
        *interfaceRet = NULL;
        return NPY_FALSE;
    }
    
    PyObject_Init((PyObject *)result, &PyArrayDescr_Type);
    result->magic_number = NPY_VALID_MAGIC;
    result->descr = descr;
    result->typeobj = base->typeobj;
    Py_XINCREF(result->typeobj);
    
    *interfaceRet = result;
    return NPY_TRUE;
}
    

    <|MERGE_RESOLUTION|>--- conflicted
+++ resolved
@@ -3369,9 +3369,6 @@
     Py@NAME@ArrType_Type.tp_hash = @name@_arrtype_hash;
     /**end repeat**/
 
-<<<<<<< HEAD
-#if (NPY_SIZEOF_INT != NPY_SIZEOF_LONG) || defined(NPY_PY3K)
-=======
     /**begin repeat
      * #name = cfloat, clongdouble#
      * #NAME = CFloat, CLongDouble#
@@ -3379,8 +3376,7 @@
     Py@NAME@ArrType_Type.tp_methods = @name@type_methods;
     /**end repeat**/
 
-#if (SIZEOF_INT != SIZEOF_LONG) || defined(NPY_PY3K)
->>>>>>> 14d8e209
+#if (NPY_SIZEOF_INT != NPY_SIZEOF_LONG) || defined(NPY_PY3K)
     /* We won't be inheriting from Python Int type. */
     PyIntArrType_Type.tp_hash = int_arrtype_hash;
 #endif
