#define PY_SSIZE_T_CLEAN
#include <stdarg.h>
#include <Python.h>
#include "structmember.h"

#define _MULTIARRAYMODULE
#define NPY_NO_PREFIX
#include "numpy/arrayobject.h"
#include "numpy/arrayscalars.h"
#include "numpy/numpy_api.h"

#include "npy_config.h"

#include "npy_3kcompat.h"

#include "common.h"
#include "ctors.h"
#include "calculation.h"
#include "descriptor.h"
#include "arrayobject.h"

#include "methods.h"


#define ASSERT_ONE_BASE(r) \
    assert(NULL == PyArray_BASE_ARRAY(r) || NULL == PyArray_BASE(r))

/* NpyArg_ParseKeywords
 *
 * Utility function that provides the keyword parsing functionality of
 * PyArg_ParseTupleAndKeywords without having to have an args argument.
 *
 */
static int
NpyArg_ParseKeywords(PyObject *keys, const char *format, char **kwlist, ...)
{
    PyObject *args = PyTuple_New(0);
    int ret;
    va_list va;

    if (args == NULL) {
        PyErr_SetString(PyExc_RuntimeError,
                "Failed to allocate new tuple");
        return 0;
    }
    va_start(va, kwlist);
    ret = PyArg_VaParseTupleAndKeywords(args, keys, format, kwlist, va);
    va_end(va);
    Py_DECREF(args);
    return ret;
}

/* Should only be used if x is known to be an nd-array */
#define _ARET(x) PyArray_Return((PyArrayObject *)(x))

static PyObject *
array_take(PyArrayObject *self, PyObject *args, PyObject *kwds)
{
    int dimension = MAX_DIMS;
    PyObject *indices;
    PyArrayObject *out = NULL;
    NPY_CLIPMODE mode = NPY_RAISE;
    static char *kwlist[] = {"indices", "axis", "out", "mode", NULL};

    if (!PyArg_ParseTupleAndKeywords(args, kwds, "O|O&O&O&", kwlist,
                                     &indices, PyArray_AxisConverter,
                                     &dimension,
                                     PyArray_OutputConverter,
                                     &out,
                                     PyArray_ClipmodeConverter,
                                     &mode))
        return NULL;

    return _ARET(PyArray_TakeFrom(self, indices, dimension, out, mode));
}

static PyObject *
array_fill(PyArrayObject *self, PyObject *args)
{
    PyObject *obj;
    if (!PyArg_ParseTuple(args, "O", &obj)) {
        return NULL;
    }
    if (PyArray_FillWithScalar(self, obj) < 0) {
        return NULL;
    }
    Py_INCREF(Py_None);
    return Py_None;
}

static PyObject *
array_put(PyArrayObject *self, PyObject *args, PyObject *kwds)
{
    PyObject *indices, *values;
    NPY_CLIPMODE mode = NPY_RAISE;
    static char *kwlist[] = {"indices", "values", "mode", NULL};

    if (!PyArg_ParseTupleAndKeywords(args, kwds, "OO|O&", kwlist,
                                     &indices, &values,
                                     PyArray_ClipmodeConverter,
                                     &mode))
        return NULL;
    return PyArray_PutTo(self, values, indices, mode);
}

static PyObject *
array_reshape(PyArrayObject *self, PyObject *args, PyObject *kwds)
{
    static char *keywords[] = {"order", NULL};
    PyArray_Dims newshape;
    PyObject *ret;
    PyArray_ORDER order = PyArray_CORDER;
    Py_ssize_t n = PyTuple_Size(args);

    if (!NpyArg_ParseKeywords(kwds, "|O&", keywords,
                PyArray_OrderConverter, &order)) {
        return NULL;
    }

    if (n <= 1) {
        if (PyTuple_GET_ITEM(args, 0) == Py_None) {
            return PyArray_View(self, NULL, NULL);
        }
        if (!PyArg_ParseTuple(args, "O&", PyArray_IntpConverter,
                              &newshape)) {
            return NULL;
        }
    }
    else {
        if (!PyArray_IntpConverter(args, &newshape)) {
            if (!PyErr_Occurred()) {
                PyErr_SetString(PyExc_TypeError,
                                "invalid shape");
            }
            goto fail;
        }
    }
    ret = PyArray_Newshape(self, &newshape, order);
    PyDimMem_FREE(newshape.ptr);
    return ret;

 fail:
    PyDimMem_FREE(newshape.ptr);
    return NULL;
}

static PyObject *
array_squeeze(PyArrayObject *self, PyObject *args)
{
    if (!PyArg_ParseTuple(args, "")) {
        return NULL;
    }
    return PyArray_Squeeze(self);
}

static PyObject *
array_view(PyArrayObject *self, PyObject *args, PyObject *kwds)
{
    PyObject *out_dtype = NULL;
    PyObject *out_type = NULL;
    PyArray_Descr *dtype = NULL;

    static char *kwlist[] = {"dtype", "type", NULL};
    if (!PyArg_ParseTupleAndKeywords(args, kwds, "|OO", kwlist,
                                     &out_dtype,
                                     &out_type))
        return NULL;

    /* If user specified a positional argument, guess whether it
       represents a type or a dtype for backward compatibility. */
    if (out_dtype) {
        /* type specified? */
        if (PyType_Check(out_dtype) &&
            PyType_IsSubtype((PyTypeObject *)out_dtype,
                             &PyArray_Type)) {
            if (out_type) {
                PyErr_SetString(PyExc_ValueError,
                                "Cannot specify output type twice.");
                return NULL;
            }
            out_type = out_dtype;
            out_dtype = NULL;
        }
    }

    if ((out_type) && (!PyType_Check(out_type) ||
                       !PyType_IsSubtype((PyTypeObject *)out_type,
                                         &PyArray_Type))) {
        PyErr_SetString(PyExc_ValueError,
                        "Type must be a sub-type of ndarray type");
        return NULL;
    }

    if ((out_dtype) &&
        (PyArray_DescrConverter(out_dtype, &dtype) == PY_FAIL)) {
        PyErr_SetString(PyExc_ValueError,
                        "Dtype must be a numpy data-type");
        return NULL;
    }

    return PyArray_View(self, dtype, (PyTypeObject*)out_type);
}

static PyObject *
array_argmax(PyArrayObject *self, PyObject *args, PyObject *kwds)
{
    int axis = MAX_DIMS;
    PyArrayObject *out = NULL;
    static char *kwlist[] = {"axis", "out", NULL};

    if (!PyArg_ParseTupleAndKeywords(args, kwds, "|O&O&", kwlist,
                                     PyArray_AxisConverter,
                                     &axis,
                                     PyArray_OutputConverter,
                                     &out))
        return NULL;

    return _ARET(PyArray_ArgMax(self, axis, out));
}

static PyObject *
array_argmin(PyArrayObject *self, PyObject *args, PyObject *kwds)
{
    int axis = MAX_DIMS;
    PyArrayObject *out = NULL;
    static char *kwlist[] = {"axis", "out", NULL};

    if (!PyArg_ParseTupleAndKeywords(args, kwds, "|O&O&", kwlist,
                                     PyArray_AxisConverter,
                                     &axis,
                                     PyArray_OutputConverter,
                                     &out))
        return NULL;

    return _ARET(PyArray_ArgMin(self, axis, out));
}

static PyObject *
array_max(PyArrayObject *self, PyObject *args, PyObject *kwds)
{
    int axis = MAX_DIMS;
    PyArrayObject *out = NULL;
    static char *kwlist[] = {"axis", "out", NULL};

    if (!PyArg_ParseTupleAndKeywords(args, kwds, "|O&O&", kwlist,
                                     PyArray_AxisConverter,
                                     &axis,
                                     PyArray_OutputConverter,
                                     &out))
        return NULL;

    return PyArray_Max(self, axis, out);
}

static PyObject *
array_ptp(PyArrayObject *self, PyObject *args, PyObject *kwds)
{
    int axis = MAX_DIMS;
    PyArrayObject *out = NULL;
    static char *kwlist[] = {"axis", "out", NULL};

    if (!PyArg_ParseTupleAndKeywords(args, kwds, "|O&O&", kwlist,
                                     PyArray_AxisConverter,
                                     &axis,
                                     PyArray_OutputConverter,
                                     &out))
        return NULL;

    return PyArray_Ptp(self, axis, out);
}


static PyObject *
array_min(PyArrayObject *self, PyObject *args, PyObject *kwds)
{
    int axis = MAX_DIMS;
    PyArrayObject *out = NULL;
    static char *kwlist[] = {"axis", "out", NULL};

    if (!PyArg_ParseTupleAndKeywords(args, kwds, "|O&O&", kwlist,
                                     PyArray_AxisConverter,
                                     &axis,
                                     PyArray_OutputConverter,
                                     &out))
        return NULL;

    return PyArray_Min(self, axis, out);
}

static PyObject *
array_swapaxes(PyArrayObject *self, PyObject *args)
{
    int axis1, axis2;

    if (!PyArg_ParseTuple(args, "ii", &axis1, &axis2)) {
        return NULL;
    }
    return PyArray_SwapAxes(self, axis1, axis2);
}


/* steals typed reference */
/*NUMPY_API
  Get a subset of bytes from each element of the array
*/
NPY_NO_EXPORT PyObject *
PyArray_GetField(PyArrayObject *self, PyArray_Descr *typed, int offset)
{
<<<<<<< HEAD
    NpyArray_Descr *typedWrap;
    
    /* Move reference to the core object. */
    PyArray_Descr_REF_TO_CORE(typed, typedWrap);
    
    /* TODO: wrap return object. */
    return (PyObject *) NpyArray_GetField(PyArray_ARRAY(self), typedWrap, offset);
=======
    RETURN_PYARRAY(NpyArray_GetField(PyArray_ARRAY(self), typed, offset));
>>>>>>> a9fdfd23
}

static PyObject *
array_getfield(PyArrayObject *self, PyObject *args, PyObject *kwds)
{

    PyArray_Descr *dtype = NULL;
    int offset = 0;
    static char *kwlist[] = {"dtype", "offset", 0};

    if (!PyArg_ParseTupleAndKeywords(args, kwds, "O&|i", kwlist,
                                     PyArray_DescrConverter,
                                     &dtype, &offset)) {
        Py_XDECREF(dtype);
        return NULL;
    }

    return PyArray_GetField(self, dtype, offset);
}


/*NUMPY_API
 * Set a subset of bytes from each element of the array
 *
 * Steals a reference to dtype.
*/
NPY_NO_EXPORT int
PyArray_SetField(PyArrayObject *self, PyArray_Descr *dtype,
                 int offset, PyObject *val)
{
<<<<<<< HEAD
    NpyArray_Descr *dtypeWrap;
    
    /* Move the reference to the core object. */
    PyArray_Descr_REF_TO_CORE(dtype, dtypeWrap);
    
    /* TODO: Unwrap array from PyObject */
    return NpyArray_SetField(PyArray_ARRAY(self), dtypeWrap, offset, val);
=======
    PyArrayObject *src;
    int result;

    /*
     * Special code to mimic Numeric behavior for
     * character arrays.
     */
    if (dtype->type == PyArray_CHARLTR && PyArray_NDIM(self) > 0 \
        && PyString_Check(val)) {
        intp n_new, n_old;
        char *new_string;
        PyObject *tmp;

        n_new = PyArray_DIM(self, PyArray_NDIM(self)-1);
        n_old = PyString_Size(val);
        if (n_new > n_old) {
            new_string = (char *)malloc(n_new);
            memmove(new_string, PyString_AS_STRING(val), n_old);
            memset(new_string + n_old, ' ', n_new - n_old);
            tmp = PyString_FromStringAndSize(new_string, n_new);
            free(new_string);
            val = tmp;
        }
    }

    if (PyArray_Check(val)) {
        src = (PyArrayObject *)val;
        Py_INCREF(src);
    }
    else {
        Py_INCREF(dtype);
        src = (PyArrayObject *)PyArray_FromAny(val, dtype, 0,
                                               PyArray_NDIM(self),
                                               FORTRAN_IF(self),
                                               NULL);
    }
    if (src == NULL) {
        Py_DECREF(dtype);
        return -1;
    }

    result = NpyArray_SetField(PyArray_ARRAY(self), dtype, offset, 
                               PyArray_ARRAY(src));
    Py_DECREF(src);
    return result;
>>>>>>> a9fdfd23
}

static PyObject *
array_setfield(PyArrayObject *self, PyObject *args, PyObject *kwds)
{
    PyArray_Descr *dtype = NULL;
    int offset = 0;
    PyObject *value;
    static char *kwlist[] = {"value", "dtype", "offset", 0};

    if (!PyArg_ParseTupleAndKeywords(args, kwds, "OO&|i", kwlist,
                                     &value, PyArray_DescrConverter,
                                     &dtype, &offset)) {
        Py_XDECREF(dtype);
        return NULL;
    }

    if (PyArray_SetField(self, dtype, offset, value) < 0) {
        return NULL;
    }
    Py_INCREF(Py_None);
    return Py_None;
}

/* This doesn't change the descriptor just the actual data...
 */

/*NUMPY_API*/
NPY_NO_EXPORT PyObject *
PyArray_Byteswap(PyArrayObject *self, Bool inplace)
{
    RETURN_PYARRAY(NpyArray_Byteswap(PyArray_ARRAY(self), inplace));
}


static PyObject *
array_byteswap(PyArrayObject *self, PyObject *args)
{
    Bool inplace = FALSE;

    if (!PyArg_ParseTuple(args, "|O&", PyArray_BoolConverter, &inplace)) {
        return NULL;
    }
    return PyArray_Byteswap(self, inplace);
}

static PyObject *
array_tolist(PyArrayObject *self, PyObject *args)
{
    if (!PyArg_ParseTuple(args, "")) {
        return NULL;
    }
    return PyArray_ToList(self);
}


static PyObject *
array_tostring(PyArrayObject *self, PyObject *args, PyObject *kwds)
{
    NPY_ORDER order = NPY_CORDER;
    static char *kwlist[] = {"order", NULL};

    if (!PyArg_ParseTupleAndKeywords(args, kwds, "|O&", kwlist,
                                     PyArray_OrderConverter,
                                     &order)) {
        return NULL;
    }
    return PyArray_ToString(self, order);
}


/* This should grow an order= keyword to be consistent
 */

static PyObject *
array_tofile(PyArrayObject *self, PyObject *args, PyObject *kwds)
{
    int ret;
    PyObject *file;
    FILE *fd;
    char *sep = "";
    char *format = "";
    static char *kwlist[] = {"file", "sep", "format", NULL};

    if (!PyArg_ParseTupleAndKeywords(args, kwds, "O|ss", kwlist,
                                     &file, &sep, &format)) {
        return NULL;
    }

    if (PyBytes_Check(file) || PyUnicode_Check(file)) {
        file = npy_PyFile_OpenFile(file, "wb");
        if (file == NULL) {
            return NULL;
        }
    }
    else {
        Py_INCREF(file);
    }
#if defined(NPY_PY3K)
    fd = npy_PyFile_Dup(file, "wb");
#else
    fd = PyFile_AsFile(file);
#endif
    if (fd == NULL) {
        PyErr_SetString(PyExc_IOError, "first argument must be a " \
                        "string or open file");
        Py_DECREF(file);
        return NULL;
    }
    ret = PyArray_ToFile(self, fd, sep, format);
#if defined(NPY_PY3K)
    fclose(fd);
#endif
    Py_DECREF(file);
    if (ret < 0) {
        return NULL;
    }
    Py_INCREF(Py_None);
    return Py_None;
}


static PyObject *
array_toscalar(PyArrayObject *self, PyObject *args) {
    int n, nd;
    n = PyTuple_GET_SIZE(args);

    if (n == 1) {
        PyObject *obj;
        obj = PyTuple_GET_ITEM(args, 0);
        if (PyTuple_Check(obj)) {
            args = obj;
            n = PyTuple_GET_SIZE(args);
        }
    }

    if (n == 0) {
        if (PyArray_NDIM(self) == 0 || PyArray_SIZE(self) == 1)
            return PyArray_DESCR(self)->f->getitem(PyArray_BYTES(self), 
                                                   PyArray_ARRAY(self));
        else {
            PyErr_SetString(PyExc_ValueError,
                            "can only convert an array "    \
                            " of size 1 to a Python scalar");
            return NULL;
        }
    }
    else if (n != PyArray_NDIM(self) && (n > 1 || PyArray_NDIM(self) == 0)) {
        PyErr_SetString(PyExc_ValueError,
                        "incorrect number of indices for "      \
                        "array");
        return NULL;
    }
    else if (n == 1) { /* allows for flat getting as well as 1-d case */
        intp value, loc, index, factor;
        intp factors[MAX_DIMS];
        value = PyArray_PyIntAsIntp(PyTuple_GET_ITEM(args, 0));
        if (error_converting(value)) {
            PyErr_SetString(PyExc_ValueError, "invalid integer");
            return NULL;
        }
        factor = PyArray_SIZE(self);
        if (value < 0) value += factor;
        if ((value >= factor) || (value < 0)) {
            PyErr_SetString(PyExc_ValueError,
                            "index out of bounds");
            return NULL;
        }
        if (PyArray_NDIM(self) == 1) {
            value *= PyArray_STRIDE(self, 0);
            return PyArray_DESCR(self)->f->getitem(PyArray_BYTES(self) + value,
                                                   PyArray_ARRAY(self));
        }
        nd = PyArray_NDIM(self);
        factor = 1;
        while (nd--) {
            factors[nd] = factor;
            factor *= PyArray_DIM(self, nd);
        }
        loc = 0;
        for (nd = 0; nd < PyArray_NDIM(self); nd++) {
            index = value / factors[nd];
            value = value % factors[nd];
            loc += PyArray_STRIDE(self, nd)*index;
        }

        return PyArray_DESCR(self)->f->getitem(PyArray_BYTES(self) + loc,
                                               PyArray_ARRAY(self));

    }
    else {
        intp loc, index[MAX_DIMS];
        nd = PyArray_IntpFromSequence(args, index, MAX_DIMS);
        if (nd < n) {
            return NULL;
        }
        loc = 0;
        while (nd--) {
            if (index[nd] < 0) {
                index[nd] += PyArray_DIM(self, nd);
            }
            if (index[nd] < 0 ||
                index[nd] >= PyArray_DIM(self, nd)) {
                PyErr_SetString(PyExc_ValueError,
                                "index out of bounds");
                return NULL;
            }
            loc += PyArray_STRIDE(self, nd)*index[nd];
        }
        return PyArray_DESCR(self)->f->getitem(PyArray_BYTES(self) + loc, 
                                               PyArray_ARRAY(self));
    }
}

static PyObject *
array_setscalar(PyArrayObject *self, PyObject *args) {
    int n, nd;
    int ret = -1;
    PyObject *obj;
    n = PyTuple_GET_SIZE(args) - 1;

    if (n < 0) {
        PyErr_SetString(PyExc_ValueError,
                        "itemset must have at least one argument");
        return NULL;
    }
    obj = PyTuple_GET_ITEM(args, n);
    if (n == 0) {
        if (PyArray_NDIM(self) == 0 || PyArray_SIZE(self) == 1) {
            ret = PyArray_DESCR(self)->f->setitem(obj, PyArray_BYTES(self), 
                                                  PyArray_ARRAY(self));
        }
        else {
            PyErr_SetString(PyExc_ValueError,
                            "can only place a scalar for an "
                            " array of size 1");
            return NULL;
        }
    }
    else if (n != PyArray_NDIM(self) && (n > 1 || PyArray_NDIM(self) == 0)) {
        PyErr_SetString(PyExc_ValueError,
                        "incorrect number of indices for "      \
                        "array");
        return NULL;
    }
    else if (n == 1) { /* allows for flat setting as well as 1-d case */
        intp value, loc, index, factor;
        intp factors[MAX_DIMS];
        PyObject *indobj;

        indobj = PyTuple_GET_ITEM(args, 0);
        if (PyTuple_Check(indobj)) {
            PyObject *res;
            PyObject *newargs;
            PyObject *tmp;
            int i, nn;
            nn = PyTuple_GET_SIZE(indobj);
            newargs = PyTuple_New(nn+1);
            Py_INCREF(obj);
            for (i = 0; i < nn; i++) {
                tmp = PyTuple_GET_ITEM(indobj, i);
                Py_INCREF(tmp);
                PyTuple_SET_ITEM(newargs, i, tmp);
            }
            PyTuple_SET_ITEM(newargs, nn, obj);
            /* Call with a converted set of arguments */
            res = array_setscalar(self, newargs);
            Py_DECREF(newargs);
            return res;
        }
        value = PyArray_PyIntAsIntp(indobj);
        if (error_converting(value)) {
            PyErr_SetString(PyExc_ValueError, "invalid integer");
            return NULL;
        }
        if (value >= PyArray_SIZE(self)) {
            PyErr_SetString(PyExc_ValueError,
                            "index out of bounds");
            return NULL;
        }
        if (PyArray_NDIM(self) == 1) {
            value *= PyArray_STRIDE(self, 0);
            ret = PyArray_DESCR(self)->f->setitem(obj, PyArray_BYTES(self) + value,
                                                  PyArray_ARRAY(self));
            goto finish;
        }
        nd = PyArray_NDIM(self);
        factor = 1;
        while (nd--) {
            factors[nd] = factor;
            factor *= PyArray_DIM(self, nd);
        }
        loc = 0;
        for (nd = 0; nd < PyArray_NDIM(self); nd++) {
            index = value / factors[nd];
            value = value % factors[nd];
            loc += PyArray_STRIDE(self, nd)*index;
        }

        ret = PyArray_DESCR(self)->f->setitem(obj, PyArray_BYTES(self) + loc, 
                                              PyArray_ARRAY(self));
    }
    else {
        intp loc, index[MAX_DIMS];
        PyObject *tupargs;
        tupargs = PyTuple_GetSlice(args, 0, n);
        nd = PyArray_IntpFromSequence(tupargs, index, MAX_DIMS);
        Py_DECREF(tupargs);
        if (nd < n) {
            return NULL;
        }
        loc = 0;
        while (nd--) {
            if (index[nd] < 0) {
                index[nd] += PyArray_DIM(self, nd);
            }
            if (index[nd] < 0 ||
                index[nd] >= PyArray_DIM(self, nd)) {
                PyErr_SetString(PyExc_ValueError,
                                "index out of bounds");
                return NULL;
            }
            loc += PyArray_STRIDE(self, nd)*index[nd];
        }
        ret = PyArray_DESCR(self)->f->setitem(obj, PyArray_BYTES(self) + loc, 
                                              PyArray_ARRAY(self));
    }

 finish:
    if (ret < 0) {
        return NULL;
    }
    Py_INCREF(Py_None);
    return Py_None;
}


static PyObject *
array_cast(PyArrayObject *self, PyObject *args)
{
    PyArray_Descr *descr = NULL;
    PyObject *obj;

    if (!PyArg_ParseTuple(args, "O&", PyArray_DescrConverter,
                          &descr)) {
        Py_XDECREF(descr);
        return NULL;
    }

    if (PyArray_EquivTypes(descr, PyArray_Descr_WRAP( PyArray_DESCR(self) ))) {
        obj = _ARET(PyArray_NewCopy(self,NPY_ANYORDER));
        Py_XDECREF(descr);
        return obj;
    }
    if (descr->descr->names != NULL) {
        int flags;
        flags = NPY_FORCECAST;
        if (PyArray_ISFORTRAN(self)) {
            flags |= NPY_FORTRAN;
        }
        return PyArray_FromArray(self, descr, flags);
    }
    return PyArray_CastToType(self, descr, PyArray_ISFORTRAN(self));
}

/* default sub-type implementation */


static PyObject *
array_wraparray(PyArrayObject *self, PyObject *args)
{
    PyObject *arr;
    PyArrayObject *ret;

    if (PyTuple_Size(args) < 1) {
        PyErr_SetString(PyExc_TypeError,
                        "only accepts 1 argument");
        return NULL;
    }
    arr = PyTuple_GET_ITEM(args, 0);
    if (arr == NULL) {
        return NULL;
    }
    if (!PyArray_Check(arr)) {
        PyErr_SetString(PyExc_TypeError,
                        "can only be called with ndarray object");
        return NULL;
    }

    if (Py_TYPE(self) != Py_TYPE(arr)){
        _Npy_INCREF(PyArray_DESCR(arr));
        ret = NpyArray_NewFromDescr(PyArray_DESCR(arr),
                                    PyArray_NDIM(arr),
                                    PyArray_DIMS(arr),
                                    PyArray_STRIDES(arr), PyArray_DATA(arr),
                                    PyArray_FLAGS(arr), NPY_FALSE,
                                    NULL, self);
        if (ret == NULL) {
            return NULL;
        }
        PyArray_BASE_ARRAY(ret) = PyArray_ARRAY(arr);
        _Npy_INCREF(PyArray_BASE_ARRAY(ret));
        assert(PyArray_BASE(ret) == NULL);
        return (PyObject *)ret;
    } else {
        /*The type was set in __array_prepare__*/
        Py_INCREF(arr);
        return arr;
    }
}


static PyObject *
array_preparearray(PyArrayObject *self, PyObject *args)
{
    PyObject *arr;
    PyArrayObject *ret;

    if (PyTuple_Size(args) < 1) {
        PyErr_SetString(PyExc_TypeError,
                        "only accepts 1 argument");
        return NULL;
    }
    arr = PyTuple_GET_ITEM(args, 0);
    if (!PyArray_Check(arr)) {
        PyErr_SetString(PyExc_TypeError,
                        "can only be called with ndarray object");
        return NULL;
    }

    _Npy_INCREF(PyArray_DESCR(arr));
    ret = NpyArray_NewFromDescr(PyArray_DESCR(arr),
                                PyArray_NDIM(arr),
                                PyArray_DIMS(arr),
                                PyArray_STRIDES(arr), PyArray_DATA(arr),
                                PyArray_FLAGS(arr), NPY_FALSE,
                                Py_TYPE(self), self);
    if (ret == NULL) {
        return NULL;
    }
    if (PyArray_Check(arr)) {
        PyArray_BASE_ARRAY(ret) = PyArray_ARRAY(arr);
        _Npy_INCREF(PyArray_BASE_ARRAY(ret));
    } else {
        PyArray_BASE(ret) = arr;
        Py_INCREF(PyArray_BASE(ret));
    }
    ASSERT_ONE_BASE(ret);
    return (PyObject *)ret;
}


static PyObject *
array_getarray(PyArrayObject *self, PyObject *args)
{
    PyArray_Descr *newtype = NULL;
    PyObject *ret;

    if (!PyArg_ParseTuple(args, "|O&", PyArray_DescrConverter,
                          &newtype)) {
        Py_XDECREF(newtype);
        return NULL;
    }

    /* convert to PyArray_Type */
    if (!PyArray_CheckExact(self)) {
        PyArrayObject *new;
        PyTypeObject *subtype = &PyArray_Type;

        if (!PyType_IsSubtype(Py_TYPE(self), &PyArray_Type)) {
            subtype = &PyArray_Type;
        }

        _Npy_INCREF(PyArray_DESCR(self));
        new = NpyArray_NewFromDescr(PyArray_DESCR(self),
                                    PyArray_NDIM(self),
                                    PyArray_DIMS(self),
                                    PyArray_STRIDES(self),
                                    PyArray_DATA(self),
                                    PyArray_FLAGS(self), NPY_FALSE,
                                    subtype, NULL);
        if (new == NULL) {
            return NULL;
        }
        PyArray_BASE_ARRAY(new) = PyArray_ARRAY(self);
        _Npy_INCREF(PyArray_BASE_ARRAY(new));
        /* TODO: Check if we are leaking new. */
        self = new;
        ASSERT_ONE_BASE(self);
    }
    else {
        Py_INCREF(self);
    }

    if ((newtype == NULL) ||
        PyArray_EquivTypes(PyArray_Descr_WRAP(PyArray_DESCR(self)), newtype)) {
        return (PyObject *)self;
    }
    else {
        ret = PyArray_CastToType(self, newtype, 0);
        Py_DECREF(self);
        return ret;
    }
}


static PyObject *
array_copy(PyArrayObject *self, PyObject *args)
{
    PyArray_ORDER fortran=PyArray_CORDER;
    if (!PyArg_ParseTuple(args, "|O&", PyArray_OrderConverter,
                          &fortran)) {
        return NULL;
    }

    return PyArray_NewCopy(self, fortran);
}

#include <stdio.h>
static PyObject *
array_resize(PyArrayObject *self, PyObject *args, PyObject *kwds)
{
    static char *kwlist[] = {"refcheck", NULL};
    Py_ssize_t size = PyTuple_Size(args);
    int refcheck = 1;
    PyArray_Dims newshape;
    PyObject *ret, *obj;


    if (!NpyArg_ParseKeywords(kwds, "|i", kwlist,  &refcheck)) {
        return NULL;
    }

    if (size == 0) {
        Py_INCREF(Py_None);
        return Py_None;
    }
    else if (size == 1) {
        obj = PyTuple_GET_ITEM(args, 0);
        if (obj == Py_None) {
            Py_INCREF(Py_None);
            return Py_None;
        }
        args = obj;
    }
    if (!PyArray_IntpConverter(args, &newshape)) {
        if (!PyErr_Occurred()) {
            PyErr_SetString(PyExc_TypeError, "invalid shape");
        }
        return NULL;
    }

    ret = PyArray_Resize(self, &newshape, refcheck, PyArray_CORDER);
    PyDimMem_FREE(newshape.ptr);
    if (ret == NULL) {
        return NULL;
    }
    Py_DECREF(ret);
    Py_INCREF(Py_None);
    return Py_None;
}

static PyObject *
array_repeat(PyArrayObject *self, PyObject *args, PyObject *kwds) {
    PyObject *repeats;
    int axis = MAX_DIMS;
    static char *kwlist[] = {"repeats", "axis", NULL};

    if (!PyArg_ParseTupleAndKeywords(args, kwds, "O|O&", kwlist,
                                     &repeats, PyArray_AxisConverter,
                                     &axis)) {
        return NULL;
    }
    return _ARET(PyArray_Repeat(self, repeats, axis));
}

static PyObject *
array_choose(PyArrayObject *self, PyObject *args, PyObject *kwds)
{
    static char *keywords[] = {"out", "mode", NULL};
    PyObject *choices;
    PyArrayObject *out = NULL;
    NPY_CLIPMODE clipmode = NPY_RAISE;
    Py_ssize_t n = PyTuple_Size(args);

    if (n <= 1) {
        if (!PyArg_ParseTuple(args, "O", &choices)) {
            return NULL;
        }
    }
    else {
        choices = args;
    }

    if (!NpyArg_ParseKeywords(kwds, "|O&O&", keywords,
                PyArray_OutputConverter, &out,
                PyArray_ClipmodeConverter, &clipmode)) {
        return NULL;
    }

    return _ARET(PyArray_Choose(self, choices, out, clipmode));
}

static PyObject *
array_sort(PyArrayObject *self, PyObject *args, PyObject *kwds)
{
    int axis=-1;
    int val;
    PyArray_SORTKIND which = PyArray_QUICKSORT;
    PyObject *order = NULL;
    PyArray_Descr *saved = NULL;
    static char *kwlist[] = {"axis", "kind", "order", NULL};

    if (!PyArg_ParseTupleAndKeywords(args, kwds, "|iO&O", kwlist, &axis,
                                     PyArray_SortkindConverter, &which,
                                     &order)) {
        return NULL;
    }
    if (order == Py_None) {
        order = NULL;
    }
    if (order != NULL) {
        NpyArray_Descr *newd;
        PyObject *new_name;
        PyObject *_numpy_internal;
        saved = PyArray_Descr_WRAP(PyArray_DESCR(self));
        if (saved->descr->names == NULL) {
            PyErr_SetString(PyExc_ValueError, "Cannot specify " \
                            "order when the array has no fields.");
            return NULL;
        }
        _numpy_internal = PyImport_ImportModule("numpy.core._internal");
        if (_numpy_internal == NULL) {
            return NULL;
        }
        new_name = PyObject_CallMethod(_numpy_internal, "_newnames",
                                       "OO", saved, order);
        Py_DECREF(_numpy_internal);
        if (new_name == NULL) {
            return NULL;
        }
        
        /* Notice, switching from PyArrayDescr to NpyArrayDescr usage */
        newd = NpyArray_DescrNew(saved->descr);
        NpyArray_DescrSetNames(newd, arraydescr_seq_to_nameslist(new_name));
        PyArray_DESCR(self) = newd;
        Py_DECREF(new_name);
    }

    val = PyArray_Sort(self, axis, which);
    if (order != NULL) {
        _Npy_XDECREF(PyArray_DESCR(self));
        PyArray_DESCR(self) = saved->descr;
    }
    if (val < 0) {
        return NULL;
    }
    Py_INCREF(Py_None);
    return Py_None;
}

static PyObject *
array_argsort(PyArrayObject *self, PyObject *args, PyObject *kwds)
{
    int axis = -1;
    PyArray_SORTKIND which = PyArray_QUICKSORT;
    PyObject *order = NULL, *res;
    NpyArray_Descr *newd, *saved=NULL;
    static char *kwlist[] = {"axis", "kind", "order", NULL};

    if (!PyArg_ParseTupleAndKeywords(args, kwds, "|O&O&O", kwlist,
                                     PyArray_AxisConverter, &axis,
                                     PyArray_SortkindConverter, &which,
                                     &order)) {
        return NULL;
    }
    if (order == Py_None) {
        order = NULL;
    }
    if (order != NULL) {
        PyObject *new_name;
        PyObject *_numpy_internal;
        char** new_names;
        int result;
        saved = PyArray_DESCR(self);
        if (saved->names == NULL) {
            PyErr_SetString(PyExc_ValueError, "Cannot specify " \
                            "order when the array has no fields.");
            return NULL;
        }
        _numpy_internal = PyImport_ImportModule("numpy.core._internal");
        if (_numpy_internal == NULL) {
            return NULL;
        }
        new_name = PyObject_CallMethod(_numpy_internal, "_newnames",
                                       "OO", Npy_INTERFACE(saved), order);
        Py_DECREF(_numpy_internal);
        if (new_name == NULL) {
            return NULL;
        }
        newd = NpyArray_DescrNew(saved);
        new_names = arraydescr_seq_to_nameslist(new_name);
        result = NpyArray_DescrReplaceNames(newd, new_names);
        /* The replace should not fail. */
        assert(result != 0);
        PyArray_DESCR(self) = newd;
        Py_DECREF(new_name);
    }

    res = PyArray_ArgSort(self, axis, which);
    if (order != NULL) {
        _Npy_XDECREF(PyArray_DESCR(self));
        PyArray_DESCR(self) = saved;
    }
    return _ARET(res);
}

static PyObject *
array_searchsorted(PyArrayObject *self, PyObject *args, PyObject *kwds)
{
    static char *kwlist[] = {"keys", "side", NULL};
    PyObject *keys;
    NPY_SEARCHSIDE side = NPY_SEARCHLEFT;

    if (!PyArg_ParseTupleAndKeywords(args, kwds, "O|O&:searchsorted",
                                     kwlist, &keys,
                                     PyArray_SearchsideConverter, &side)) {
        return NULL;
    }
    return _ARET(PyArray_SearchSorted(self, keys, side));
}

static void
_deepcopy_call(char *iptr, char *optr, NpyArray_Descr *dtype,
               PyObject *deepcopy, PyObject *visit)
{
    if (!NpyDataType_REFCHK(dtype)) {
        return;
    }
    else if (NpyDataType_HASFIELDS(dtype)) {
        const char *key = NULL;
        NpyArray_DescrField *value;
        NpyDict_Iter pos;
        
        NpyDict_IterInit(&pos);
        while (NpyDict_IterNext(dtype->fields, &pos, (void **)&key, (void **)&value)) {
            if (NULL != value->title && !strcmp(key, value->title)) {
                continue;
            }
            _deepcopy_call(iptr + value->offset, optr + value->offset, value->descr,
                           deepcopy, visit);
        }
    }
    else {
        PyObject *itemp, *otemp;
        PyObject *res;
        NPY_COPY_PYOBJECT_PTR(&itemp, iptr);
        NPY_COPY_PYOBJECT_PTR(&otemp, optr);
        Py_XINCREF(itemp);
        /* call deepcopy on this argument */
        res = PyObject_CallFunctionObjArgs(deepcopy, itemp, visit, NULL);
        Py_XDECREF(itemp);
        Py_XDECREF(otemp);
        NPY_COPY_PYOBJECT_PTR(optr, &res);
    }

}


static PyObject *
array_deepcopy(PyArrayObject *self, PyObject *args)
{
    PyObject* visit;
    char *optr;
    NpyArrayIterObject *it;
    PyObject *copy, *ret, *deepcopy;

    if (!PyArg_ParseTuple(args, "O", &visit)) {
        return NULL;
    }
    ret = PyArray_Copy(self);
    if (NpyDataType_REFCHK(PyArray_DESCR(self))) {
        copy = PyImport_ImportModule("copy");
        if (copy == NULL) {
            return NULL;
        }
        deepcopy = PyObject_GetAttrString(copy, "deepcopy");
        Py_DECREF(copy);
        if (deepcopy == NULL) {
            return NULL;
        }
        it = NpyArray_IterNew(PyArray_ARRAY(self));
        if (it == NULL) {
            Py_DECREF(deepcopy);
            return NULL;
        }
        optr = PyArray_DATA(ret);
        while(it->index < it->size) {
            _deepcopy_call(it->dataptr, optr, PyArray_DESCR(self), deepcopy, visit);
            optr += PyArray_ITEMSIZE(self);
            NpyArray_ITER_NEXT(it);
        }
        Py_DECREF(deepcopy);
        _Npy_DECREF(it);
    }
    return _ARET(ret);
}

/* Convert Array to flat list (using getitem) */
static PyObject *
_getlist_pkl(PyArrayObject *self)
{
    PyObject *theobject;
    NpyArrayIterObject *iter = NULL;
    PyObject *list;
    PyArray_GetItemFunc *getitem;

    getitem = PyArray_DESCR(self)->f->getitem;
    iter = NpyArray_IterNew(PyArray_ARRAY(self));
    if (iter == NULL) {
        return NULL;
    }
    list = PyList_New(iter->size);
    if (list == NULL) {
        _Npy_DECREF(iter);
        return NULL;
    }
    while (iter->index < iter->size) {
        theobject = getitem(iter->dataptr, PyArray_ARRAY(self));
        PyList_SET_ITEM(list, (int) iter->index, theobject);
        NpyArray_ITER_NEXT(iter);
    }
    _Npy_DECREF(iter);
    return list;
}

static int
_setlist_pkl(PyArrayObject *self, PyObject *list)
{
    PyObject *theobject;
    NpyArrayIterObject *iter = NULL;
    PyArray_SetItemFunc *setitem;

    setitem = PyArray_DESCR(self)->f->setitem;
    iter = NpyArray_IterNew(PyArray_ARRAY(self));
    if (iter == NULL) {
        return -1;
    }
    while(iter->index < iter->size) {
        theobject = PyList_GET_ITEM(list, (int) iter->index);
        setitem(theobject, iter->dataptr, PyArray_ARRAY(self));
        NpyArray_ITER_NEXT(iter);
    }
    _Npy_XDECREF(iter);
    return 0;
}


static PyObject *
array_reduce(PyArrayObject *self, PyObject *NPY_UNUSED(args))
{
    /* version number of this pickle type. Increment if we need to
       change the format. Be sure to handle the old versions in
       array_setstate. */
    const int version = 1;
    PyObject *ret = NULL, *state = NULL, *obj = NULL, *mod = NULL;
    PyObject *mybool, *thestr = NULL;
    PyArray_Descr *descr;

    /* Return a tuple of (callable object, arguments, object's state) */
    /*  We will put everything in the object's state, so that on UnPickle
        it can use the string object as memory without a copy */

    ret = PyTuple_New(3);
    if (ret == NULL) {
        return NULL;
    }
    mod = PyImport_ImportModule("numpy.core.multiarray");
    if (mod == NULL) {
        Py_DECREF(ret);
        return NULL;
    }
    obj = PyObject_GetAttrString(mod, "_reconstruct");
    Py_DECREF(mod);
    PyTuple_SET_ITEM(ret, 0, obj);
    PyTuple_SET_ITEM(ret, 1,
                     Py_BuildValue("ONc",
                                   (PyObject *)Py_TYPE(self),
                                   Py_BuildValue("(N)",
                                                 PyInt_FromLong(0)),
                                   /* dummy data-type */
                                   'b'));

    /* Now fill in object's state.  This is a tuple with
       5 arguments

       1) an integer with the pickle version.
       2) a Tuple giving the shape
       3) a PyArray_Descr Object (with correct bytorder set)
       4) a Bool stating if Fortran or not
       5) a Python object representing the data (a string, or
       a list or any user-defined object).

       Notice because Python does not describe a mechanism to write
       raw data to the pickle, this performs a copy to a string first
    */

    state = PyTuple_New(5);
    if (state == NULL) {
        Py_DECREF(ret);
        return NULL;
    }
    PyTuple_SET_ITEM(state, 0, PyInt_FromLong(version));
    PyTuple_SET_ITEM(state, 1, PyObject_GetAttrString((PyObject *)self,
                                                      "shape"));
    descr = (PyArray_Descr *)Npy_INTERFACE( PyArray_DESCR(self) );
    Py_INCREF(descr);
    PyTuple_SET_ITEM(state, 2, (PyObject *)descr);
    mybool = (PyArray_ISFORTRAN(self) ? Py_True : Py_False);
    Py_INCREF(mybool);
    PyTuple_SET_ITEM(state, 3, mybool);
    if (NpyDataType_FLAGCHK(PyArray_DESCR(self), NPY_LIST_PICKLE)) {
        thestr = _getlist_pkl(self);
    }
    else {
        thestr = PyArray_ToString(self, NPY_ANYORDER);
    }
    if (thestr == NULL) {
        Py_DECREF(ret);
        Py_DECREF(state);
        return NULL;
    }
    PyTuple_SET_ITEM(state, 4, thestr);
    PyTuple_SET_ITEM(ret, 2, state);
    return ret;
}

static PyObject *
array_setstate(PyArrayObject *self, PyObject *args)
{
    PyObject *shape;
    PyArray_Descr *typecode;
    int version = 1;
    int fortran;
    PyObject *rawdata;
    char *datastr;
    Py_ssize_t len;
    intp size, dimensions[MAX_DIMS];
    int nd;
    int incref_base = 1;

    /* This will free any memory associated with a and
       use the string in setstate as the (writeable) memory.
    */
    if (!PyArg_ParseTuple(args, "(iO!O!iO)", &version, &PyTuple_Type,
                          &shape, &PyArrayDescr_Type, &typecode,
                          &fortran, &rawdata)) {
        PyErr_Clear();
        version = 0;
        if (!PyArg_ParseTuple(args, "(O!O!iO)", &PyTuple_Type,
                              &shape, &PyArrayDescr_Type, &typecode,
                              &fortran, &rawdata)) {
            return NULL;
        }
    }

    /* If we ever need another pickle format, increment the version
       number. But we should still be able to handle the old versions.
       We've only got one right now. */
    if (version != 1 && version != 0) {
        PyErr_Format(PyExc_ValueError,
                     "can't handle version %d of numpy.ndarray pickle",
                     version);
        return NULL;
    }

    _Npy_XDECREF(PyArray_DESCR(self));
    PyArray_DESCR(self) = typecode->descr;
    _Npy_INCREF(typecode->descr);
    nd = PyArray_IntpFromSequence(shape, dimensions, MAX_DIMS);
    if (nd < 0) {
        return NULL;
    }
    size = PyArray_MultiplyList(dimensions, nd);
    if (PyArray_ITEMSIZE(self) == 0) {
        PyErr_SetString(PyExc_ValueError, "Invalid data-type size.");
        return NULL;
    }
    if (size < 0 || size > MAX_INTP / PyArray_ITEMSIZE(self)) {
        PyErr_NoMemory();
        return NULL;
    }

    if (PyDataType_FLAGCHK(typecode, NPY_LIST_PICKLE)) {
        if (!PyList_Check(rawdata)) {
            PyErr_SetString(PyExc_TypeError,
                            "object pickle not returning list");
            return NULL;
        }
    }
    else {
#if defined(NPY_PY3K)
        /* Backward compatibility with Python 2 Numpy pickles */
        if (PyUnicode_Check(rawdata)) {
            PyObject *tmp;
            tmp = PyUnicode_AsLatin1String(rawdata);
            rawdata = tmp;
            incref_base = 0;
        }
#endif

        if (!PyBytes_Check(rawdata)) {
            PyErr_SetString(PyExc_TypeError,
                            "pickle not returning string");
            return NULL;
        }

        if (PyBytes_AsStringAndSize(rawdata, &datastr, &len))
            return NULL;

        if ((len != (PyArray_ITEMSIZE(self) * size))) {
            PyErr_SetString(PyExc_ValueError,
                            "buffer size does not"  \
                            " match array size");
            return NULL;
        }
    }

    if ((PyArray_FLAGS(self) & OWNDATA)) {
        if (PyArray_BYTES(self) != NULL) {
            PyDataMem_FREE(PyArray_BYTES(self));
        }
        PyArray_FLAGS(self) &= ~OWNDATA;
    }
    _Npy_XDECREF(PyArray_BASE_ARRAY(self));
    Py_XDECREF(PyArray_BASE(self));
    PyArray_BASE_ARRAY(self) = NULL;
    PyArray_BASE(self) = NULL;

    PyArray_FLAGS(self) &= ~UPDATEIFCOPY;

    if (PyArray_DIMS(self) != NULL) {
        PyDimMem_FREE(PyArray_DIMS(self));
        PyArray_DIMS(self) = NULL;
    }

    PyArray_FLAGS(self) = DEFAULT;

    PyArray_NDIM(self) = nd;

    if (nd > 0) {
        PyArray_DIMS(self) = PyDimMem_NEW(nd * 2);
        PyArray_STRIDES(self) = PyArray_DIMS(self) + nd;
        memcpy(PyArray_DIMS(self), dimensions, sizeof(intp)*nd);
        (void) _array_fill_strides(PyArray_STRIDES(self), dimensions, nd,
                                   (size_t) PyArray_ITEMSIZE(self),
                                   (fortran ? FORTRAN : CONTIGUOUS),
                                   &(PyArray_FLAGS(self)));
    }

    if (!PyDataType_FLAGCHK(typecode, NPY_LIST_PICKLE)) {
        int swap=!PyArray_ISNOTSWAPPED(self);
        PyArray_BYTES(self) = datastr;
        if (!_IsAligned(self) || swap) {
            intp num = PyArray_NBYTES(self);
            PyArray_BYTES(self) = PyDataMem_NEW(num);
            if (PyArray_BYTES(self) == NULL) {
                PyArray_NDIM(self) = 0;
                PyDimMem_FREE(PyArray_DIMS(self));
                return PyErr_NoMemory();
            }
            if (swap) { /* byte-swap on pickle-read */
                intp numels = num / PyArray_ITEMSIZE(self);
                PyArray_DESCR(self)->f->copyswapn(PyArray_BYTES(self), PyArray_ITEMSIZE(self),
                                          datastr, PyArray_ITEMSIZE(self),
                                          numels, 1, PyArray_ARRAY(self));
                if (!PyArray_ISEXTENDED(self)) {
                    PyArray_DESCR(self) = NpyArray_DescrFromType(PyArray_TYPE(self));
                }
                else {
                    PyArray_DESCR(self) = NpyArray_DescrNew(typecode->descr);
                    if (PyArray_DESCR(self)->byteorder == PyArray_BIG) {
                        PyArray_DESCR(self)->byteorder = PyArray_LITTLE;
                    }
                    else if (PyArray_DESCR(self)->byteorder == PyArray_LITTLE) {
                        PyArray_DESCR(self)->byteorder = PyArray_BIG;
                    }
                }
                Py_DECREF(typecode);
            }
            else {
                memcpy(PyArray_BYTES(self), datastr, num);
            }
            PyArray_FLAGS(self) |= OWNDATA;
            PyArray_BASE_ARRAY(self) = NULL;
            PyArray_BASE(self) = NULL;
        }
        else {
            if (PyArray_Check(rawdata)) {
                /* TODO: Check for leak of rawdata. */
                PyArray_BASE_ARRAY(self) = PyArray_ARRAY(rawdata);
                if (incref_base) {
                    _Npy_INCREF(PyArray_BASE_ARRAY(self));
                }
            } else {
                PyArray_BASE(self) = rawdata;
                if (incref_base) {
                    Py_INCREF(PyArray_BASE(self));
                }
            }
            ASSERT_ONE_BASE(self);
        }
    }
    else {
        PyArray_BYTES(self) = PyDataMem_NEW(PyArray_NBYTES(self));
        if (PyArray_BYTES(self) == NULL) {
            PyArray_NDIM(self) = 0;
            PyArray_BYTES(self) = PyDataMem_NEW(PyArray_ITEMSIZE(self));
            if (PyArray_DIMS(self)) {
                PyDimMem_FREE(PyArray_DIMS(self));
            }
            return PyErr_NoMemory();
        }
        if (NpyDataType_FLAGCHK(PyArray_DESCR(self), NPY_NEEDS_INIT)) {
            memset(PyArray_BYTES(self), 0, PyArray_NBYTES(self));
        }
        PyArray_FLAGS(self) |= OWNDATA;
        PyArray_BASE_ARRAY(self) = NULL;
        PyArray_BASE(self) = NULL;
        if (_setlist_pkl(self, rawdata) < 0) {
            return NULL;
        }
    }

    PyArray_UpdateFlags(self, UPDATE_ALL);

    Py_INCREF(Py_None);
    return Py_None;
}

/*NUMPY_API*/
NPY_NO_EXPORT int
PyArray_Dump(PyObject *self, PyObject *file, int protocol)
{
    PyObject *cpick = NULL;
    PyObject *ret;
    if (protocol < 0) {
        protocol = 2;
    }

#if defined(NPY_PY3K)
    cpick = PyImport_ImportModule("pickle");
#else
    cpick = PyImport_ImportModule("cPickle");
#endif
    if (cpick == NULL) {
        return -1;
    }
    if (PyBytes_Check(file) || PyUnicode_Check(file)) {
        file = npy_PyFile_OpenFile(file, "wb");
        if (file == NULL) {
            return -1;
        }
    }
    else {
        Py_INCREF(file);
    }
    ret = PyObject_CallMethod(cpick, "dump", "OOi", self, file, protocol);
    Py_XDECREF(ret);
    Py_DECREF(file);
    Py_DECREF(cpick);
    if (PyErr_Occurred()) {
        return -1;
    }
    return 0;
}

/*NUMPY_API*/
NPY_NO_EXPORT PyObject *
PyArray_Dumps(PyObject *self, int protocol)
{
    PyObject *cpick = NULL;
    PyObject *ret;
    if (protocol < 0) {
        protocol = 2;
    }
#if defined(NPY_PY3K)
    cpick = PyImport_ImportModule("pickle");
#else
    cpick = PyImport_ImportModule("cPickle");
#endif
    if (cpick == NULL) {
        return NULL;
    }
    ret = PyObject_CallMethod(cpick, "dumps", "Oi", self, protocol);
    Py_DECREF(cpick);
    return ret;
}


static PyObject *
array_dump(PyArrayObject *self, PyObject *args)
{
    PyObject *file = NULL;
    int ret;

    if (!PyArg_ParseTuple(args, "O", &file)) {
        return NULL;
    }
    ret = PyArray_Dump((PyObject *)self, file, 2);
    if (ret < 0) {
        return NULL;
    }
    Py_INCREF(Py_None);
    return Py_None;
}


static PyObject *
array_dumps(PyArrayObject *self, PyObject *args)
{
    if (!PyArg_ParseTuple(args, "")) {
        return NULL;
    }
    return PyArray_Dumps((PyObject *)self, 2);
}


static PyObject *
array_transpose(PyArrayObject *self, PyObject *args)
{
    PyObject *shape = Py_None;
    Py_ssize_t n = PyTuple_Size(args);
    PyArray_Dims permute;
    PyObject *ret;

    if (n > 1) {
        shape = args;
    }
    else if (n == 1) {
        shape = PyTuple_GET_ITEM(args, 0);
    }

    if (shape == Py_None) {
        ret = PyArray_Transpose(self, NULL);
    }
    else {
        if (!PyArray_IntpConverter(shape, &permute)) {
            return NULL;
        }
        ret = PyArray_Transpose(self, &permute);
        PyDimMem_FREE(permute.ptr);
    }

    return ret;
}

/* Return typenumber from dtype2 unless it is NULL, then return
   NPY_DOUBLE if dtype1->type_num is integer or bool
   and dtype1->type_num otherwise.
*/
static int
_get_type_num_double(NpyArray_Descr *dtype1, NpyArray_Descr *dtype2)
{
    if (dtype2 != NULL) {
        return dtype2->type_num;
    }
    /* For integer or bool data-types */
    if (dtype1->type_num < NPY_FLOAT) {
        return NPY_DOUBLE;
    }
    else {
        return dtype1->type_num;
    }
}

#define _CHKTYPENUM(typ) ((typ) ? (typ)->descr->type_num : PyArray_NOTYPE)

static PyObject *
array_mean(PyArrayObject *self, PyObject *args, PyObject *kwds)
{
    int axis = MAX_DIMS;
    PyArray_Descr *dtype = NULL;
    PyArrayObject *out = NULL;
    int num;
    static char *kwlist[] = {"axis", "dtype", "out", NULL};

    if (!PyArg_ParseTupleAndKeywords(args, kwds, "|O&O&O&", kwlist,
                                     PyArray_AxisConverter,
                                     &axis, PyArray_DescrConverter2,
                                     &dtype,
                                     PyArray_OutputConverter,
                                     &out)) {
        Py_XDECREF(dtype);
        return NULL;
    }

    num = _get_type_num_double(PyArray_DESCR(self), (NULL != dtype) ? dtype->descr : NULL);
    Py_XDECREF(dtype);
    return PyArray_Mean(self, axis, num, out);
}

static PyObject *
array_sum(PyArrayObject *self, PyObject *args, PyObject *kwds)
{
    int axis = MAX_DIMS;
    PyArray_Descr *dtype = NULL;
    PyArrayObject *out = NULL;
    int rtype;
    static char *kwlist[] = {"axis", "dtype", "out", NULL};

    if (!PyArg_ParseTupleAndKeywords(args, kwds, "|O&O&O&", kwlist,
                                     PyArray_AxisConverter,
                                     &axis, PyArray_DescrConverter2,
                                     &dtype,
                                     PyArray_OutputConverter,
                                     &out)) {
        Py_XDECREF(dtype);
        return NULL;
    }

    rtype = _CHKTYPENUM(dtype);
    Py_XDECREF(dtype);
    return PyArray_Sum(self, axis, rtype, out);
}


static PyObject *
array_cumsum(PyArrayObject *self, PyObject *args, PyObject *kwds)
{
    int axis = MAX_DIMS;
    PyArray_Descr *dtype = NULL;
    PyArrayObject *out = NULL;
    int rtype;
    static char *kwlist[] = {"axis", "dtype", "out", NULL};

    if (!PyArg_ParseTupleAndKeywords(args, kwds, "|O&O&O&", kwlist,
                                     PyArray_AxisConverter,
                                     &axis, PyArray_DescrConverter2,
                                     &dtype,
                                     PyArray_OutputConverter,
                                     &out)) {
        Py_XDECREF(dtype);
        return NULL;
    }

    rtype = _CHKTYPENUM(dtype);
    Py_XDECREF(dtype);
    return PyArray_CumSum(self, axis, rtype, out);
}

static PyObject *
array_prod(PyArrayObject *self, PyObject *args, PyObject *kwds)
{
    int axis = MAX_DIMS;
    PyArray_Descr *dtype = NULL;
    PyArrayObject *out = NULL;
    int rtype;
    static char *kwlist[] = {"axis", "dtype", "out", NULL};

    if (!PyArg_ParseTupleAndKeywords(args, kwds, "|O&O&O&", kwlist,
                                     PyArray_AxisConverter,
                                     &axis, PyArray_DescrConverter2,
                                     &dtype,
                                     PyArray_OutputConverter,
                                     &out)) {
        Py_XDECREF(dtype);
        return NULL;
    }

    rtype = _CHKTYPENUM(dtype);
    Py_XDECREF(dtype);
    return PyArray_Prod(self, axis, rtype, out);
}

static PyObject *
array_cumprod(PyArrayObject *self, PyObject *args, PyObject *kwds)
{
    int axis = MAX_DIMS;
    PyArray_Descr *dtype = NULL;
    PyArrayObject *out = NULL;
    int rtype;
    static char *kwlist[] = {"axis", "dtype", "out", NULL};

    if (!PyArg_ParseTupleAndKeywords(args, kwds, "|O&O&O&", kwlist,
                                     PyArray_AxisConverter,
                                     &axis, PyArray_DescrConverter2,
                                     &dtype,
                                     PyArray_OutputConverter,
                                     &out)) {
        Py_XDECREF(dtype);
        return NULL;
    }

    rtype = _CHKTYPENUM(dtype);
    Py_XDECREF(dtype);
    return PyArray_CumProd(self, axis, rtype, out);
}


static PyObject *
array_dot(PyArrayObject *self, PyObject *args, PyObject *kwds)
{
    PyObject *b;
    static PyObject *numpycore = NULL;

    if (!PyArg_ParseTuple(args, "O", &b)) {
        return NULL;
    }

    /* Since blas-dot is exposed only on the Python side, we need to grab it
     * from there */
    if (numpycore == NULL) {
        numpycore = PyImport_ImportModule("numpy.core");
        if (numpycore == NULL) {
            return NULL;
        }
    }

    return PyObject_CallMethod(numpycore, "dot", "OO", self, b);
}


static PyObject *
array_any(PyArrayObject *self, PyObject *args, PyObject *kwds)
{
    int axis = MAX_DIMS;
    PyArrayObject *out = NULL;
    static char *kwlist[] = {"axis", "out", NULL};

    if (!PyArg_ParseTupleAndKeywords(args, kwds, "|O&O&", kwlist,
                                     PyArray_AxisConverter,
                                     &axis,
                                     PyArray_OutputConverter,
                                     &out))
        return NULL;

    return PyArray_Any(self, axis, out);
}


static PyObject *
array_all(PyArrayObject *self, PyObject *args, PyObject *kwds)
{
    int axis = MAX_DIMS;
    PyArrayObject *out = NULL;
    static char *kwlist[] = {"axis", "out", NULL};

    if (!PyArg_ParseTupleAndKeywords(args, kwds, "|O&O&", kwlist,
                                     PyArray_AxisConverter,
                                     &axis,
                                     PyArray_OutputConverter,
                                     &out))
        return NULL;

    return PyArray_All(self, axis, out);
}


static PyObject *
array_stddev(PyArrayObject *self, PyObject *args, PyObject *kwds)
{
    int axis = MAX_DIMS;
    PyArray_Descr *dtype = NULL;
    PyArrayObject *out = NULL;
    int num;
    int ddof = 0;
    static char *kwlist[] = {"axis", "dtype", "out", "ddof", NULL};

    if (!PyArg_ParseTupleAndKeywords(args, kwds, "|O&O&O&i", kwlist,
                                     PyArray_AxisConverter,
                                     &axis, PyArray_DescrConverter2,
                                     &dtype,
                                     PyArray_OutputConverter,
                                     &out, &ddof)) {
        Py_XDECREF(dtype);
        return NULL;
    }

    num = _get_type_num_double(PyArray_DESCR(self), (NULL != dtype) ? dtype->descr : NULL);
    Py_XDECREF(dtype);
    return __New_PyArray_Std(self, axis, num, out, 0, ddof);
}


static PyObject *
array_variance(PyArrayObject *self, PyObject *args, PyObject *kwds)
{
    int axis = MAX_DIMS;
    PyArray_Descr *dtype = NULL;
    PyArrayObject *out = NULL;
    int num;
    int ddof = 0;
    static char *kwlist[] = {"axis", "dtype", "out", "ddof", NULL};

    if (!PyArg_ParseTupleAndKeywords(args, kwds, "|O&O&O&i", kwlist,
                                     PyArray_AxisConverter,
                                     &axis, PyArray_DescrConverter2,
                                     &dtype,
                                     PyArray_OutputConverter,
                                     &out, &ddof)) {
        Py_XDECREF(dtype);
        return NULL;
    }

    num = _get_type_num_double(PyArray_DESCR(self), (NULL != dtype) ? dtype->descr : NULL);
    Py_XDECREF(dtype);
    return __New_PyArray_Std(self, axis, num, out, 1, ddof);
}


static PyObject *
array_compress(PyArrayObject *self, PyObject *args, PyObject *kwds)
{
    int axis = MAX_DIMS;
    PyObject *condition;
    PyArrayObject *out = NULL;
    static char *kwlist[] = {"condition", "axis", "out", NULL};

    if (!PyArg_ParseTupleAndKeywords(args, kwds, "O|O&O&", kwlist,
                                     &condition, PyArray_AxisConverter,
                                     &axis,
                                     PyArray_OutputConverter,
                                     &out)) {
        return NULL;
    }
    return _ARET(PyArray_Compress(self, condition, axis, out));
}


static PyObject *
array_nonzero(PyArrayObject *self, PyObject *args)
{
    if (!PyArg_ParseTuple(args, "")) {
        return NULL;
    }
    return PyArray_Nonzero(self);
}


static PyObject *
array_trace(PyArrayObject *self, PyObject *args, PyObject *kwds)
{
    int axis1 = 0, axis2 = 1, offset = 0;
    PyArray_Descr *dtype = NULL;
    PyArrayObject *out = NULL;
    int rtype;
    static char *kwlist[] = {"offset", "axis1", "axis2", "dtype", "out", NULL};

    if (!PyArg_ParseTupleAndKeywords(args, kwds, "|iiiO&O&", kwlist,
                                     &offset, &axis1, &axis2,
                                     PyArray_DescrConverter2, &dtype,
                                     PyArray_OutputConverter, &out)) {
        Py_XDECREF(dtype);
        return NULL;
    }

    rtype = _CHKTYPENUM(dtype);
    Py_XDECREF(dtype);
    return _ARET(PyArray_Trace(self, offset, axis1, axis2, rtype, out));
}

#undef _CHKTYPENUM


static PyObject *
array_clip(PyArrayObject *self, PyObject *args, PyObject *kwds)
{
    PyObject *min = NULL, *max = NULL;
    PyArrayObject *out = NULL;
    static char *kwlist[] = {"min", "max", "out", NULL};

    if (!PyArg_ParseTupleAndKeywords(args, kwds, "|OOO&", kwlist,
                                     &min, &max,
                                     PyArray_OutputConverter,
                                     &out)) {
        return NULL;
    }
    if (max == NULL && min == NULL) {
        PyErr_SetString(PyExc_ValueError, "One of max or min must be given.");
        return NULL;
    }
    return _ARET(PyArray_Clip(self, min, max, out));
}


static PyObject *
array_conjugate(PyArrayObject *self, PyObject *args)
{

    PyArrayObject *out = NULL;
    if (!PyArg_ParseTuple(args, "|O&",
                          PyArray_OutputConverter,
                          &out)) {
        return NULL;
    }
    return PyArray_Conjugate(self, out);
}


static PyObject *
array_diagonal(PyArrayObject *self, PyObject *args, PyObject *kwds)
{
    int axis1 = 0, axis2 = 1, offset = 0;
    static char *kwlist[] = {"offset", "axis1", "axis2", NULL};

    if (!PyArg_ParseTupleAndKeywords(args, kwds, "|iii", kwlist,
                                     &offset, &axis1, &axis2)) {
        return NULL;
    }
    return _ARET(PyArray_Diagonal(self, offset, axis1, axis2));
}


static PyObject *
array_flatten(PyArrayObject *self, PyObject *args)
{
    PyArray_ORDER fortran = PyArray_CORDER;

    if (!PyArg_ParseTuple(args, "|O&", PyArray_OrderConverter, &fortran)) {
        return NULL;
    }
    return PyArray_Flatten(self, fortran);
}


static PyObject *
array_ravel(PyArrayObject *self, PyObject *args)
{
    PyArray_ORDER fortran = PyArray_CORDER;

    if (!PyArg_ParseTuple(args, "|O&", PyArray_OrderConverter,
                          &fortran)) {
        return NULL;
    }
    return PyArray_Ravel(self, fortran);
}


static PyObject *
array_round(PyArrayObject *self, PyObject *args, PyObject *kwds)
{
    int decimals = 0;
    PyArrayObject *out = NULL;
    static char *kwlist[] = {"decimals", "out", NULL};

    if (!PyArg_ParseTupleAndKeywords(args, kwds, "|iO&", kwlist,
                                     &decimals, PyArray_OutputConverter,
                                     &out)) {
        return NULL;
    }
    return _ARET(PyArray_Round(self, decimals, out));
}



static PyObject *
array_setflags(PyArrayObject *self, PyObject *args, PyObject *kwds)
{
    static char *kwlist[] = {"write", "align", "uic", NULL};
    PyObject *write = Py_None;
    PyObject *align = Py_None;
    PyObject *uic = Py_None;
    int flagback = PyArray_FLAGS(self);

    if (!PyArg_ParseTupleAndKeywords(args, kwds, "|OOO", kwlist,
                                     &write, &align, &uic))
        return NULL;

    if (align != Py_None) {
        if (PyObject_Not(align)) {
            PyArray_FLAGS(self) &= ~ALIGNED;
        }
        else if (_IsAligned(self)) {
            PyArray_FLAGS(self) |= ALIGNED;
        }
        else {
            PyErr_SetString(PyExc_ValueError,
                            "cannot set aligned flag of mis-"\
                            "aligned array to True");
            return NULL;
        }
    }

    if (uic != Py_None) {
        if (PyObject_IsTrue(uic)) {
            PyArray_FLAGS(self) = flagback;
            PyErr_SetString(PyExc_ValueError,
                            "cannot set UPDATEIFCOPY "       \
                            "flag to True");
            return NULL;
        }
        else {
            PyArray_FLAGS(self) &= ~UPDATEIFCOPY;
            Py_XDECREF(PyArray_BASE(self));
            PyArray_BASE(self) = NULL;
            _Npy_XDECREF(PyArray_BASE_ARRAY(self));
            PyArray_BASE_ARRAY(self) = NULL;
        }
    }

    if (write != Py_None) {
        if (PyObject_IsTrue(write))
            if (_IsWriteable(self)) {
                PyArray_FLAGS(self) |= WRITEABLE;
            }
            else {
                PyArray_FLAGS(self) = flagback;
                PyErr_SetString(PyExc_ValueError,
                                "cannot set WRITEABLE " \
                                "flag to True of this " \
                                "array");               \
                return NULL;
            }
        else
            PyArray_FLAGS(self) &= ~WRITEABLE;
    }

    Py_INCREF(Py_None);
    return Py_None;
}


static PyObject *
array_newbyteorder(PyArrayObject *self, PyObject *args)
{
    char endian = PyArray_SWAP;
    PyArray_Descr *new;

    if (!PyArg_ParseTuple(args, "|O&", PyArray_ByteorderConverter,
                          &endian)) {
        return NULL;
    }
    new = PyArray_DescrNewByteorder( Npy_INTERFACE( PyArray_DESCR(self) ), endian);
    if (!new) {
        return NULL;
    }
    return PyArray_View(self, new, NULL);

}

NPY_NO_EXPORT PyMethodDef array_methods[] = {

    /* for subtypes */
    {"__array__",
        (PyCFunction)array_getarray,
        METH_VARARGS, NULL},
    {"__array_prepare__",
        (PyCFunction)array_preparearray,
        METH_VARARGS, NULL},
    {"__array_wrap__",
        (PyCFunction)array_wraparray,
        METH_VARARGS, NULL},

    /* for the copy module */
    {"__copy__",
        (PyCFunction)array_copy,
        METH_VARARGS, NULL},
    {"__deepcopy__",
        (PyCFunction)array_deepcopy,
        METH_VARARGS, NULL},

    /* for Pickling */
    {"__reduce__",
        (PyCFunction) array_reduce,
        METH_VARARGS, NULL},
    {"__setstate__",
        (PyCFunction) array_setstate,
        METH_VARARGS, NULL},
    {"dumps",
        (PyCFunction) array_dumps,
        METH_VARARGS, NULL},
    {"dump",
        (PyCFunction) array_dump,
        METH_VARARGS, NULL},

    /* Original and Extended methods added 2005 */
    {"all",
        (PyCFunction)array_all,
        METH_VARARGS | METH_KEYWORDS, NULL},
    {"any",
        (PyCFunction)array_any,
        METH_VARARGS | METH_KEYWORDS, NULL},
    {"argmax",
        (PyCFunction)array_argmax,
        METH_VARARGS | METH_KEYWORDS, NULL},
    {"argmin",
        (PyCFunction)array_argmin,
        METH_VARARGS | METH_KEYWORDS, NULL},
    {"argsort",
        (PyCFunction)array_argsort,
        METH_VARARGS | METH_KEYWORDS, NULL},
    {"astype",
        (PyCFunction)array_cast,
        METH_VARARGS, NULL},
    {"byteswap",
        (PyCFunction)array_byteswap,
        METH_VARARGS, NULL},
    {"choose",
        (PyCFunction)array_choose,
        METH_VARARGS | METH_KEYWORDS, NULL},
    {"clip",
        (PyCFunction)array_clip,
        METH_VARARGS | METH_KEYWORDS, NULL},
    {"compress",
        (PyCFunction)array_compress,
        METH_VARARGS | METH_KEYWORDS, NULL},
    {"conj",
        (PyCFunction)array_conjugate,
        METH_VARARGS, NULL},
    {"conjugate",
        (PyCFunction)array_conjugate,
        METH_VARARGS, NULL},
    {"copy",
        (PyCFunction)array_copy,
        METH_VARARGS, NULL},
    {"cumprod",
        (PyCFunction)array_cumprod,
        METH_VARARGS | METH_KEYWORDS, NULL},
    {"cumsum",
        (PyCFunction)array_cumsum,
        METH_VARARGS | METH_KEYWORDS, NULL},
    {"diagonal",
        (PyCFunction)array_diagonal,
        METH_VARARGS | METH_KEYWORDS, NULL},
    {"dot",
        (PyCFunction)array_dot,
        METH_VARARGS, NULL},
    {"fill",
        (PyCFunction)array_fill,
        METH_VARARGS, NULL},
    {"flatten",
        (PyCFunction)array_flatten,
        METH_VARARGS, NULL},
    {"getfield",
        (PyCFunction)array_getfield,
        METH_VARARGS | METH_KEYWORDS, NULL},
    {"item",
        (PyCFunction)array_toscalar,
        METH_VARARGS, NULL},
    {"itemset",
        (PyCFunction) array_setscalar,
        METH_VARARGS, NULL},
    {"max",
        (PyCFunction)array_max,
        METH_VARARGS | METH_KEYWORDS, NULL},
    {"mean",
        (PyCFunction)array_mean,
        METH_VARARGS | METH_KEYWORDS, NULL},
    {"min",
        (PyCFunction)array_min,
        METH_VARARGS | METH_KEYWORDS, NULL},
    {"newbyteorder",
        (PyCFunction)array_newbyteorder,
        METH_VARARGS, NULL},
    {"nonzero",
        (PyCFunction)array_nonzero,
        METH_VARARGS, NULL},
    {"prod",
        (PyCFunction)array_prod,
        METH_VARARGS | METH_KEYWORDS, NULL},
    {"ptp",
        (PyCFunction)array_ptp,
        METH_VARARGS | METH_KEYWORDS, NULL},
    {"put",
        (PyCFunction)array_put,
        METH_VARARGS | METH_KEYWORDS, NULL},
    {"ravel",
        (PyCFunction)array_ravel,
        METH_VARARGS, NULL},
    {"repeat",
        (PyCFunction)array_repeat,
        METH_VARARGS | METH_KEYWORDS, NULL},
    {"reshape",
        (PyCFunction)array_reshape,
        METH_VARARGS | METH_KEYWORDS, NULL},
    {"resize",
        (PyCFunction)array_resize,
        METH_VARARGS | METH_KEYWORDS, NULL},
    {"round",
        (PyCFunction)array_round,
        METH_VARARGS | METH_KEYWORDS, NULL},
    {"searchsorted",
        (PyCFunction)array_searchsorted,
        METH_VARARGS | METH_KEYWORDS, NULL},
    {"setfield",
        (PyCFunction)array_setfield,
        METH_VARARGS | METH_KEYWORDS, NULL},
    {"setflags",
        (PyCFunction)array_setflags,
        METH_VARARGS | METH_KEYWORDS, NULL},
    {"sort",
        (PyCFunction)array_sort,
        METH_VARARGS | METH_KEYWORDS, NULL},
    {"squeeze",
        (PyCFunction)array_squeeze,
        METH_VARARGS, NULL},
    {"std",
        (PyCFunction)array_stddev,
        METH_VARARGS | METH_KEYWORDS, NULL},
    {"sum",
        (PyCFunction)array_sum,
        METH_VARARGS | METH_KEYWORDS, NULL},
    {"swapaxes",
        (PyCFunction)array_swapaxes,
        METH_VARARGS, NULL},
    {"take",
        (PyCFunction)array_take,
        METH_VARARGS | METH_KEYWORDS, NULL},
    {"tofile",
        (PyCFunction)array_tofile,
        METH_VARARGS | METH_KEYWORDS, NULL},
    {"tolist",
        (PyCFunction)array_tolist,
        METH_VARARGS, NULL},
    {"tostring",
        (PyCFunction)array_tostring,
        METH_VARARGS | METH_KEYWORDS, NULL},
    {"trace",
        (PyCFunction)array_trace,
        METH_VARARGS | METH_KEYWORDS, NULL},
    {"transpose",
        (PyCFunction)array_transpose,
        METH_VARARGS, NULL},
    {"var",
        (PyCFunction)array_variance,
        METH_VARARGS | METH_KEYWORDS, NULL},
    {"view",
        (PyCFunction)array_view,
        METH_VARARGS | METH_KEYWORDS, NULL},
    {NULL, NULL, 0, NULL}           /* sentinel */
};

#undef _ARET<|MERGE_RESOLUTION|>--- conflicted
+++ resolved
@@ -306,17 +306,12 @@
 NPY_NO_EXPORT PyObject *
 PyArray_GetField(PyArrayObject *self, PyArray_Descr *typed, int offset)
 {
-<<<<<<< HEAD
     NpyArray_Descr *typedWrap;
     
     /* Move reference to the core object. */
     PyArray_Descr_REF_TO_CORE(typed, typedWrap);
     
-    /* TODO: wrap return object. */
-    return (PyObject *) NpyArray_GetField(PyArray_ARRAY(self), typedWrap, offset);
-=======
-    RETURN_PYARRAY(NpyArray_GetField(PyArray_ARRAY(self), typed, offset));
->>>>>>> a9fdfd23
+    RETURN_PYARRAY(NpyArray_GetField(PyArray_ARRAY(self), typedWrap, offset));
 }
 
 static PyObject *
@@ -344,26 +339,18 @@
  * Steals a reference to dtype.
 */
 NPY_NO_EXPORT int
-PyArray_SetField(PyArrayObject *self, PyArray_Descr *dtype,
+PyArray_SetField(PyArrayObject *self, PyArray_Descr *dtypeWrap,
                  int offset, PyObject *val)
 {
-<<<<<<< HEAD
-    NpyArray_Descr *dtypeWrap;
-    
-    /* Move the reference to the core object. */
-    PyArray_Descr_REF_TO_CORE(dtype, dtypeWrap);
-    
-    /* TODO: Unwrap array from PyObject */
-    return NpyArray_SetField(PyArray_ARRAY(self), dtypeWrap, offset, val);
-=======
+    NpyArray_Descr *dtype;
     PyArrayObject *src;
     int result;
-
+    
     /*
      * Special code to mimic Numeric behavior for
      * character arrays.
      */
-    if (dtype->type == PyArray_CHARLTR && PyArray_NDIM(self) > 0 \
+    if (dtypeWrap->descr->type == PyArray_CHARLTR && PyArray_NDIM(self) > 0 \
         && PyString_Check(val)) {
         intp n_new, n_old;
         char *new_string;
@@ -386,8 +373,8 @@
         Py_INCREF(src);
     }
     else {
-        Py_INCREF(dtype);
-        src = (PyArrayObject *)PyArray_FromAny(val, dtype, 0,
+        Py_INCREF(dtypeWrap);
+        src = (PyArrayObject *)PyArray_FromAny(val, dtypeWrap, 0,
                                                PyArray_NDIM(self),
                                                FORTRAN_IF(self),
                                                NULL);
@@ -397,11 +384,13 @@
         return -1;
     }
 
+    /* Move the reference to the core object. */
+    PyArray_Descr_REF_TO_CORE(dtypeWrap, dtype);
+    
     result = NpyArray_SetField(PyArray_ARRAY(self), dtype, offset, 
                                PyArray_ARRAY(src));
     Py_DECREF(src);
     return result;
->>>>>>> a9fdfd23
 }
 
 static PyObject *
@@ -793,12 +782,13 @@
 
     if (Py_TYPE(self) != Py_TYPE(arr)){
         _Npy_INCREF(PyArray_DESCR(arr));
-        ret = NpyArray_NewFromDescr(PyArray_DESCR(arr),
-                                    PyArray_NDIM(arr),
-                                    PyArray_DIMS(arr),
-                                    PyArray_STRIDES(arr), PyArray_DATA(arr),
-                                    PyArray_FLAGS(arr), NPY_FALSE,
-                                    NULL, self);
+        ASSIGN_TO_PYARRAY(ret,
+                          NpyArray_NewFromDescr(PyArray_DESCR(arr),
+                                                PyArray_NDIM(arr),
+                                                PyArray_DIMS(arr),
+                                                PyArray_STRIDES(arr), PyArray_DATA(arr),
+                                                PyArray_FLAGS(arr), NPY_FALSE,
+                                                NULL, self));
         if (ret == NULL) {
             return NULL;
         }
@@ -833,12 +823,13 @@
     }
 
     _Npy_INCREF(PyArray_DESCR(arr));
-    ret = NpyArray_NewFromDescr(PyArray_DESCR(arr),
-                                PyArray_NDIM(arr),
-                                PyArray_DIMS(arr),
-                                PyArray_STRIDES(arr), PyArray_DATA(arr),
-                                PyArray_FLAGS(arr), NPY_FALSE,
-                                Py_TYPE(self), self);
+    ASSIGN_TO_PYARRAY(ret,
+        NpyArray_NewFromDescr(PyArray_DESCR(arr),
+                              PyArray_NDIM(arr),
+                              PyArray_DIMS(arr),
+                              PyArray_STRIDES(arr), PyArray_DATA(arr),
+                              PyArray_FLAGS(arr), NPY_FALSE,
+                              Py_TYPE(self), self));
     if (ret == NULL) {
         return NULL;
     }
@@ -876,13 +867,14 @@
         }
 
         _Npy_INCREF(PyArray_DESCR(self));
-        new = NpyArray_NewFromDescr(PyArray_DESCR(self),
-                                    PyArray_NDIM(self),
-                                    PyArray_DIMS(self),
-                                    PyArray_STRIDES(self),
-                                    PyArray_DATA(self),
-                                    PyArray_FLAGS(self), NPY_FALSE,
-                                    subtype, NULL);
+        ASSIGN_TO_PYARRAY(ret,
+            NpyArray_NewFromDescr(PyArray_DESCR(self),
+                                  PyArray_NDIM(self),
+                                  PyArray_DIMS(self),
+                                  PyArray_STRIDES(self),
+                                  PyArray_DATA(self),
+                                  PyArray_FLAGS(self), NPY_FALSE,
+                                  subtype, NULL));
         if (new == NULL) {
             return NULL;
         }
