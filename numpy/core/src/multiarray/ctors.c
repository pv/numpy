#define PY_SSIZE_T_CLEAN
#include <Python.h>
#include "structmember.h"

#define _MULTIARRAYMODULE
#define NPY_NO_PREFIX
#include "numpy/arrayobject.h"
#include "numpy/arrayscalars.h"
#include "numpy/numpy_api.h"

#include "numpy/npy_math.h"

#include "npy_config.h"

#include "npy_3kcompat.h"

#include "common.h"

#include "ctors.h"

#include "buffer.h"

#include "numpymemoryview.h"

<<<<<<< HEAD


#if PY_VERSION_HEX < 0x02070000
int 
PyCapsule_CheckExact(PyObject *ptr)
{
    return PyCObject_Check(ptr);
}

void *
PyCapsule_GetPointer(void *ptr, void *notused)
{
    return PyCObject_AsVoidPtr(ptr);
}

#endif


=======
#define ASSERT_ONE_BASE(r) \
    assert(NULL == PyArray_BASE_ARRAY(r) || NULL == PyArray_BASE(r))

#define SET_BASE(a, b)                                  \
    do {                                                \
        if (PyArray_Check(b)) {                         \
            PyArray_BASE_ARRAY(a) = PyArray_ARRAY(b);   \
            Npy_INCREF(PyArray_BASE_ARRAY(a));          \
        } else {                                        \
            PyArray_BASE(a) = (PyObject*) b;            \
            Py_INCREF(b);                               \
        }                                               \
    } while(0)
            
>>>>>>> 69724d01


/*
 * Reading from a file or a string.
 *
 * As much as possible, we try to use the same code for both files and strings,
 * so the semantics for fromstring and fromfile are the same, especially with
 * regards to the handling of text representations.
 */

typedef int (*next_element)(void **, void *, PyArray_Descr *, void *);
typedef int (*skip_separator)(void **, const char *, void *);

static int
fromstr_next_element(char **s, void *dptr, PyArray_Descr *dtype,
                     const char *end)
{
    int r = dtype->f->fromstr(*s, dptr, s, dtype);
    if (end != NULL && *s > end) {
        return -1;
    }
    return r;
}

static int
fromfile_next_element(FILE **fp, void *dptr, PyArray_Descr *dtype,
                      void *NPY_UNUSED(stream_data))
{
    /* the NULL argument is for backwards-compatibility */
    return dtype->f->scanfunc(*fp, dptr, NULL, dtype);
}

/*
 * Remove multiple whitespace from the separator, and add a space to the
 * beginning and end. This simplifies the separator-skipping code below.
 */
static char *
swab_separator(char *sep)
{
    int skip_space = 0;
    char *s, *start;

    s = start = malloc(strlen(sep)+3);
    /* add space to front if there isn't one */
    if (*sep != '\0' && !isspace(*sep)) {
        *s = ' '; s++;
    }
    while (*sep != '\0') {
        if (isspace(*sep)) {
            if (skip_space) {
                sep++;
            }
            else {
                *s = ' ';
                s++;
                sep++;
                skip_space = 1;
            }
        }
        else {
            *s = *sep;
            s++;
            sep++;
            skip_space = 0;
        }
    }
    /* add space to end if there isn't one */
    if (s != start && s[-1] == ' ') {
        *s = ' ';
        s++;
    }
    *s = '\0';
    return start;
}

/*
 * Assuming that the separator is the next bit in the string (file), skip it.
 *
 * Single spaces in the separator are matched to arbitrary-long sequences
 * of whitespace in the input. If the separator consists only of spaces,
 * it matches one or more whitespace characters.
 *
 * If we can't match the separator, return -2.
 * If we hit the end of the string (file), return -1.
 * Otherwise, return 0.
 */
static int
fromstr_skip_separator(char **s, const char *sep, const char *end)
{
    char *string = *s;
    int result = 0;
    while (1) {
        char c = *string;
        if (c == '\0' || (end != NULL && string >= end)) {
            result = -1;
            break;
        }
        else if (*sep == '\0') {
            if (string != *s) {
                /* matched separator */
                result = 0;
                break;
            }
            else {
                /* separator was whitespace wildcard that didn't match */
                result = -2;
                break;
            }
        }
        else if (*sep == ' ') {
            /* whitespace wildcard */
            if (!isspace(c)) {
                sep++;
                continue;
            }
        }
        else if (*sep != c) {
            result = -2;
            break;
        }
        else {
            sep++;
        }
        string++;
    }
    *s = string;
    return result;
}

static int
fromfile_skip_separator(FILE **fp, const char *sep, void *NPY_UNUSED(stream_data))
{
    int result = 0;
    const char *sep_start = sep;

    while (1) {
        int c = fgetc(*fp);

        if (c == EOF) {
            result = -1;
            break;
        }
        else if (*sep == '\0') {
            ungetc(c, *fp);
            if (sep != sep_start) {
                /* matched separator */
                result = 0;
                break;
            }
            else {
                /* separator was whitespace wildcard that didn't match */
                result = -2;
                break;
            }
        }
        else if (*sep == ' ') {
            /* whitespace wildcard */
            if (!isspace(c)) {
                sep++;
                sep_start++;
                ungetc(c, *fp);
            }
            else if (sep == sep_start) {
                sep_start--;
            }
        }
        else if (*sep != c) {
            ungetc(c, *fp);
            result = -2;
            break;
        }
        else {
            sep++;
        }
    }
    return result;
}


/*
 * If s is not a list, return 0
 * Otherwise:
 *
 * run object_depth_and_dimension on all the elements
 * and make sure the returned shape and size is the
 * same for each element
 */
static int
object_depth_and_dimension(PyObject *s, int max, intp *dims)
{
    intp *newdims, *test_dims;
    int nd, test_nd;
    int i, islist, istuple;
    intp size;
    PyObject *obj;

    islist = PyList_Check(s);
    istuple = PyTuple_Check(s);
    if (!(islist || istuple)) {
        return 0;
    }

    size = PySequence_Size(s);
    if (size == 0) {
        return 0;
    }
    if (max < 1) {
        return 0;
    }
    if (max < 2) {
        dims[0] = size;
        return 1;
    }

    newdims = PyDimMem_NEW(2*(max - 1));
    test_dims = newdims + (max - 1);
    if (islist) {
        obj = PyList_GET_ITEM(s, 0);
    }
    else {
        obj = PyTuple_GET_ITEM(s, 0);
    }
    nd = object_depth_and_dimension(obj, max - 1, newdims);

    for (i = 1; i < size; i++) {
        if (islist) {
            obj = PyList_GET_ITEM(s, i);
        }
        else {
            obj = PyTuple_GET_ITEM(s, i);
        }
        test_nd = object_depth_and_dimension(obj, max-1, test_dims);

        if ((nd != test_nd) ||
            (!PyArray_CompareLists(newdims, test_dims, nd))) {
            nd = 0;
            break;
        }
    }

    for (i = 1; i <= nd; i++) {
        dims[i] = newdims[i-1];
    }
    dims[0] = size;
    PyDimMem_FREE(newdims);
    return nd + 1;
}




/* If numitems > 1, then dst must be contiguous */
NPY_NO_EXPORT void
copy_and_swap(void *dst, void *src, int itemsize, intp numitems,
              intp srcstrides, int swap)
{
    intp i;
    char *s1 = (char *)src;
    char *d1 = (char *)dst;


    if ((numitems == 1) || (itemsize == srcstrides)) {
        memcpy(d1, s1, itemsize*numitems);
    }
    else {
        for (i = 0; i < numitems; i++) {
            memcpy(d1, s1, itemsize);
            d1 += itemsize;
            s1 += srcstrides;
        }
    }

    if (swap) {
        byte_swap_vector(d1, numitems, itemsize);
    }
}





/*NUMPY_API
 * Move the memory of one array into another.
 */
NPY_NO_EXPORT int
PyArray_MoveInto(PyArrayObject *dest, PyArrayObject *src)
{
    return NpyArray_MoveInto(PyArray_ARRAY(dest), 
                             PyArray_ARRAY(src));
}



/* adapted from Numarray */
static int
setArrayFromSequence(PyArrayObject *a, PyObject *s, int dim, intp offset)
{
    Py_ssize_t i, slen;
    int res = -1;

    /*
     * This code is to ensure that the sequence access below will
     * return a lower-dimensional sequence.
     */

    /* INCREF on entry DECREF on exit */
    Py_INCREF(s);

    if (PyArray_Check(s) && !(PyArray_CheckExact(s))) {
      /*
       * FIXME:  This could probably copy the entire subarray at once here using
       * a faster algorithm.  Right now, just make sure a base-class array is
       * used so that the dimensionality reduction assumption is correct.
       */
        /* This will DECREF(s) if replaced */
        s = PyArray_EnsureArray(s);
    }

    if (dim > PyArray_NDIM(a)) {
        PyErr_Format(PyExc_ValueError,
                     "setArrayFromSequence: sequence/array dimensions mismatch.");
        goto fail;
    }

    slen = PySequence_Length(s);
    if (slen != PyArray_DIM(a, dim)) {
        PyErr_Format(PyExc_ValueError,
                     "setArrayFromSequence: sequence/array shape mismatch.");
        goto fail;
    }

    for (i = 0; i < slen; i++) {
        PyObject *o = PySequence_GetItem(s, i);
        if ((PyArray_NDIM(a) - dim) > 1) {
            res = setArrayFromSequence(a, o, dim+1, offset);
        }
        else {
            res = PyArray_DESCR(a)->f->setitem(o, (PyArray_BYTES(a) + offset), a);
        }
        Py_DECREF(o);
        if (res < 0) {
            goto fail;
        }
        offset += PyArray_STRIDE(a, dim);
    }

    Py_DECREF(s);
    return 0;

 fail:
    Py_DECREF(s);
    return res;
}

static int
Assign_Array(PyArrayObject *self, PyObject *v)
{
    if (!PySequence_Check(v)) {
        PyErr_SetString(PyExc_ValueError,
                        "assignment from non-sequence");
        return -1;
    }
    if (PyArray_NDIM(self) == 0) {
        PyErr_SetString(PyExc_ValueError,
                        "assignment to 0-d array");
        return -1;
    }
    return setArrayFromSequence(self, v, 0, 0);
}

/*
 * "Array Scalars don't call this code"
 * steals reference to typecode -- no NULL
 */
static PyObject *
Array_FromPyScalar(PyObject *op, PyArray_Descr *typecode)
{
    PyArrayObject *ret;
    int itemsize;
    int type;

    itemsize = typecode->elsize;
    type = typecode->type_num;

    if (itemsize == 0 && NpyTypeNum_ISEXTENDED(type)) {
        itemsize = PyObject_Length(op);
        if (type == PyArray_UNICODE) {
            itemsize *= 4;
        }
        if (itemsize != typecode->elsize) {
            PyArray_DESCR_REPLACE(typecode);
            typecode->elsize = itemsize;
        }
    }

    ret = (PyArrayObject *)NpyArray_NewFromDescr(typecode,
                                                0, NULL,
                                                NULL, NULL, 0, 
                                                NPY_FALSE, NULL, NULL);
    if (ret == NULL) {
        return NULL;
    }
    if (PyArray_NDIM(ret) > 0) {
        PyErr_SetString(PyExc_ValueError,
                        "shape-mismatch on array construction");
        Py_DECREF(ret);
        return NULL;
    }

    PyArray_DESCR(ret)->f->setitem(op, PyArray_BYTES(ret), ret);
    if (PyErr_Occurred()) {
        Py_DECREF(ret);
        return NULL;
    }
    else {
        return (PyObject *)ret;
    }
}


static PyObject *
ObjectArray_FromNestedList(PyObject *s, PyArray_Descr *typecode, int fortran)
{
    int nd;
    intp d[MAX_DIMS];
    PyArrayObject *r;

    /* Get the depth and the number of dimensions */
    nd = object_depth_and_dimension(s, MAX_DIMS, d);
    if (nd < 0) {
        return NULL;
    }
    if (nd == 0) {
        return Array_FromPyScalar(s, typecode);
    }
    r = (PyArrayObject*)NpyArray_NewFromDescr(typecode,
                                             nd, d,
                                             NULL, NULL,
                                             fortran, NPY_FALSE, NULL, NULL);
    if (!r) {
        return NULL;
    }
    if(Assign_Array(r,s) == -1) {
        Py_DECREF(r);
        return NULL;
    }
    return (PyObject*)r;
}

/*
 * The rest of this code is to build the right kind of array
 * from a python object.
 */

static int
discover_depth(PyObject *s, int max, int stop_at_string, int stop_at_tuple)
{
    int d = 0;
    PyObject *e;
#if PY_VERSION_HEX >= 0x02060000
    Py_buffer buffer_view;
#endif

    if(max < 1) {
        return -1;
    }
    if(!PySequence_Check(s) ||
#if defined(NPY_PY3K)
       /* FIXME: XXX -- what is the correct thing to do here? */
#else
       PyInstance_Check(s) ||
#endif
       PySequence_Length(s) < 0) {
        PyErr_Clear();
        return 0;
    }
    if (PyArray_Check(s)) {
        return PyArray_NDIM(s);
    }
    if (PyArray_IsScalar(s, Generic)) {
        return 0;
    }
    if (PyString_Check(s) ||
#if defined(NPY_PY3K)
#else
        PyBuffer_Check(s) ||
#endif
        PyUnicode_Check(s)) {
        return stop_at_string ? 0:1;
    }
    if (stop_at_tuple && PyTuple_Check(s)) {
        return 0;
    }
#if PY_VERSION_HEX >= 0x02060000
    /* PEP 3118 buffer interface */
    memset(&buffer_view, 0, sizeof(Py_buffer));
    if (PyObject_GetBuffer(s, &buffer_view, PyBUF_STRIDES) == 0 ||
        PyObject_GetBuffer(s, &buffer_view, PyBUF_ND) == 0) {
        d = buffer_view.ndim;
        PyBuffer_Release(&buffer_view);
        return d;
    }
    else if (PyObject_GetBuffer(s, &buffer_view, PyBUF_SIMPLE) == 0) {
        PyBuffer_Release(&buffer_view);
        return 1;
    }
    else {
        PyErr_Clear();
    }
#endif
    if ((e = PyObject_GetAttrString(s, "__array_struct__")) != NULL) {
        d = -1;
        if (PyCapsule_Check(e)) {
            PyArrayInterface *inter;
            inter = (PyArrayInterface *)PyCapsule_AsVoidPtr(e);
            if (inter->two == 2) {
                d = inter->nd;
            }
        }
        Py_DECREF(e);
        if (d > -1) {
            return d;
        }
    }
    else {
        PyErr_Clear();
    }
    if ((e=PyObject_GetAttrString(s, "__array_interface__")) != NULL) {
        d = -1;
        if (PyDict_Check(e)) {
            PyObject *new;
            new = PyDict_GetItemString(e, "shape");
            if (new && PyTuple_Check(new)) {
                d = PyTuple_GET_SIZE(new);
            }
        }
        Py_DECREF(e);
        if (d>-1) {
            return d;
        }
    }
    else PyErr_Clear();

    if (PySequence_Length(s) == 0) {
        return 1;
    }
    if ((e=PySequence_GetItem(s,0)) == NULL) {
        return -1;
    }
    if (e != s) {
        d = discover_depth(e, max-1, stop_at_string, stop_at_tuple);
        if (d >= 0) {
            d++;
        }
    }
    Py_DECREF(e);
    return d;
}

static int
discover_itemsize(PyObject *s, int nd, int *itemsize)
{
    int n, r, i;
    PyObject *e;

    if (PyArray_Check(s)) {
        *itemsize = MAX(*itemsize, PyArray_ITEMSIZE(s));
        return 0;
    }

    n = PyObject_Length(s);
    if ((nd == 0) || PyString_Check(s) ||
#if defined(NPY_PY3K)
        PyMemoryView_Check(s) ||
#else
        PyBuffer_Check(s) ||
#endif
        PyUnicode_Check(s)) {

        *itemsize = MAX(*itemsize, n);
        return 0;
    }
    for (i = 0; i < n; i++) {
        if ((e = PySequence_GetItem(s,i))==NULL) {
            return -1;
        }
        r = discover_itemsize(e,nd-1,itemsize);
        Py_DECREF(e);
        if (r == -1) {
            return -1;
        }
    }
    return 0;
}

/*
 * Take an arbitrary object known to represent
 * an array of ndim nd, and determine the size in each dimension
 */
static int
discover_dimensions(PyObject *s, int nd, intp *d, int check_it)
{
    PyObject *e;
    int r, n, i, n_lower;


    if (PyArray_Check(s)) {
        /*
         * XXXX: we handle the case of scalar arrays (0 dimensions) separately.
         * This is an hack, the function discover_dimensions needs to be
         * improved.
         */
        if (PyArray_NDIM(s) == 0) {
            d[0] = 0;
        } else {
            for (i=0; i<nd; i++) {
                d[i] = PyArray_DIM(s,i);
            }
        }
        return 0;
    }
    n = PyObject_Length(s);
    *d = n;
    if (*d < 0) {
        return -1;
    }
    if (nd <= 1) {
        return 0;
    }
    n_lower = 0;
    for(i = 0; i < n; i++) {
        if ((e = PySequence_GetItem(s,i)) == NULL) {
            return -1;
        }
        r = discover_dimensions(e, nd - 1, d + 1, check_it);
        Py_DECREF(e);

        if (r == -1) {
            return -1;
        }
        if (check_it && n_lower != 0 && n_lower != d[1]) {
            PyErr_SetString(PyExc_ValueError,
                            "inconsistent shape in sequence");
            return -1;
        }
        if (d[1] > n_lower) {
            n_lower = d[1];
        }
    }
    d[1] = n_lower;

    return 0;
}

/*
 * isobject means that we are constructing an
 * object array on-purpose with a nested list.
 * Only a list is interpreted as a sequence with these rules
 * steals reference to typecode
 */
static PyObject *
Array_FromSequence(PyObject *s, PyArray_Descr *typecode, int fortran,
                   int min_depth, int max_depth)
{
    PyArrayObject *r;
    int nd;
    int err;
    intp d[MAX_DIMS];
    int stop_at_string;
    int stop_at_tuple;
    int check_it;
    int type = typecode->type_num;
    int itemsize = typecode->elsize;

    check_it = (typecode->type != PyArray_CHARLTR);
    stop_at_string = (type != PyArray_STRING) ||
                     (typecode->type == PyArray_STRINGLTR);
    stop_at_tuple = (type == PyArray_VOID && (typecode->names
                                              || typecode->subarray));

    nd = discover_depth(s, MAX_DIMS + 1, stop_at_string, stop_at_tuple);
    if (nd == 0) {
        return Array_FromPyScalar(s, typecode);
    }
    else if (nd < 0) {
        PyErr_SetString(PyExc_ValueError,
                "invalid input sequence");
        goto fail;
    }
    if (max_depth && NpyTypeNum_ISOBJECT(type) && (nd > max_depth)) {
        nd = max_depth;
    }
    if ((max_depth && nd > max_depth) || (min_depth && nd < min_depth)) {
        PyErr_SetString(PyExc_ValueError,
                "invalid number of dimensions");
        goto fail;
    }

    err = discover_dimensions(s, nd, d, check_it);
    if (err == -1) {
        goto fail;
    }
    if (typecode->type == PyArray_CHARLTR && nd > 0 && d[nd - 1] == 1) {
        nd = nd - 1;
    }

    if (itemsize == 0 && NpyTypeNum_ISEXTENDED(type)) {
        err = discover_itemsize(s, nd, &itemsize);
        if (err == -1) {
            goto fail;
        }
        if (type == PyArray_UNICODE) {
            itemsize *= 4;
        }
    }
    if (itemsize != typecode->elsize) {
        PyArray_DESCR_REPLACE(typecode);
        typecode->elsize = itemsize;
    }

    r = (PyArrayObject*)NpyArray_NewFromDescr(typecode,
                                             nd, d,
                                             NULL, NULL,
                                             fortran, 
                                             NPY_FALSE, NULL, NULL);
    if (!r) {
        return NULL;
    }

    err = Assign_Array(r,s);
    if (err == -1) {
        Py_DECREF(r);
        return NULL;
    }
    return (PyObject*)r;

 fail:
    Py_DECREF(typecode);
    return NULL;
}



/*NUMPY_API
 * Generic new array creation routine.
 *
 * steals a reference to descr (even on failure)
 */
NPY_NO_EXPORT PyObject *
PyArray_NewFromDescr(PyTypeObject *subtype, PyArray_Descr *descr, int nd,
                     intp *dims, intp *strides, void *data,
                     int flags, PyObject *obj)
{
    // TODO: Returns NpyArray, needs to be wrapped into PyObject.
    return (PyObject *) 
        NpyArray_NewFromDescr(descr, nd, dims, strides, 
                              data, flags, NPY_FALSE, subtype, obj);
}



/* This isn't part of the API but is a support function for the core.  It is called
   by NpyArray_NewFromDescr to initialize the Python wrapper object. */
/* TODO: I don't understand the function of customStrides and why the flag only gets set
   if __array_finalize__ is defined. */
NPY_NO_EXPORT void *
NpyInterface_NewArrayWrapper(NpyArray *newArray, int ensureArray, int customStrides, void *subtypeTmp, void *interfaceData)
{
    PyTypeObject *subtype;
    PyArrayObject *wrapper = NULL;
    PyObject *obj = (PyObject *)interfaceData;
    
    
    /* Figures out the subtype, defaulting to a basic array.  Ugly, overly complex because
       the core doesn't know about PyArray_Type but needs to be able to force it. */
    if (NPY_TRUE == ensureArray) {
        subtype = &PyArray_Type;
    } else if (NULL != subtypeTmp) {
        subtype = (PyTypeObject *)subtypeTmp;
        assert(PyType_Check((PyObject *)subtype));
    } else if (NULL != interfaceData) {
        assert(PyArray_Check(interfaceData));
        subtype = Py_TYPE((PyObject *)interfaceData);
    } else {
        subtype = &PyArray_Type;
    }
    
    
    /* Create the Python wrapper for the array.  This object will manage the lifetime of the
       core array */
    /* TODO: For now, the objects are one and the same - fix this once split. */
    wrapper = (PyArrayObject *)newArray;
    
    /* For subclasses of array allows the classes to do type-specific initialization. */
    if ((subtype != &PyArray_Type)) {
        PyObject *res, *func, *args;
        
        func = PyObject_GetAttrString((PyObject *)wrapper, "__array_finalize__");
        if (func && func != Py_None) {
            if (customStrides) {
                /*
                 * did not allocate own data or funny strides
                 * update flags before finalize function
                 */
                PyArray_UpdateFlags(wrapper, NPY_UPDATE_ALL);
            }
            if (PyCapsule_Check(func)) {
                /* A C-function is stored here */
                PyArray_FinalizeFunc *cfunc;
                cfunc = PyCapsule_AsVoidPtr(func);
                Py_DECREF(func);
                if (cfunc(wrapper, obj) < 0) {
                    goto fail;
                }
            }
            else {
                args = PyTuple_New(1);
                if (obj == NULL) {
                    obj=Py_None;
                }
                Py_INCREF(obj);
                PyTuple_SET_ITEM(args, 0, obj);
                res = PyObject_Call(func, args, NULL);
                Py_DECREF(args);
                Py_DECREF(func);
                if (res == NULL) {
                    goto fail;
                }
                else {
                    Py_DECREF(res);
                }
            }
        }
        else Npy_Interface_XDECREF(func);
    }
    return wrapper;
    
fail:
    /* TODO: How do we flag a failure?  NULL is a legal return value. How should the error be handled? */
    return NULL;
}




/*NUMPY_API
 * Generic new array creation routine.
 */
NPY_NO_EXPORT PyObject *
PyArray_New(PyTypeObject *subtype, int nd, intp *dims, int type_num,
            intp *strides, void *data, int itemsize, int flags,
            PyObject *obj)
{
    /* TODO: Need to convert subtype going in, wrap returned NpyArray into PyObject on return */
    return (PyObject *) 
        NpyArray_New(subtype, nd, dims, type_num, 
                     strides, data, itemsize, flags, obj);
}


NPY_NO_EXPORT int
_array_from_buffer_3118(PyObject *obj, PyObject **out)
{
#if PY_VERSION_HEX >= 0x02060000
    /* PEP 3118 */
    PyObject *memoryview;
    Py_buffer *view;
    PyArray_Descr *descr = NULL;
    PyObject *r;
    int nd, flags, k;
    Py_ssize_t d;
    npy_intp shape[NPY_MAXDIMS], strides[NPY_MAXDIMS];

    memoryview = PyMemoryView_FromObject(obj);
    if (memoryview == NULL) {
        PyErr_Clear();
        return -1;
    }

    view = PyMemoryView_GET_BUFFER(memoryview);
    if (view->format != NULL) {
        descr = _descriptor_from_pep3118_format(view->format);
        if (descr == NULL) {
            PyObject *msg;
            msg = PyBytes_FromFormat("Invalid PEP 3118 format string: '%s'",
                                     view->format);
            PyErr_WarnEx(PyExc_RuntimeWarning, PyBytes_AS_STRING(msg), 0);
            Py_DECREF(msg);
            goto fail;
        }

        /* Sanity check */
        if (descr->elsize != view->itemsize) {
            PyErr_WarnEx(PyExc_RuntimeWarning,
                         "Item size computed from the PEP 3118 buffer format "
                         "string does not match the actual item size.",
                         0);
            goto fail;
        }
    }
    else {
        descr = PyArray_DescrNewFromType(PyArray_STRING);
        descr->elsize = view->itemsize;
    }

    if (view->shape != NULL) {
        nd = view->ndim;
        if (nd >= NPY_MAXDIMS || nd < 0) {
            goto fail;
        }
        for (k = 0; k < nd; ++k) {
            if (k >= NPY_MAXDIMS) {
                goto fail;
            }
            shape[k] = view->shape[k];
        }
        if (view->strides != NULL) {
            for (k = 0; k < nd; ++k) {
                strides[k] = view->strides[k];
            }
        }
        else {
            d = view->len;
            for (k = 0; k < nd; ++k) {
                d /= view->shape[k];
                strides[k] = d;
            }
        }
    }
    else {
        nd = 1;
        shape[0] = view->len / view->itemsize;
        strides[0] = view->itemsize;
    }

    flags = BEHAVED & (view->readonly ? ~NPY_WRITEABLE : ~0);
    r = PyArray_NewFromDescr(&PyArray_Type, descr,
                             nd, shape, strides, view->buf,
                             flags, NULL);
    if (PyArray_Check(memoryview)) {
        /* TODO: Unwrap array object if we can ever get here. 
           Think about ref cnt of wrapper vs. core array */        
        PyArray_BASE_ARRAY(r) = PyArray_ARRAY(memoryview);
    } else {
        PyArray_BASE(r) = memoryview;
    }
    ASSERT_ONE_BASE(r);
    PyArray_UpdateFlags((PyArrayObject *)r, UPDATE_ALL);

    *out = r;
    return 0;

fail:
    Py_XDECREF(descr);
    Py_DECREF(memoryview);
    return -1;

#else
    return -1;
#endif
}


/*NUMPY_API
 * Does not check for ENSURECOPY and NOTSWAPPED in flags
 * Steals a reference to newtype --- which can be NULL
 */
NPY_NO_EXPORT PyObject *
PyArray_FromAny(PyObject *op, PyArray_Descr *newtype, int min_depth,
                int max_depth, int flags, PyObject *context)
{
    /*
     * This is the main code to make a NumPy array from a Python
     * Object.  It is called from lot's of different places which
     * is why there are so many checks.  The comments try to
     * explain some of the checks.
     */
    PyObject *r = NULL;
    int seq = FALSE;

    /*
     * Is input object already an array?
     * This is where the flags are used
     */
    if (PyArray_Check(op)) {
        r = PyArray_FromArray((PyArrayObject *)op, newtype, flags);
    }
    else if (PyArray_IsScalar(op, Generic)) {
        if (flags & UPDATEIFCOPY) {
            goto err;
        }
        r = PyArray_FromScalar(op, newtype);
    }
    else if (newtype == NULL &&
               (newtype = _array_find_python_scalar_type(op))) {
        if (flags & UPDATEIFCOPY) {
            goto err;
        }
        r = Array_FromPyScalar(op, newtype);
    }
    else if (!PyBytes_Check(op) && !PyUnicode_Check(op) &&
             _array_from_buffer_3118(op, &r) == 0) {
        /* PEP 3118 buffer -- but don't accept Bytes objects here */
        PyObject *new;
        if (newtype != NULL || flags != 0) {
            new = PyArray_FromArray((PyArrayObject *)r, newtype, flags);
            Py_DECREF(r);
            r = new;
        }
    }
    else if (PyArray_HasArrayInterfaceType(op, newtype, context, r)) {
        PyObject *new;
        if (r == NULL) {
            Py_XDECREF(newtype);
            return NULL;
        }
        if (newtype != NULL || flags != 0) {
            new = PyArray_FromArray((PyArrayObject *)r, newtype, flags);
            Py_DECREF(r);
            r = new;
        }
    }
    else {
        int isobject = 0;

        if (flags & UPDATEIFCOPY) {
            goto err;
        }
        if (newtype == NULL) {
            newtype = _array_find_type(op, NULL, MAX_DIMS);
        }
        else if (newtype->type_num == PyArray_OBJECT) {
            isobject = 1;
        }
        if (PySequence_Check(op)) {
            PyObject *thiserr = NULL;

            /* necessary but not sufficient */
            Py_INCREF(newtype);
            r = Array_FromSequence(op, newtype, flags & FORTRAN,
                                   min_depth, max_depth);
            if (r == NULL && (thiserr=PyErr_Occurred())) {
                if (PyErr_GivenExceptionMatches(thiserr,
                                                PyExc_MemoryError)) {
                    return NULL;
                }
                /*
                 * If object was explicitly requested,
                 * then try nested list object array creation
                 */
                PyErr_Clear();
                if (isobject) {
                    Py_INCREF(newtype);
                    r = ObjectArray_FromNestedList
                        (op, newtype, flags & FORTRAN);
                    seq = TRUE;
                    Py_DECREF(newtype);
                }
            }
            else {
                seq = TRUE;
                Py_DECREF(newtype);
            }
        }
        if (!seq) {
            r = Array_FromPyScalar(op, newtype);
        }
    }

    /* If we didn't succeed return NULL */
    if (r == NULL) {
        return NULL;
    }

    /* Be sure we succeed here */
    if(!PyArray_Check(r)) {
        PyErr_SetString(PyExc_RuntimeError,
                        "internal error: PyArray_FromAny "\
                        "not producing an array");
        Py_DECREF(r);
        return NULL;
    }

    if (min_depth != 0 && (PyArray_NDIM(r) < min_depth)) {
        PyErr_SetString(PyExc_ValueError,
                        "object of too small depth for desired array");
        Py_DECREF(r);
        return NULL;
    }
    if (max_depth != 0 && (PyArray_NDIM(r) > max_depth)) {
        PyErr_SetString(PyExc_ValueError,
                        "object too deep for desired array");
        Py_DECREF(r);
        return NULL;
    }
    return r;

 err:
    Py_XDECREF(newtype);
    PyErr_SetString(PyExc_TypeError,
                    "UPDATEIFCOPY used for non-array input.");
    return NULL;
}

/*
 * flags is any of
 * CONTIGUOUS,
 * FORTRAN,
 * ALIGNED,
 * WRITEABLE,
 * NOTSWAPPED,
 * ENSURECOPY,
 * UPDATEIFCOPY,
 * FORCECAST,
 * ENSUREARRAY,
 * ELEMENTSTRIDES
 *
 * or'd (|) together
 *
 * Any of these flags present means that the returned array should
 * guarantee that aspect of the array.  Otherwise the returned array
 * won't guarantee it -- it will depend on the object as to whether or
 * not it has such features.
 *
 * Note that ENSURECOPY is enough
 * to guarantee CONTIGUOUS, ALIGNED and WRITEABLE
 * and therefore it is redundant to include those as well.
 *
 * BEHAVED == ALIGNED | WRITEABLE
 * CARRAY = CONTIGUOUS | BEHAVED
 * FARRAY = FORTRAN | BEHAVED
 *
 * FORTRAN can be set in the FLAGS to request a FORTRAN array.
 * Fortran arrays are always behaved (aligned,
 * notswapped, and writeable) and not (C) CONTIGUOUS (if > 1d).
 *
 * UPDATEIFCOPY flag sets this flag in the returned array if a copy is
 * made and the base argument points to the (possibly) misbehaved array.
 * When the new array is deallocated, the original array held in base
 * is updated with the contents of the new array.
 *
 * FORCECAST will cause a cast to occur regardless of whether or not
 * it is safe.
 */

/*NUMPY_API
 * steals a reference to descr -- accepts NULL
 */
NPY_NO_EXPORT PyObject *
PyArray_CheckFromAny(PyObject *op, PyArray_Descr *descr, int min_depth,
                     int max_depth, int requires, PyObject *context)
{
    PyObject *obj;
    if (requires & NOTSWAPPED) {
        if (!descr && PyArray_Check(op) &&
            !NpyArray_ISNBO(PyArray_DESCR(op)->byteorder)) {
            descr = PyArray_DescrNew(PyArray_DESCR(op));
        }
        else if (descr && !NpyArray_ISNBO(descr->byteorder)) {
            PyArray_DESCR_REPLACE(descr);
        }
        if (descr) {
            descr->byteorder = PyArray_NATIVE;
        }
    }

    obj = PyArray_FromAny(op, descr, min_depth, max_depth, requires, context);
    if (obj == NULL) {
        return NULL;
    }
    if ((requires & ELEMENTSTRIDES) &&
        !PyArray_ElementStrides(obj)) {
        PyObject *new;
        new = PyArray_NewCopy((PyArrayObject *)obj, PyArray_ANYORDER);
        Py_DECREF(obj);
        obj = new;
    }
    return obj;
}

/*NUMPY_API
 * steals reference to newtype --- acc. NULL
 */
NPY_NO_EXPORT PyObject *
PyArray_FromArray(PyArrayObject *arr, PyArray_Descr *newtype, int flags)
{
    /* TODO: Wrap returned NpyArray in PyObject, fix conversion of arr to NpyArray. */
    return (PyObject *) NpyArray_FromArray(PyArray_ARRAY(arr), newtype, flags);
}



/*NUMPY_API */
NPY_NO_EXPORT PyObject *
PyArray_FromStructInterface(PyObject *input)
{
    PyArray_Descr *thetype = NULL;
    char buf[40];
    PyArrayInterface *inter;
    PyObject *attr;
    PyArrayObject *r;
    char endian = PyArray_NATBYTE;

    attr = PyObject_GetAttrString(input, "__array_struct__");
    if (attr == NULL) {
        PyErr_Clear();
        return Py_NotImplemented;
    }
    if (!PyCapsule_Check(attr)) {
        goto fail;
    }
    inter = PyCapsule_AsVoidPtr(attr);
    if (inter->two != 2) {
        goto fail;
    }
    if ((inter->flags & NOTSWAPPED) != NOTSWAPPED) {
        endian = PyArray_OPPBYTE;
        inter->flags &= ~NOTSWAPPED;
    }

    if (inter->flags & ARR_HAS_DESCR) {
        if (PyArray_DescrConverter(inter->descr, &thetype) == PY_FAIL) {
            thetype = NULL;
            PyErr_Clear();
        }
    }

    if (thetype == NULL) {
        PyOS_snprintf(buf, sizeof(buf),
                "%c%c%d", endian, inter->typekind, inter->itemsize);
        if (!(thetype=_array_typedescr_fromstr(buf))) {
            Py_DECREF(attr);
            return NULL;
        }
    }

    r = (PyArrayObject *)PyArray_NewFromDescr(&PyArray_Type, thetype,
                             inter->nd, inter->shape,
                             inter->strides, PyArray_BYTES(inter),
                             inter->flags, NULL);
    SET_BASE(r, input);
    ASSERT_ONE_BASE(r);
    Py_DECREF(attr);
    PyArray_UpdateFlags((PyArrayObject *)r, UPDATE_ALL);
    return (PyObject *)r;

 fail:
    PyErr_SetString(PyExc_ValueError, "invalid __array_struct__");
    Py_DECREF(attr);
    return NULL;
}

#define PyIntOrLong_Check(obj) (PyInt_Check(obj) || PyLong_Check(obj))

/*NUMPY_API*/
NPY_NO_EXPORT PyObject *
PyArray_FromInterface(PyObject *input)
{
    PyObject *attr = NULL, *item = NULL;
    PyObject *tstr = NULL, *shape = NULL;
    PyObject *inter = NULL;
    PyObject *base = NULL;
    PyArrayObject *ret;
    PyArray_Descr *type=NULL;
    char *data;
    Py_ssize_t buffer_len;
    int res, i, n;
    intp dims[MAX_DIMS], strides[MAX_DIMS];
    int dataflags = BEHAVED;

    /* Get the memory from __array_data__ and __array_offset__ */
    /* Get the shape */
    /* Get the typestring -- ignore array_descr */
    /* Get the strides */

    inter = PyObject_GetAttrString(input, "__array_interface__");
    if (inter == NULL) {
        PyErr_Clear();
        return Py_NotImplemented;
    }
    if (!PyDict_Check(inter)) {
        Py_DECREF(inter);
        return Py_NotImplemented;
    }
    shape = PyDict_GetItemString(inter, "shape");
    if (shape == NULL) {
        Py_DECREF(inter);
        return Py_NotImplemented;
    }
    tstr = PyDict_GetItemString(inter, "typestr");
    if (tstr == NULL) {
        Py_DECREF(inter);
        return Py_NotImplemented;
    }

    attr = PyDict_GetItemString(inter, "data");
    base = input;
    if ((attr == NULL) || (attr==Py_None) || (!PyTuple_Check(attr))) {
        if (attr && (attr != Py_None)) {
            item = attr;
        }
        else {
            item = input;
        }
        res = PyObject_AsWriteBuffer(item, (void **)&data, &buffer_len);
        if (res < 0) {
            PyErr_Clear();
            res = PyObject_AsReadBuffer(
                    item, (const void **)&data, &buffer_len);
            if (res < 0) {
                goto fail;
            }
            dataflags &= ~WRITEABLE;
        }
        attr = PyDict_GetItemString(inter, "offset");
        if (attr) {
            longlong num = PyLong_AsLongLong(attr);
            if (error_converting(num)) {
                PyErr_SetString(PyExc_TypeError,
                                "offset "\
                                "must be an integer");
                goto fail;
            }
            data += num;
        }
        base = item;
    }
    else {
        PyObject *dataptr;
        if (PyTuple_GET_SIZE(attr) != 2) {
            PyErr_SetString(PyExc_TypeError,
                            "data must return "     \
                            "a 2-tuple with (data pointer "\
                            "integer, read-only flag)");
            goto fail;
        }
        dataptr = PyTuple_GET_ITEM(attr, 0);
        if (PyString_Check(dataptr)) {
            res = sscanf(PyString_AsString(dataptr),
                         "%p", (void **)&data);
            if (res < 1) {
                PyErr_SetString(PyExc_TypeError,
                                "data string cannot be " \
                                "converted");
                goto fail;
            }
        }
        else if (PyIntOrLong_Check(dataptr)) {
            data = PyLong_AsVoidPtr(dataptr);
        }
        else {
            PyErr_SetString(PyExc_TypeError, "first element " \
                            "of data tuple must be integer" \
                            " or string.");
            goto fail;
        }
        if (PyObject_IsTrue(PyTuple_GET_ITEM(attr,1))) {
            dataflags &= ~WRITEABLE;
        }
    }
    attr = tstr;
#if defined(NPY_PY3K)
    if (PyUnicode_Check(tstr)) {
        /* Allow unicode type strings */
        attr = PyUnicode_AsASCIIString(tstr);
    }
#endif
    if (!PyBytes_Check(attr)) {
        PyErr_SetString(PyExc_TypeError, "typestr must be a string");
        goto fail;
    }
    type = _array_typedescr_fromstr(PyString_AS_STRING(attr));
#if defined(NPY_PY3K)
    if (attr != tstr) {
        Py_DECREF(attr);
    }
#endif
    if (type == NULL) {
        goto fail;
    }
    attr = shape;
    if (!PyTuple_Check(attr)) {
        PyErr_SetString(PyExc_TypeError, "shape must be a tuple");
        Py_DECREF(type);
        goto fail;
    }
    n = PyTuple_GET_SIZE(attr);
    for (i = 0; i < n; i++) {
        item = PyTuple_GET_ITEM(attr, i);
        dims[i] = PyArray_PyIntAsIntp(item);
        if (error_converting(dims[i])) {
            break;
        }
    }

    ret = (PyArrayObject *)PyArray_NewFromDescr(&PyArray_Type, type,
                                                n, dims,
                                                NULL, data,
                                                dataflags, NULL);
    if (ret == NULL) {
        return NULL;
    }
    SET_BASE(ret, base);
    ASSERT_ONE_BASE(ret);

    attr = PyDict_GetItemString(inter, "strides");
    if (attr != NULL && attr != Py_None) {
        if (!PyTuple_Check(attr)) {
            PyErr_SetString(PyExc_TypeError,
                            "strides must be a tuple");
            Py_DECREF(ret);
            return NULL;
        }
        if (n != PyTuple_GET_SIZE(attr)) {
            PyErr_SetString(PyExc_ValueError,
                            "mismatch in length of "\
                            "strides and shape");
            Py_DECREF(ret);
            return NULL;
        }
        for (i = 0; i < n; i++) {
            item = PyTuple_GET_ITEM(attr, i);
            strides[i] = PyArray_PyIntAsIntp(item);
            if (error_converting(strides[i])) {
                break;
            }
        }
        if (PyErr_Occurred()) {
            PyErr_Clear();
        }
        memcpy(PyArray_STRIDES(ret), strides, n*sizeof(intp));
    }
    else PyErr_Clear();
    PyArray_UpdateFlags(ret, UPDATE_ALL);
    Py_DECREF(inter);
    return (PyObject *)ret;

 fail:
    Py_XDECREF(inter);
    return NULL;
}

/*NUMPY_API*/
NPY_NO_EXPORT PyObject *
PyArray_FromArrayAttr(PyObject *op, PyArray_Descr *typecode, PyObject *context)
{
    PyObject *new;
    PyObject *array_meth;

    array_meth = PyObject_GetAttrString(op, "__array__");
    if (array_meth == NULL) {
        PyErr_Clear();
        return Py_NotImplemented;
    }
    if (context == NULL) {
        if (typecode == NULL) {
            new = PyObject_CallFunction(array_meth, NULL);
        }
        else {
            new = PyObject_CallFunction(array_meth, "O", typecode);
        }
    }
    else {
        if (typecode == NULL) {
            new = PyObject_CallFunction(array_meth, "OO", Py_None, context);
            if (new == NULL && PyErr_ExceptionMatches(PyExc_TypeError)) {
                PyErr_Clear();
                new = PyObject_CallFunction(array_meth, "");
            }
        }
        else {
            new = PyObject_CallFunction(array_meth, "OO", typecode, context);
            if (new == NULL && PyErr_ExceptionMatches(PyExc_TypeError)) {
                PyErr_Clear();
                new = PyObject_CallFunction(array_meth, "O", typecode);
            }
        }
    }
    Py_DECREF(array_meth);
    if (new == NULL) {
        return NULL;
    }
    if (!PyArray_Check(new)) {
        PyErr_SetString(PyExc_ValueError,
                        "object __array__ method not "  \
                        "producing an array");
        Py_DECREF(new);
        return NULL;
    }
    return new;
}

/*NUMPY_API
* new reference -- accepts NULL for mintype
*/
NPY_NO_EXPORT PyArray_Descr *
PyArray_DescrFromObject(PyObject *op, PyArray_Descr *mintype)
{
    return _array_find_type(op, mintype, MAX_DIMS);
}

/* These are also old calls (should use PyArray_NewFromDescr) */

/* They all zero-out the memory as previously done */

/* steals reference to descr -- and enforces native byteorder on it.*/
/*NUMPY_API
  Like FromDimsAndData but uses the Descr structure instead of typecode
  as input.
*/
NPY_NO_EXPORT PyObject *
PyArray_FromDimsAndDataAndDescr(int nd, int *d,
                                PyArray_Descr *descr,
                                char *data)
{
    /* TODO: Not converted as comment says it's 'old'. */
    PyObject *ret;
    int i;
    intp newd[MAX_DIMS];
    char msg[] = "PyArray_FromDimsAndDataAndDescr: use PyArray_NewFromDescr.";

    if (DEPRECATE(msg) < 0) {
        return NULL;
    }
    if (!NpyArray_ISNBO(descr->byteorder))
        descr->byteorder = '=';
    for (i = 0; i < nd; i++) {
        newd[i] = (intp) d[i];
    }
    ret = PyArray_NewFromDescr(&PyArray_Type, descr,
                               nd, newd,
                               NULL, data,
                               (data ? CARRAY : 0), NULL);
    return ret;
}

/*NUMPY_API
  Construct an empty array from dimensions and typenum
*/
NPY_NO_EXPORT PyObject *
PyArray_FromDims(int nd, int *d, int type)
{
    PyObject *ret;
    char msg[] = "PyArray_FromDims: use PyArray_SimpleNew.";

    if (DEPRECATE(msg) < 0) {
        return NULL;
    }
    ret = PyArray_FromDimsAndDataAndDescr(nd, d,
                                          PyArray_DescrFromType(type),
                                          NULL);
    /*
     * Old FromDims set memory to zero --- some algorithms
     * relied on that.  Better keep it the same. If
     * Object type, then it's already been set to zero, though.
     */
    if (ret && (PyArray_DESCR(ret)->type_num != PyArray_OBJECT)) {
        memset(PyArray_BYTES(ret), 0, PyArray_NBYTES(ret));
    }
    return ret;
}

/* end old calls */

/*NUMPY_API
 * This is a quick wrapper around PyArray_FromAny(op, NULL, 0, 0, ENSUREARRAY)
 * that special cases Arrays and PyArray_Scalars up front
 * It *steals a reference* to the object
 * It also guarantees that the result is PyArray_Type
 * Because it decrefs op if any conversion needs to take place
 * so it can be used like PyArray_EnsureArray(some_function(...))
 */
NPY_NO_EXPORT PyObject *
PyArray_EnsureArray(PyObject *op)
{
    PyObject *new;

    /* TODO: Can be pushed into core once PyArray_FromAny has been pushed down. */
    if ((op == NULL) || (PyArray_CheckExact(op))) {
        new = op;
        Py_XINCREF(new);
    }
    else if (PyArray_Check(op)) {
        new = PyArray_View((PyArrayObject *)op, NULL, &PyArray_Type);
    }
    else if (PyArray_IsScalar(op, Generic)) {
        new = PyArray_FromScalar(op, NULL);
    }
    else {
        new = PyArray_FromAny(op, NULL, 0, 0, ENSUREARRAY, NULL);
    }
    Py_XDECREF(op);
    return new;
}

/*NUMPY_API*/
NPY_NO_EXPORT PyObject *
PyArray_EnsureAnyArray(PyObject *op)
{
    /* TODO: Can be pushed to core once PyArray_FromAny, and thus PyArray_EnsureArray, are in the core. */
    if (op && PyArray_Check(op)) {
        return op;
    }
    return PyArray_EnsureArray(op);
}

/*NUMPY_API
 * Copy an Array into another array -- memory must not overlap
 * Does not require src and dest to have "broadcastable" shapes
 * (only the same number of elements).
 */
NPY_NO_EXPORT int
PyArray_CopyAnyInto(PyArrayObject *dest, PyArrayObject *src)
{
    /* TODO: Fix conversion of dest, src to NpyArrays. */
    return NpyArray_CopyAnyInto(PyArray_ARRAY(dest), 
                                PyArray_ARRAY(src));
}

/*NUMPY_API
 * Copy an Array into another array -- memory must not overlap.
 */
NPY_NO_EXPORT int
PyArray_CopyInto(PyArrayObject *dest, PyArrayObject *src)
{
    /* TODO: Fix conversion of dest, src to NpyArray types. */
    return NpyArray_CopyInto(PyArray_ARRAY(dest), 
                             PyArray_ARRAY(src));
}


/*NUMPY_API
  PyArray_CheckAxis

  check that axis is valid
  convert 0-d arrays to 1-d arrays
*/
NPY_NO_EXPORT PyObject *
PyArray_CheckAxis(PyArrayObject *arr, int *axis, int flags)
{
    return (PyObject *) NpyArray_CheckAxis(PyArray_ARRAY(arr), axis, flags);
}



/*NUMPY_API
 * Zeros
 *
 * steal a reference
 * accepts NULL type
 */
NPY_NO_EXPORT PyObject *
PyArray_Zeros(int nd, intp *dims, PyArray_Descr *type, int fortran)
{
    PyArrayObject *ret;

    /* TODO: Function probably needs to be split, but _zerofill needs a "0" int object to use for object arrays. */
    if (!type) {
        type = PyArray_DescrFromType(PyArray_DEFAULT);
    }
    ret = (PyArrayObject *)PyArray_NewFromDescr(&PyArray_Type,
                                                type,
                                                nd, dims,
                                                NULL, NULL,
                                                fortran, NULL);
    if (ret == NULL) {
        return NULL;
    }
    if (_zerofill(ret) < 0) {
        return NULL;
    }
    return (PyObject *)ret;

}

/*NUMPY_API
 * Empty
 *
 * accepts NULL type
 * steals referenct to type
 */
NPY_NO_EXPORT PyObject *
PyArray_Empty(int nd, intp *dims, PyArray_Descr *type, int fortran)
{
    PyArrayObject *ret;

    /* TODO: Probably needs to be split, uses Py_None as the default value. */
    if (!type) type = PyArray_DescrFromType(PyArray_DEFAULT);
    ret = (PyArrayObject *)PyArray_NewFromDescr(&PyArray_Type,
                                                type, nd, dims,
                                                NULL, NULL,
                                                fortran, NULL);
    if (ret == NULL) {
        return NULL;
    }
    if (PyDataType_REFCHK(type)) {
        PyArray_FillObjectArray(ret, Py_None);
        if (PyErr_Occurred()) {
            Py_DECREF(ret);
            return NULL;
        }
    }
    return (PyObject *)ret;
}

/*
 * Like ceil(value), but check for overflow.
 *
 * Return 0 on success, -1 on failure. In case of failure, set a PyExc_Overflow
 * exception
 */
static int _safe_ceil_to_intp(double value, intp* ret)
{
    double ivalue;

    ivalue = npy_ceil(value);
    if (ivalue < NPY_MIN_INTP || ivalue > NPY_MAX_INTP) {
        return -1;
    }

    *ret = (intp)ivalue;
    return 0;
}


/*NUMPY_API
  Arange,
*/
NPY_NO_EXPORT PyObject *
PyArray_Arange(double start, double stop, double step, int type_num)
{
    intp length;
    PyObject *range;
    PyArray_ArrFuncs *funcs;
    PyObject *obj;
    int ret;

    if (_safe_ceil_to_intp((stop - start)/step, &length)) {
        PyErr_SetString(PyExc_OverflowError,
                "arange: overflow while computing length");
    }

    if (length <= 0) {
        length = 0;
        return PyArray_New(&PyArray_Type, 1, &length, type_num,
                           NULL, NULL, 0, 0, NULL);
    }
    range = PyArray_New(&PyArray_Type, 1, &length, type_num,
                        NULL, NULL, 0, 0, NULL);
    if (range == NULL) {
        return NULL;
    }
    funcs = PyArray_DESCR(range)->f;

    /*
     * place start in the buffer and the next value in the second position
     * if length > 2, then call the inner loop, otherwise stop
     */
    obj = PyFloat_FromDouble(start);
    ret = funcs->setitem(obj, PyArray_BYTES(range), (PyArrayObject *)range);
    Py_DECREF(obj);
    if (ret < 0) {
        goto fail;
    }
    if (length == 1) {
        return range;
    }
    obj = PyFloat_FromDouble(start + step);
    ret = funcs->setitem(obj, PyArray_BYTES(range)+PyArray_ITEMSIZE(range),
                         (PyArrayObject *)range);
    Py_DECREF(obj);
    if (ret < 0) {
        goto fail;
    }
    if (length == 2) {
        return range;
    }
    if (!funcs->fill) {
        PyErr_SetString(PyExc_ValueError, "no fill-function for data-type.");
        Py_DECREF(range);
        return NULL;
    }
    funcs->fill(PyArray_BYTES(range), length, (PyArrayObject *)range);
    if (PyErr_Occurred()) {
        goto fail;
    }
    return range;

 fail:
    Py_DECREF(range);
    return NULL;
}

/*
 * the formula is len = (intp) ceil((start - stop) / step);
 */
static intp
_calc_length(PyObject *start, PyObject *stop, PyObject *step, PyObject **next, int cmplx)
{
    intp len, tmp;
    PyObject *val;
    double value;

    *next = PyNumber_Subtract(stop, start);
    if (!(*next)) {
        if (PyTuple_Check(stop)) {
            PyErr_Clear();
            PyErr_SetString(PyExc_TypeError,
                            "arange: scalar arguments expected "\
                            "instead of a tuple.");
        }
        return -1;
    }
    val = PyNumber_TrueDivide(*next, step);
    Py_DECREF(*next);
    *next = NULL;
    if (!val) {
        return -1;
    }
    if (cmplx && PyComplex_Check(val)) {
        value = PyComplex_RealAsDouble(val);
        if (error_converting(value)) {
            Py_DECREF(val);
            return -1;
        }
        if (_safe_ceil_to_intp(value, &len)) {
            Py_DECREF(val);
            PyErr_SetString(PyExc_OverflowError,
                    "arange: overflow while computing length");
            return -1;
        }
        value = PyComplex_ImagAsDouble(val);
        Py_DECREF(val);
        if (error_converting(value)) {
            return -1;
        }
        if (_safe_ceil_to_intp(value, &tmp)) {
            PyErr_SetString(PyExc_OverflowError,
                    "arange: overflow while computing length");
            return -1;
        }
        len = MIN(len, tmp);
    }
    else {
        value = PyFloat_AsDouble(val);
        Py_DECREF(val);
        if (error_converting(value)) {
            return -1;
        }
        if (_safe_ceil_to_intp(value, &len)) {
            PyErr_SetString(PyExc_OverflowError,
                    "arange: overflow while computing length");
            return -1;
        }
    }
    if (len > 0) {
        *next = PyNumber_Add(start, step);
        if (!next) {
            return -1;
        }
    }
    return len;
}

/*NUMPY_API
 *
 * ArangeObj,
 *
 * this doesn't change the references
 */
NPY_NO_EXPORT PyObject *
PyArray_ArangeObj(PyObject *start, PyObject *stop, PyObject *step, PyArray_Descr *dtype)
{
    PyObject *range;
    PyArray_ArrFuncs *funcs;
    PyObject *next, *err;
    intp length;
    PyArray_Descr *native = NULL;
    int swap;

    if (!dtype) {
        PyArray_Descr *deftype;
        PyArray_Descr *newtype;
        /* intentionally made to be PyArray_LONG default */
        deftype = PyArray_DescrFromType(PyArray_LONG);
        newtype = PyArray_DescrFromObject(start, deftype);
        Py_DECREF(deftype);
        deftype = newtype;
        if (stop && stop != Py_None) {
            newtype = PyArray_DescrFromObject(stop, deftype);
            Py_DECREF(deftype);
            deftype = newtype;
        }
        if (step && step != Py_None) {
            newtype = PyArray_DescrFromObject(step, deftype);
            Py_DECREF(deftype);
            deftype = newtype;
        }
        dtype = deftype;
    }
    else {
        Py_INCREF(dtype);
    }
    if (!step || step == Py_None) {
        step = PyInt_FromLong(1);
    }
    else {
        Py_XINCREF(step);
    }
    if (!stop || stop == Py_None) {
        stop = start;
        start = PyInt_FromLong(0);
    }
    else {
        Py_INCREF(start);
    }
    /* calculate the length and next = start + step*/
    length = _calc_length(start, stop, step, &next,
                          NpyTypeNum_ISCOMPLEX(dtype->type_num));
    err = PyErr_Occurred();
    if (err) {
        Py_DECREF(dtype);
        if (err && PyErr_GivenExceptionMatches(err, PyExc_OverflowError)) {
            PyErr_SetString(PyExc_ValueError, "Maximum allowed size exceeded");
        }
        goto fail;
    }
    if (length <= 0) {
        length = 0;
        range = PyArray_SimpleNewFromDescr(1, &length, dtype);
        Py_DECREF(step);
        Py_DECREF(start);
        return range;
    }

    /*
     * If dtype is not in native byte-order then get native-byte
     * order version.  And then swap on the way out.
     */
    if (!NpyArray_ISNBO(dtype->byteorder)) {
        native = PyArray_DescrNewByteorder(dtype, PyArray_NATBYTE);
        swap = 1;
    }
    else {
        native = dtype;
        swap = 0;
    }

    range = PyArray_SimpleNewFromDescr(1, &length, native);
    if (range == NULL) {
        goto fail;
    }

    /*
     * place start in the buffer and the next value in the second position
     * if length > 2, then call the inner loop, otherwise stop
     */
    funcs = PyArray_DESCR(range)->f;
    if (funcs->setitem(
                start, PyArray_BYTES(range), (PyArrayObject *)range) < 0) {
        goto fail;
    }
    if (length == 1) {
        goto finish;
    }
    if (funcs->setitem(next, PyArray_BYTES(range)+PyArray_ITEMSIZE(range),
                       (PyArrayObject *)range) < 0) {
        goto fail;
    }
    if (length == 2) {
        goto finish;
    }
    if (!funcs->fill) {
        PyErr_SetString(PyExc_ValueError, "no fill-function for data-type.");
        Py_DECREF(range);
        goto fail;
    }
    funcs->fill(PyArray_BYTES(range), length, (PyArrayObject *)range);
    if (PyErr_Occurred()) {
        goto fail;
    }
 finish:
    if (swap) {
        PyObject *new;
        new = PyArray_Byteswap((PyArrayObject *)range, 1);
        Py_DECREF(new);
        Py_DECREF(PyArray_DESCR(range));
        PyArray_DESCR(range) = dtype;  /* steals the reference */
    }
    Py_DECREF(start);
    Py_DECREF(step);
    Py_DECREF(next);
    return range;

 fail:
    Py_DECREF(start);
    Py_DECREF(step);
    Py_XDECREF(next);
    return NULL;
}



/*
 * Create an array by reading from the given stream, using the passed
 * next_element and skip_separator functions.
 */
#define FROM_BUFFER_SIZE 4096
static PyArrayObject *
array_from_text(PyArray_Descr *dtype, intp num, char *sep, size_t *nread,
                void *stream, next_element next, skip_separator skip_sep,
                void *stream_data)
{
    PyArrayObject *r;
    intp i;
    char *dptr, *clean_sep, *tmp;
    int err = 0;
    intp thisbuf = 0;
    intp size;
    intp bytes, totalbytes;

    size = (num >= 0) ? num : FROM_BUFFER_SIZE;
    r = (PyArrayObject *)
        PyArray_NewFromDescr(&PyArray_Type,
                             dtype,
                             1, &size,
                             NULL, NULL,
                             0, NULL);
    if (r == NULL) {
        return NULL;
    }
    clean_sep = swab_separator(sep);
    NPY_BEGIN_ALLOW_THREADS;
    totalbytes = bytes = size * dtype->elsize;
    dptr = PyArray_BYTES(r);
    for (i= 0; num < 0 || i < num; i++) {
        if (next(&stream, dptr, dtype, stream_data) < 0) {
            break;
        }
        *nread += 1;
        thisbuf += 1;
        dptr += dtype->elsize;
        if (num < 0 && thisbuf == size) {
            totalbytes += bytes;
            tmp = PyDataMem_RENEW(PyArray_BYTES(r), totalbytes);
            if (tmp == NULL) {
                err = 1;
                break;
            }
            PyArray_BYTES(r) = tmp;
            dptr = tmp + (totalbytes - bytes);
            thisbuf = 0;
        }
        if (skip_sep(&stream, clean_sep, stream_data) < 0) {
            break;
        }
    }
    if (num < 0) {
        tmp = PyDataMem_RENEW(PyArray_BYTES(r), NPY_MAX(*nread,1)*dtype->elsize);
        if (tmp == NULL) {
            err = 1;
        }
        else {
            PyArray_DIM(r,0) = *nread;
            PyArray_BYTES(r) = tmp;
        }
    }
    NPY_END_ALLOW_THREADS;
    free(clean_sep);
    if (err == 1) {
        PyErr_NoMemory();
    }
    if (PyErr_Occurred()) {
        Py_DECREF(r);
        return NULL;
    }
    return r;
}
#undef FROM_BUFFER_SIZE




NPY_NO_EXPORT PyObject *
PyArray_FromTextFile(FILE *fp, PyArray_Descr *dtype, intp num, char *sep)
{
    PyArrayObject *ret;
    size_t nread = 0;
    
    /* TODO: Review whether we want the boilerplate code in this function here or in 
     PyArray_FromFile.  It is also duplicated in NpyArray_FromFile... */
    if (PyDataType_REFCHK(dtype)) {
        PyErr_SetString(PyExc_ValueError,
                        "Cannot read into object array");
        Py_DECREF(dtype);
        return NULL;
    }
    if (dtype->elsize == 0) {
        PyErr_SetString(PyExc_ValueError,
                        "The elements are 0-sized.");
        Py_DECREF(dtype);
        return NULL;
    }
    if ((sep == NULL) || (strlen(sep) == 0)) {
        PyErr_SetString(PyExc_ValueError,
                        "A separator must be specified when reading a text file.");
        Py_DECREF(dtype);
        return NULL;
    }
    
    if (dtype->f->scanfunc == NULL) {
        PyErr_SetString(PyExc_ValueError,
                        "Unable to read character files of that array type");
        Py_DECREF(dtype);
        return NULL;
    }
    ret = array_from_text(dtype, num, sep, &nread, fp,
                          (next_element) fromfile_next_element,
                          (skip_separator) fromfile_skip_separator, NULL);
    if (ret == NULL) {
        Py_DECREF(dtype);
        return NULL;
    }
    if (((intp) nread) < num) {
        /* Realloc memory for smaller number of elements */
        const size_t nsize = NPY_MAX(nread,1)*PyArray_ITEMSIZE(ret);
        char *tmp;
        
        if((tmp = PyDataMem_RENEW(PyArray_BYTES(ret), nsize)) == NULL) {
            Py_DECREF(ret);
            return PyErr_NoMemory();
        }
        PyArray_BYTES(ret) = tmp;
        PyArray_DIM(ret,0) = nread;
    }
    return (PyObject *)ret;
}




/*NUMPY_API
 *
 * Given a ``FILE *`` pointer ``fp``, and a ``PyArray_Descr``, return an
 * array corresponding to the data encoded in that file.
 *
 * If the dtype is NULL, the default array type is used (double).
 * If non-null, the reference is stolen.
 *
 * The number of elements to read is given as ``num``; if it is < 0, then
 * then as many as possible are read.
 *
 * If ``sep`` is NULL or empty, then binary data is assumed, else
 * text data, with ``sep`` as the separator between elements. Whitespace in
 * the separator matches any length of whitespace in the text, and a match
 * for whitespace around the separator is added.
 *
 * For memory-mapped files, use the buffer interface. No more data than
 * necessary is read by this routine.
 */
NPY_NO_EXPORT PyObject *
PyArray_FromFile(FILE *fp, PyArray_Descr *dtype, intp num, char *sep)
{
    PyArrayObject *ret = NULL;

    if (PyDataType_REFCHK(dtype)) {
        PyErr_SetString(PyExc_ValueError,
                        "Cannot read into object array");
        Py_DECREF(dtype);
        return NULL;
    }
    if (dtype->elsize == 0) {
        PyErr_SetString(PyExc_ValueError,
                        "The elements are 0-sized.");
        Py_DECREF(dtype);
        return NULL;
    }
    
    if (NULL == sep || 0 == strlen(sep))
        /* TODO: Wrap result. */
        ret = (PyArrayObject *)NpyArray_FromBinaryFile(fp, dtype, num);
    else ret = (PyArrayObject* ) PyArray_FromTextFile(fp, dtype, num, sep);
    
    return (PyObject *)ret;
}



/*NUMPY_API*/
NPY_NO_EXPORT PyObject *
PyArray_FromBuffer(PyObject *buf, PyArray_Descr *type,
                   intp count, intp offset)
{
    PyArrayObject *ret;
    char *data;
    Py_ssize_t ts;
    intp s, n;
    int itemsize;
    int write = 1;


    if (PyDataType_REFCHK(type)) {
        PyErr_SetString(PyExc_ValueError,
                        "cannot create an OBJECT array from memory"\
                        " buffer");
        Py_DECREF(type);
        return NULL;
    }
    if (type->elsize == 0) {
        PyErr_SetString(PyExc_ValueError,
                        "itemsize cannot be zero in type");
        Py_DECREF(type);
        return NULL;
    }
    if (Py_TYPE(buf)->tp_as_buffer == NULL
#if defined(NPY_PY3K)
        || Py_TYPE(buf)->tp_as_buffer->bf_getbuffer == NULL
#else
        || (Py_TYPE(buf)->tp_as_buffer->bf_getwritebuffer == NULL
            && Py_TYPE(buf)->tp_as_buffer->bf_getreadbuffer == NULL)
#endif
        ) {
        PyObject *newbuf;
        newbuf = PyObject_GetAttrString(buf, "__buffer__");
        if (newbuf == NULL) {
            Py_DECREF(type);
            return NULL;
        }
        buf = newbuf;
    }
    else {
        Py_INCREF(buf);
    }

    if (PyObject_AsWriteBuffer(buf, (void *)&data, &ts) == -1) {
        write = 0;
        PyErr_Clear();
        if (PyObject_AsReadBuffer(buf, (void *)&data, &ts) == -1) {
            Py_DECREF(buf);
            Py_DECREF(type);
            return NULL;
        }
    }

    if ((offset < 0) || (offset >= ts)) {
        PyErr_Format(PyExc_ValueError,
                     "offset must be non-negative and smaller than buffer "\
                     "lenth (%" INTP_FMT ")", (intp)ts);
        Py_DECREF(buf);
        Py_DECREF(type);
        return NULL;
    }

    data += offset;
    s = (intp)ts - offset;
    n = (intp)count;
    itemsize = type->elsize;
    if (n < 0 ) {
        if (s % itemsize != 0) {
            PyErr_SetString(PyExc_ValueError,
                            "buffer size must be a multiple"\
                            " of element size");
            Py_DECREF(buf);
            Py_DECREF(type);
            return NULL;
        }
        n = s/itemsize;
    }
    else {
        if (s < n*itemsize) {
            PyErr_SetString(PyExc_ValueError,
                            "buffer is smaller than requested"\
                            " size");
            Py_DECREF(buf);
            Py_DECREF(type);
            return NULL;
        }
    }

    if ((ret = (PyArrayObject *)PyArray_NewFromDescr(&PyArray_Type,
                                                     type,
                                                     1, &n,
                                                     NULL, data,
                                                     DEFAULT,
                                                     NULL)) == NULL) {
        Py_DECREF(buf);
        return NULL;
    }

    if (!write) {
        PyArray_FLAGS(ret) &= ~WRITEABLE;
    }
    /* Store a reference for decref on deallocation */
    PyArray_BASE(ret) = buf;
    PyArray_UpdateFlags(ret, ALIGNED);
    ASSERT_ONE_BASE(ret);
    return (PyObject *)ret;
}

/*NUMPY_API
 *
 * Given a pointer to a string ``data``, a string length ``slen``, and
 * a ``PyArray_Descr``, return an array corresponding to the data
 * encoded in that string.
 *
 * If the dtype is NULL, the default array type is used (double).
 * If non-null, the reference is stolen.
 *
 * If ``slen`` is < 0, then the end of string is used for text data.
 * It is an error for ``slen`` to be < 0 for binary data (since embedded NULLs
 * would be the norm).
 *
 * The number of elements to read is given as ``num``; if it is < 0, then
 * then as many as possible are read.
 *
 * If ``sep`` is NULL or empty, then binary data is assumed, else
 * text data, with ``sep`` as the separator between elements. Whitespace in
 * the separator matches any length of whitespace in the text, and a match
 * for whitespace around the separator is added.
 */
NPY_NO_EXPORT PyObject *
PyArray_FromString(char *data, intp slen, PyArray_Descr *dtype,
                   intp num, char *sep)
{
    int itemsize;
    PyArrayObject *ret;
    Bool binary;

    if (dtype == NULL) {
        dtype=PyArray_DescrFromType(PyArray_DEFAULT);
    }
    if (PyDataType_FLAGCHK(dtype, NPY_ITEM_IS_POINTER)) {
        PyErr_SetString(PyExc_ValueError,
                        "Cannot create an object array from"    \
                        " a string");
        Py_DECREF(dtype);
        return NULL;
    }
    itemsize = dtype->elsize;
    if (itemsize == 0) {
        PyErr_SetString(PyExc_ValueError, "zero-valued itemsize");
        Py_DECREF(dtype);
        return NULL;
    }

    binary = ((sep == NULL) || (strlen(sep) == 0));
    if (binary) {
        /* TODO: Wrap result. */
        ret = (PyArrayObject *)NpyArray_FromBinaryString(data, slen, dtype, num);
    } else {
        /* read from character-based string */
        size_t nread = 0;
        char *end;

        if (dtype->f->scanfunc == NULL) {
            PyErr_SetString(PyExc_ValueError,
                            "don't know how to read "       \
                            "character strings with that "  \
                            "array type");
            Py_DECREF(dtype);
            return NULL;
        }
        if (slen < 0) {
            end = NULL;
        }
        else {
            end = data + slen;
        }
        ret = array_from_text(dtype, num, sep, &nread,
                              data,
                              (next_element) fromstr_next_element,
                              (skip_separator) fromstr_skip_separator,
                              end);
    }
    return (PyObject *)ret;
}

/*NUMPY_API
 *
 * steals a reference to dtype (which cannot be NULL)
 */
NPY_NO_EXPORT PyObject *
PyArray_FromIter(PyObject *obj, PyArray_Descr *dtype, intp count)
{
    PyObject *value;
    PyObject *iter = PyObject_GetIter(obj);
    PyArrayObject *ret = NULL;
    intp i, elsize, elcount;
    char *item, *new_data;

    if (iter == NULL) {
        goto done;
    }
    elcount = (count < 0) ? 0 : count;
    if ((elsize=dtype->elsize) == 0) {
        PyErr_SetString(PyExc_ValueError, "Must specify length "\
                        "when using variable-size data-type.");
        goto done;
    }

    /*
     * We would need to alter the memory RENEW code to decrement any
     * reference counts before throwing away any memory.
     */
    if (PyDataType_REFCHK(dtype)) {
        PyErr_SetString(PyExc_ValueError, "cannot create "\
                        "object arrays from iterator");
        goto done;
    }

    ret = (PyArrayObject *)PyArray_NewFromDescr(&PyArray_Type, dtype, 1,
                                                &elcount, NULL,NULL, 0, NULL);
    dtype = NULL;
    if (ret == NULL) {
        goto done;
    }
    for (i = 0; (i < count || count == -1) &&
             (value = PyIter_Next(iter)); i++) {
        if (i >= elcount) {
            /*
              Grow PyArray_BYTES(ret):
              this is similar for the strategy for PyListObject, but we use
              50% overallocation => 0, 4, 8, 14, 23, 36, 56, 86 ...
            */
            elcount = (i >> 1) + (i < 4 ? 4 : 2) + i;
            if (elcount <= NPY_MAX_INTP/elsize) {
                new_data = PyDataMem_RENEW(PyArray_BYTES(ret), elcount * elsize);
            }
            else {
                new_data = NULL;
            }
            if (new_data == NULL) {
                PyErr_SetString(PyExc_MemoryError,
                                "cannot allocate array memory");
                Py_DECREF(value);
                goto done;
            }
            PyArray_BYTES(ret) = new_data;
        }
        PyArray_DIM(ret, 0) = i + 1;

        if (((item = index2ptr(ret, i)) == NULL)
            || (PyArray_DESCR(ret)->f->setitem(value, item, ret) == -1)) {
            Py_DECREF(value);
            goto done;
        }
        Py_DECREF(value);
    }

    if (i < count) {
        PyErr_SetString(PyExc_ValueError, "iterator too short");
        goto done;
    }

    /*
     * Realloc the data so that don't keep extra memory tied up
     * (assuming realloc is reasonably good about reusing space...)
     */
    if (i == 0) {
        i = 1;
    }
    new_data = PyDataMem_RENEW(PyArray_BYTES(ret), i * elsize);
    if (new_data == NULL) {
        PyErr_SetString(PyExc_MemoryError, "cannot allocate array memory");
        goto done;
    }
    PyArray_BYTES(ret) = new_data;

 done:
    Py_XDECREF(iter);
    Py_XDECREF(dtype);
    if (PyErr_Occurred()) {
        Py_XDECREF(ret);
        return NULL;
    }
    return (PyObject *)ret;
}

<|MERGE_RESOLUTION|>--- conflicted
+++ resolved
@@ -22,7 +22,6 @@
 
 #include "numpymemoryview.h"
 
-<<<<<<< HEAD
 
 
 #if PY_VERSION_HEX < 0x02070000
@@ -41,7 +40,6 @@
 #endif
 
 
-=======
 #define ASSERT_ONE_BASE(r) \
     assert(NULL == PyArray_BASE_ARRAY(r) || NULL == PyArray_BASE(r))
 
@@ -56,7 +54,6 @@
         }                                               \
     } while(0)
             
->>>>>>> 69724d01
 
 
 /*
