#define PY_SSIZE_T_CLEAN
#include <Python.h>
#include "structmember.h"

#define _MULTIARRAYMODULE
#define NPY_NO_PREFIX
#include "numpy/arrayobject.h"
#include "numpy/arrayscalars.h"
#include "numpy/numpy_api.h"

#include "numpy/npy_math.h"

#include "npy_config.h"

#include "npy_3kcompat.h"

#include "common.h"

#include "ctors.h"

#include "buffer.h"

#include "numpymemoryview.h"



#if PY_VERSION_HEX < 0x02070000
int 
PyCapsule_CheckExact(PyObject *ptr)
{
    return PyCObject_Check(ptr);
}

void *
PyCapsule_GetPointer(void *ptr, void *notused)
{
    return PyCObject_AsVoidPtr(ptr);
}

#endif


#define ASSERT_ONE_BASE(r) \
    assert(NULL == PyArray_BASE_ARRAY(r) || NULL == PyArray_BASE(r))

#define SET_BASE(a, b)                                  \
    do {                                                \
        if (PyArray_Check(b)) {                         \
            PyArray_BASE_ARRAY(a) = PyArray_ARRAY(b);   \
            Npy_INCREF(PyArray_BASE_ARRAY(a));          \
        } else {                                        \
            PyArray_BASE(a) = (PyObject*) b;            \
            Py_INCREF(b);                               \
        }                                               \
    } while(0)
            


/*
 * Reading from a file or a string.
 *
 * As much as possible, we try to use the same code for both files and strings,
 * so the semantics for fromstring and fromfile are the same, especially with
 * regards to the handling of text representations.
 */

typedef int (*next_element)(void **, void *, NpyArray_Descr *, void *);
typedef int (*skip_separator)(void **, const char *, void *);

static int
fromstr_next_element(char **s, void *dptr, NpyArray_Descr *dtype,
                     const char *end)
{
    int r = dtype->f->fromstr(*s, dptr, s, dtype);
    if (end != NULL && *s > end) {
        return -1;
    }
    return r;
}

static int
fromfile_next_element(FILE **fp, void *dptr, NpyArray_Descr *dtype,
                      void *NPY_UNUSED(stream_data))
{
    /* the NULL argument is for backwards-compatibility */
    return dtype->f->scanfunc(*fp, dptr, NULL, dtype);
}

/*
 * Remove multiple whitespace from the separator, and add a space to the
 * beginning and end. This simplifies the separator-skipping code below.
 */
static char *
swab_separator(char *sep)
{
    int skip_space = 0;
    char *s, *start;

    s = start = malloc(strlen(sep)+3);
    /* add space to front if there isn't one */
    if (*sep != '\0' && !isspace(*sep)) {
        *s = ' '; s++;
    }
    while (*sep != '\0') {
        if (isspace(*sep)) {
            if (skip_space) {
                sep++;
            }
            else {
                *s = ' ';
                s++;
                sep++;
                skip_space = 1;
            }
        }
        else {
            *s = *sep;
            s++;
            sep++;
            skip_space = 0;
        }
    }
    /* add space to end if there isn't one */
    if (s != start && s[-1] == ' ') {
        *s = ' ';
        s++;
    }
    *s = '\0';
    return start;
}

/*
 * Assuming that the separator is the next bit in the string (file), skip it.
 *
 * Single spaces in the separator are matched to arbitrary-long sequences
 * of whitespace in the input. If the separator consists only of spaces,
 * it matches one or more whitespace characters.
 *
 * If we can't match the separator, return -2.
 * If we hit the end of the string (file), return -1.
 * Otherwise, return 0.
 */
static int
fromstr_skip_separator(char **s, const char *sep, const char *end)
{
    char *string = *s;
    int result = 0;
    while (1) {
        char c = *string;
        if (c == '\0' || (end != NULL && string >= end)) {
            result = -1;
            break;
        }
        else if (*sep == '\0') {
            if (string != *s) {
                /* matched separator */
                result = 0;
                break;
            }
            else {
                /* separator was whitespace wildcard that didn't match */
                result = -2;
                break;
            }
        }
        else if (*sep == ' ') {
            /* whitespace wildcard */
            if (!isspace(c)) {
                sep++;
                continue;
            }
        }
        else if (*sep != c) {
            result = -2;
            break;
        }
        else {
            sep++;
        }
        string++;
    }
    *s = string;
    return result;
}

static int
fromfile_skip_separator(FILE **fp, const char *sep, void *NPY_UNUSED(stream_data))
{
    int result = 0;
    const char *sep_start = sep;

    while (1) {
        int c = fgetc(*fp);

        if (c == EOF) {
            result = -1;
            break;
        }
        else if (*sep == '\0') {
            ungetc(c, *fp);
            if (sep != sep_start) {
                /* matched separator */
                result = 0;
                break;
            }
            else {
                /* separator was whitespace wildcard that didn't match */
                result = -2;
                break;
            }
        }
        else if (*sep == ' ') {
            /* whitespace wildcard */
            if (!isspace(c)) {
                sep++;
                sep_start++;
                ungetc(c, *fp);
            }
            else if (sep == sep_start) {
                sep_start--;
            }
        }
        else if (*sep != c) {
            ungetc(c, *fp);
            result = -2;
            break;
        }
        else {
            sep++;
        }
    }
    return result;
}


/*
 * If s is not a list, return 0
 * Otherwise:
 *
 * run object_depth_and_dimension on all the elements
 * and make sure the returned shape and size is the
 * same for each element
 */
static int
object_depth_and_dimension(PyObject *s, int max, intp *dims)
{
    intp *newdims, *test_dims;
    int nd, test_nd;
    int i, islist, istuple;
    intp size;
    PyObject *obj;

    islist = PyList_Check(s);
    istuple = PyTuple_Check(s);
    if (!(islist || istuple)) {
        return 0;
    }

    size = PySequence_Size(s);
    if (size == 0) {
        return 0;
    }
    if (max < 1) {
        return 0;
    }
    if (max < 2) {
        dims[0] = size;
        return 1;
    }

    newdims = PyDimMem_NEW(2*(max - 1));
    test_dims = newdims + (max - 1);
    if (islist) {
        obj = PyList_GET_ITEM(s, 0);
    }
    else {
        obj = PyTuple_GET_ITEM(s, 0);
    }
    nd = object_depth_and_dimension(obj, max - 1, newdims);

    for (i = 1; i < size; i++) {
        if (islist) {
            obj = PyList_GET_ITEM(s, i);
        }
        else {
            obj = PyTuple_GET_ITEM(s, i);
        }
        test_nd = object_depth_and_dimension(obj, max-1, test_dims);

        if ((nd != test_nd) ||
            (!PyArray_CompareLists(newdims, test_dims, nd))) {
            nd = 0;
            break;
        }
    }

    for (i = 1; i <= nd; i++) {
        dims[i] = newdims[i-1];
    }
    dims[0] = size;
    PyDimMem_FREE(newdims);
    return nd + 1;
}




/* If numitems > 1, then dst must be contiguous */
NPY_NO_EXPORT void
copy_and_swap(void *dst, void *src, int itemsize, intp numitems,
              intp srcstrides, int swap)
{
    intp i;
    char *s1 = (char *)src;
    char *d1 = (char *)dst;


    if ((numitems == 1) || (itemsize == srcstrides)) {
        memcpy(d1, s1, itemsize*numitems);
    }
    else {
        for (i = 0; i < numitems; i++) {
            memcpy(d1, s1, itemsize);
            d1 += itemsize;
            s1 += srcstrides;
        }
    }

    if (swap) {
        byte_swap_vector(d1, numitems, itemsize);
    }
}





/*NUMPY_API
 * Move the memory of one array into another.
 */
NPY_NO_EXPORT int
PyArray_MoveInto(PyArrayObject *dest, PyArrayObject *src)
{
    return NpyArray_MoveInto(PyArray_ARRAY(dest), 
                             PyArray_ARRAY(src));
}



/* adapted from Numarray */
static int
setArrayFromSequence(PyArrayObject *a, PyObject *s, int dim, intp offset)
{
    Py_ssize_t i, slen;
    int res = -1;

    /*
     * This code is to ensure that the sequence access below will
     * return a lower-dimensional sequence.
     */

    /* INCREF on entry DECREF on exit */
    Py_INCREF(s);

    if (PyArray_Check(s) && !(PyArray_CheckExact(s))) {
      /*
       * FIXME:  This could probably copy the entire subarray at once here using
       * a faster algorithm.  Right now, just make sure a base-class array is
       * used so that the dimensionality reduction assumption is correct.
       */
        /* This will DECREF(s) if replaced */
        s = PyArray_EnsureArray(s);
    }

    if (dim > PyArray_NDIM(a)) {
        PyErr_Format(PyExc_ValueError,
                     "setArrayFromSequence: sequence/array dimensions mismatch.");
        goto fail;
    }

    slen = PySequence_Length(s);
    if (slen != PyArray_DIM(a, dim)) {
        PyErr_Format(PyExc_ValueError,
                     "setArrayFromSequence: sequence/array shape mismatch.");
        goto fail;
    }

    for (i = 0; i < slen; i++) {
        PyObject *o = PySequence_GetItem(s, i);
        if ((PyArray_NDIM(a) - dim) > 1) {
            res = setArrayFromSequence(a, o, dim+1, offset);
        }
        else {
            res = PyArray_DESCR(a)->f->setitem(o, (PyArray_BYTES(a) + offset), a);
        }
        Py_DECREF(o);
        if (res < 0) {
            goto fail;
        }
        offset += PyArray_STRIDE(a, dim);
    }

    Py_DECREF(s);
    return 0;

 fail:
    Py_DECREF(s);
    return res;
}

static int
Assign_Array(PyArrayObject *self, PyObject *v)
{
    if (!PySequence_Check(v)) {
        PyErr_SetString(PyExc_ValueError,
                        "assignment from non-sequence");
        return -1;
    }
    if (PyArray_NDIM(self) == 0) {
        PyErr_SetString(PyExc_ValueError,
                        "assignment to 0-d array");
        return -1;
    }
    return setArrayFromSequence(self, v, 0, 0);
}

/*
 * "Array Scalars don't call this code"
 * steals reference to typecode -- no NULL
 */
static PyObject *
Array_FromPyScalar(PyObject *op, NpyArray_Descr *typecode)
{
    PyArrayObject *ret;
    int itemsize;
    int type;

    itemsize = typecode->elsize;
    type = typecode->type_num;

    if (itemsize == 0 && NpyTypeNum_ISEXTENDED(type)) {
        itemsize = PyObject_Length(op);
        if (type == PyArray_UNICODE) {
            itemsize *= 4;
        }
        if (itemsize != typecode->elsize) {
            PyArray_DESCR_REPLACE(typecode);
            typecode->elsize = itemsize;
        }
    }

<<<<<<< HEAD
    ret = (PyArrayObject *)NpyArray_NewFromDescr(typecode,
=======
    ret = (PyArrayObject *)NpyArray_NewFromDescr(&PyArray_Type, typecode,       /* TODO: Rewrap array or optimize */
>>>>>>> c7c53a5b
                                                0, NULL,
                                                NULL, NULL, 0, 
                                                NPY_FALSE, NULL, NULL);
    if (ret == NULL) {
        return NULL;
    }
    if (PyArray_NDIM(ret) > 0) {
        PyErr_SetString(PyExc_ValueError,
                        "shape-mismatch on array construction");
        Py_DECREF(ret);
        return NULL;
    }

    PyArray_DESCR(ret)->f->setitem(op, PyArray_BYTES(ret), ret);
    if (PyErr_Occurred()) {
        Py_DECREF(ret);
        return NULL;
    }
    else {
        return (PyObject *)ret;
    }
}


static PyObject *
ObjectArray_FromNestedList(PyObject *s, NpyArray_Descr *typecode, int fortran)
{
    int nd;
    intp d[MAX_DIMS];
    PyArrayObject *r;

    /* Get the depth and the number of dimensions */
    nd = object_depth_and_dimension(s, MAX_DIMS, d);
    if (nd < 0) {
        return NULL;
    }
    if (nd == 0) {
        return Array_FromPyScalar(s, typecode);
    }
<<<<<<< HEAD
    r = (PyArrayObject*)NpyArray_NewFromDescr(typecode,
=======
    r = (PyArrayObject*)NpyArray_NewFromDescr(&PyArray_Type, typecode,
>>>>>>> c7c53a5b
                                             nd, d,
                                             NULL, NULL,
                                             fortran, NPY_FALSE, NULL, NULL);
    if (!r) {
        return NULL;
    }
    if(Assign_Array(r,s) == -1) {
        Py_DECREF(r);
        return NULL;
    }
    return (PyObject*)r;
}

/*
 * The rest of this code is to build the right kind of array
 * from a python object.
 */

static int
discover_depth(PyObject *s, int max, int stop_at_string, int stop_at_tuple)
{
    int d = 0;
    PyObject *e;
#if PY_VERSION_HEX >= 0x02060000
    Py_buffer buffer_view;
#endif

    if(max < 1) {
        return -1;
    }
    if(!PySequence_Check(s) ||
#if defined(NPY_PY3K)
       /* FIXME: XXX -- what is the correct thing to do here? */
#else
       PyInstance_Check(s) ||
#endif
       PySequence_Length(s) < 0) {
        PyErr_Clear();
        return 0;
    }
    if (PyArray_Check(s)) {
        return PyArray_NDIM(s);
    }
    if (PyArray_IsScalar(s, Generic)) {
        return 0;
    }
    if (PyString_Check(s) ||
#if defined(NPY_PY3K)
#else
        PyBuffer_Check(s) ||
#endif
        PyUnicode_Check(s)) {
        return stop_at_string ? 0:1;
    }
    if (stop_at_tuple && PyTuple_Check(s)) {
        return 0;
    }
#if PY_VERSION_HEX >= 0x02060000
    /* PEP 3118 buffer interface */
    memset(&buffer_view, 0, sizeof(Py_buffer));
    if (PyObject_GetBuffer(s, &buffer_view, PyBUF_STRIDES) == 0 ||
        PyObject_GetBuffer(s, &buffer_view, PyBUF_ND) == 0) {
        d = buffer_view.ndim;
        PyBuffer_Release(&buffer_view);
        return d;
    }
    else if (PyObject_GetBuffer(s, &buffer_view, PyBUF_SIMPLE) == 0) {
        PyBuffer_Release(&buffer_view);
        return 1;
    }
    else {
        PyErr_Clear();
    }
#endif
    if ((e = PyObject_GetAttrString(s, "__array_struct__")) != NULL) {
        d = -1;
        if (PyCapsule_Check(e)) {
            PyArrayInterface *inter;
            inter = (PyArrayInterface *)PyCapsule_AsVoidPtr(e);
            if (inter->two == 2) {
                d = inter->nd;
            }
        }
        Py_DECREF(e);
        if (d > -1) {
            return d;
        }
    }
    else {
        PyErr_Clear();
    }
    if ((e=PyObject_GetAttrString(s, "__array_interface__")) != NULL) {
        d = -1;
        if (PyDict_Check(e)) {
            PyObject *new;
            new = PyDict_GetItemString(e, "shape");
            if (new && PyTuple_Check(new)) {
                d = PyTuple_GET_SIZE(new);
            }
        }
        Py_DECREF(e);
        if (d>-1) {
            return d;
        }
    }
    else PyErr_Clear();

    if (PySequence_Length(s) == 0) {
        return 1;
    }
    if ((e=PySequence_GetItem(s,0)) == NULL) {
        return -1;
    }
    if (e != s) {
        d = discover_depth(e, max-1, stop_at_string, stop_at_tuple);
        if (d >= 0) {
            d++;
        }
    }
    Py_DECREF(e);
    return d;
}

static int
discover_itemsize(PyObject *s, int nd, int *itemsize)
{
    int n, r, i;
    PyObject *e;

    if (PyArray_Check(s)) {
        *itemsize = MAX(*itemsize, PyArray_ITEMSIZE(s));
        return 0;
    }

    n = PyObject_Length(s);
    if ((nd == 0) || PyString_Check(s) ||
#if defined(NPY_PY3K)
        PyMemoryView_Check(s) ||
#else
        PyBuffer_Check(s) ||
#endif
        PyUnicode_Check(s)) {

        *itemsize = MAX(*itemsize, n);
        return 0;
    }
    for (i = 0; i < n; i++) {
        if ((e = PySequence_GetItem(s,i))==NULL) {
            return -1;
        }
        r = discover_itemsize(e,nd-1,itemsize);
        Py_DECREF(e);
        if (r == -1) {
            return -1;
        }
    }
    return 0;
}

/*
 * Take an arbitrary object known to represent
 * an array of ndim nd, and determine the size in each dimension
 */
static int
discover_dimensions(PyObject *s, int nd, intp *d, int check_it)
{
    PyObject *e;
    int r, n, i, n_lower;


    if (PyArray_Check(s)) {
        /*
         * XXXX: we handle the case of scalar arrays (0 dimensions) separately.
         * This is an hack, the function discover_dimensions needs to be
         * improved.
         */
        if (PyArray_NDIM(s) == 0) {
            d[0] = 0;
        } else {
            for (i=0; i<nd; i++) {
                d[i] = PyArray_DIM(s,i);
            }
        }
        return 0;
    }
    n = PyObject_Length(s);
    *d = n;
    if (*d < 0) {
        return -1;
    }
    if (nd <= 1) {
        return 0;
    }
    n_lower = 0;
    for(i = 0; i < n; i++) {
        if ((e = PySequence_GetItem(s,i)) == NULL) {
            return -1;
        }
        r = discover_dimensions(e, nd - 1, d + 1, check_it);
        Py_DECREF(e);

        if (r == -1) {
            return -1;
        }
        if (check_it && n_lower != 0 && n_lower != d[1]) {
            PyErr_SetString(PyExc_ValueError,
                            "inconsistent shape in sequence");
            return -1;
        }
        if (d[1] > n_lower) {
            n_lower = d[1];
        }
    }
    d[1] = n_lower;

    return 0;
}

/*
 * isobject means that we are constructing an
 * object array on-purpose with a nested list.
 * Only a list is interpreted as a sequence with these rules
 * steals reference to typecode
 */
static PyObject *
Array_FromSequence(PyObject *s, NpyArray_Descr *typecode, int fortran,
                   int min_depth, int max_depth)
{
    PyArrayObject *r;
    int nd;
    int err;
    intp d[MAX_DIMS];
    int stop_at_string;
    int stop_at_tuple;
    int check_it;
    int type = typecode->type_num;
    int itemsize = typecode->elsize;

    check_it = (typecode->type != PyArray_CHARLTR);
    stop_at_string = (type != PyArray_STRING) ||
                     (typecode->type == PyArray_STRINGLTR);
    stop_at_tuple = (type == PyArray_VOID && (typecode->names
                                              || typecode->subarray));

    nd = discover_depth(s, MAX_DIMS + 1, stop_at_string, stop_at_tuple);
    if (nd == 0) {
        return Array_FromPyScalar(s, typecode);
    }
    else if (nd < 0) {
        PyErr_SetString(PyExc_ValueError,
                "invalid input sequence");
        goto fail;
    }
    if (max_depth && NpyTypeNum_ISOBJECT(type) && (nd > max_depth)) {
        nd = max_depth;
    }
    if ((max_depth && nd > max_depth) || (min_depth && nd < min_depth)) {
        PyErr_SetString(PyExc_ValueError,
                "invalid number of dimensions");
        goto fail;
    }

    err = discover_dimensions(s, nd, d, check_it);
    if (err == -1) {
        goto fail;
    }
    if (typecode->type == PyArray_CHARLTR && nd > 0 && d[nd - 1] == 1) {
        nd = nd - 1;
    }

    if (itemsize == 0 && NpyTypeNum_ISEXTENDED(type)) {
        err = discover_itemsize(s, nd, &itemsize);
        if (err == -1) {
            goto fail;
        }
        if (type == PyArray_UNICODE) {
            itemsize *= 4;
        }
    }
    if (itemsize != typecode->elsize) {
        PyArray_DESCR_REPLACE(typecode);
        typecode->elsize = itemsize;
    }

<<<<<<< HEAD
    r = (PyArrayObject*)NpyArray_NewFromDescr(typecode,
                                             nd, d,
                                             NULL, NULL,
                                             fortran, 
                                             NPY_FALSE, NULL, NULL);
=======
    r = (PyArrayObject*)NpyArray_NewFromDescr(&PyArray_Type, typecode,  /* TODO: Wrap array return or optimize out */
                                              nd, d,
                                              NULL, NULL,
                                              fortran, NULL);
>>>>>>> c7c53a5b
    if (!r) {
        return NULL;
    }

    err = Assign_Array(r,s);
    if (err == -1) {
        Py_DECREF(r);
        return NULL;
    }
    return (PyObject*)r;

 fail:
    _Npy_DECREF(typecode);
    return NULL;
}



/*NUMPY_API
 * Generic new array creation routine.
 *
 * steals a reference to descr (even on failure)
 */
NPY_NO_EXPORT PyObject *
PyArray_NewFromDescr(PyTypeObject *subtype, PyArray_Descr *descr, int nd,
                     intp *dims, intp *strides, void *data,
                     int flags, PyObject *obj)
{
    // TODO: Returns NpyArray, needs to be wrapped into PyObject.
    return (PyObject *) 
        NpyArray_NewFromDescr(descr, nd, dims, strides, 
                              data, flags, NPY_FALSE, subtype, obj);
}



/* This isn't part of the API but is a support function for the core.  It is called
   by NpyArray_NewFromDescr to initialize the Python wrapper object. */
/* TODO: I don't understand the function of customStrides and why the flag only gets set
   if __array_finalize__ is defined. */
NPY_NO_EXPORT int
NpyInterface_ArrayNewWrapper(NpyArray *newArray, int ensureArray, int customStrides, void *subtypeTmp, 
                             void *interfaceData, void **interfaceRet)
{
    PyTypeObject *subtype;
    PyArrayObject *wrapper = NULL;
    PyObject *obj = (PyObject *)interfaceData;
    
    
    /* Figures out the subtype, defaulting to a basic array.  Ugly, overly complex because
       the core doesn't know about PyArray_Type but needs to be able to force it. */
    if (NPY_TRUE == ensureArray) {
        subtype = &PyArray_Type;
    } else if (NULL != subtypeTmp) {
        subtype = (PyTypeObject *)subtypeTmp;
        assert(PyType_Check((PyObject *)subtype));
    } else if (NULL != interfaceData) {
        assert(PyArray_Check(interfaceData));
        subtype = Py_TYPE((PyObject *)interfaceData);
    } else {
        subtype = &PyArray_Type;
    }
    
    
    /* Create the Python wrapper for the array.  This object will manage the lifetime of the
       core array */
    /* TODO: For now, the objects are one and the same - fix this once split. */
    wrapper = (PyArrayObject *)newArray;
    
    /* For subclasses of array allows the classes to do type-specific initialization. */
    if ((subtype != &PyArray_Type)) {
        PyObject *res, *func, *args;
        
        func = PyObject_GetAttrString((PyObject *)wrapper, "__array_finalize__");
        if (func && func != Py_None) {
            if (customStrides) {
                /*
                 * did not allocate own data or funny strides
                 * update flags before finalize function
                 */
                PyArray_UpdateFlags(wrapper, NPY_UPDATE_ALL);
            }
            if (PyCapsule_Check(func)) {
                /* A C-function is stored here */
                PyArray_FinalizeFunc *cfunc;
                cfunc = PyCapsule_AsVoidPtr(func);
                Py_DECREF(func);
                if (cfunc(wrapper, obj) < 0) {
                    goto fail;
                }
            }
            else {
                args = PyTuple_New(1);
                if (obj == NULL) {
                    obj=Py_None;
                }
                Py_INCREF(obj);
                PyTuple_SET_ITEM(args, 0, obj);
                res = PyObject_Call(func, args, NULL);
                Py_DECREF(args);
                Py_DECREF(func);
                if (res == NULL) {
                    goto fail;
                }
                else {
                    Py_DECREF(res);
                }
            }
        }
        else Npy_Interface_XDECREF(func);
    }
    *interfaceRet = wrapper;
    return NPY_TRUE;
    
fail:
    *interfaceRet = NULL;
    return NPY_FALSE;
}




/*NUMPY_API
 * Generic new array creation routine.
 */
NPY_NO_EXPORT PyObject *
PyArray_New(PyTypeObject *subtype, int nd, intp *dims, int type_num,
            intp *strides, void *data, int itemsize, int flags,
            PyObject *obj)
{
    /* TODO: Need to convert subtype going in, wrap returned NpyArray into PyObject on return */
    return (PyObject *) 
        NpyArray_New(subtype, nd, dims, type_num, 
                     strides, data, itemsize, flags, obj);
}


NPY_NO_EXPORT int
_array_from_buffer_3118(PyObject *obj, PyObject **out)
{
#if PY_VERSION_HEX >= 0x02060000
    /* PEP 3118 */
    PyObject *memoryview;
    Py_buffer *view;
    PyArray_Descr *descr = NULL;
    PyObject *r;
    int nd, flags, k;
    Py_ssize_t d;
    npy_intp shape[NPY_MAXDIMS], strides[NPY_MAXDIMS];

    memoryview = PyMemoryView_FromObject(obj);
    if (memoryview == NULL) {
        PyErr_Clear();
        return -1;
    }

    view = PyMemoryView_GET_BUFFER(memoryview);
    if (view->format != NULL) {
        descr = _descriptor_from_pep3118_format(view->format);
        if (descr == NULL) {
            PyObject *msg;
            msg = PyBytes_FromFormat("Invalid PEP 3118 format string: '%s'",
                                     view->format);
            PyErr_WarnEx(PyExc_RuntimeWarning, PyBytes_AS_STRING(msg), 0);
            Py_DECREF(msg);
            goto fail;
        }

        /* Sanity check */
        if (descr->elsize != view->itemsize) {
            PyErr_WarnEx(PyExc_RuntimeWarning,
                         "Item size computed from the PEP 3118 buffer format "
                         "string does not match the actual item size.",
                         0);
            goto fail;
        }
    }
    else {
        descr = PyArray_DescrNewFromType(PyArray_STRING);
        descr->elsize = view->itemsize;
    }

    if (view->shape != NULL) {
        nd = view->ndim;
        if (nd >= NPY_MAXDIMS || nd < 0) {
            goto fail;
        }
        for (k = 0; k < nd; ++k) {
            if (k >= NPY_MAXDIMS) {
                goto fail;
            }
            shape[k] = view->shape[k];
        }
        if (view->strides != NULL) {
            for (k = 0; k < nd; ++k) {
                strides[k] = view->strides[k];
            }
        }
        else {
            d = view->len;
            for (k = 0; k < nd; ++k) {
                d /= view->shape[k];
                strides[k] = d;
            }
        }
    }
    else {
        nd = 1;
        shape[0] = view->len / view->itemsize;
        strides[0] = view->itemsize;
    }

    flags = BEHAVED & (view->readonly ? ~NPY_WRITEABLE : ~0);
    r = PyArray_NewFromDescr(&PyArray_Type, descr,
                             nd, shape, strides, view->buf,
                             flags, NULL);
    if (PyArray_Check(memoryview)) {
        /* TODO: Unwrap array object if we can ever get here. 
           Think about ref cnt of wrapper vs. core array */        
        PyArray_BASE_ARRAY(r) = PyArray_ARRAY(memoryview);
    } else {
        PyArray_BASE(r) = memoryview;
    }
    ASSERT_ONE_BASE(r);
    PyArray_UpdateFlags((PyArrayObject *)r, UPDATE_ALL);

    *out = r;
    return 0;

fail:
    Py_XDECREF(descr);
    Py_DECREF(memoryview);
    return -1;

#else
    return -1;
#endif
}


/*NUMPY_API
 * Does not check for ENSURECOPY and NOTSWAPPED in flags
 * Steals a reference to newtype --- which can be NULL
 *
 * Only here for compatibility with older API prior to 
 * refactoring.
 */
NPY_NO_EXPORT PyObject *
PyArray_FromAny(PyObject *op, PyArray_Descr *newtype, int min_depth,
                int max_depth, int flags, PyObject *context)
{
    return PyArray_FromAnyUnwrap(op, newtype->descr, min_depth,
                                 max_depth, flags, context);
}


/*NUMPY_API
 * Does not check for ENSURECOPY and NOTSWAPPED in flags
 * Steals a reference to newtype --- which can be NULL
 */
NPY_NO_EXPORT PyObject *
PyArray_FromAnyUnwrap(PyObject *op, NpyArray_Descr *newtype, int min_depth,
                      int max_depth, int flags, PyObject *context)
{
    /*
     * This is the main code to make a NumPy array from a Python
     * Object.  It is called from lot's of different places which
     * is why there are so many checks.  The comments try to
     * explain some of the checks.
     */
    PyObject *r = NULL;
    int seq = FALSE;

    /*
     * Is input object already an array?
     * This is where the flags are used
     */
    if (PyArray_Check(op)) {
        r = NpyArray_FromArray((NpyArray *)op, newtype, flags);     /* TODO: Unwrap op, re-wrap r */
    }
    else if (PyArray_IsScalar(op, Generic)) {
        if (flags & UPDATEIFCOPY) {
            goto err;
        }
        r = PyArray_FromScalarUnwrap(op, newtype);
    }
    else if (newtype == NULL &&
               (newtype = _array_find_python_scalar_type(op))) {
        if (flags & UPDATEIFCOPY) {
            goto err;
        }
        r = Array_FromPyScalarUnwrap(op, newtype);
    }
    else if (!PyBytes_Check(op) && !PyUnicode_Check(op) &&
             _array_from_buffer_3118(op, &r) == 0) {
        /* PEP 3118 buffer -- but don't accept Bytes objects here */
        PyObject *new;
        if (newtype != NULL || flags != 0) {
            new = NpyArray_FromArray((NpyArray *)r, newtype, flags);
            Py_DECREF(r);
            r = new;
        }
    }
    else if (PyArray_HasArrayInterfaceTypeUnwrap(op, newtype, context, r)) {
        PyObject *new;
        if (r == NULL) {
            Py_XDECREF(newtype);
            return NULL;
        }
        if (newtype != NULL || flags != 0) {
            new = NpyArray_FromArray((NpyArray *)r, newtype, flags);
            Py_DECREF(r);
            r = new;
        }
    }
    else {
        int isobject = 0;

        if (flags & UPDATEIFCOPY) {
            goto err;
        }
        if (newtype == NULL) {
            newtype = _array_find_type(op, NULL, MAX_DIMS);
        }
        else if (newtype->type_num == NPY_OBJECT) {
            isobject = 1;
        }
        if (PySequence_Check(op)) {
            PyObject *thiserr = NULL;

            /* necessary but not sufficient */
            _Npy_INCREF(newtype);
            r = Array_FromSequence(op, newtype, flags & FORTRAN,
                                   min_depth, max_depth);
            if (r == NULL && (thiserr=PyErr_Occurred())) {
                if (PyErr_GivenExceptionMatches(thiserr,
                                                PyExc_MemoryError)) {
                    return NULL;
                }
                /*
                 * If object was explicitly requested,
                 * then try nested list object array creation
                 */
                PyErr_Clear();
                if (isobject) {
                    _Npy_INCREF(newtype);
                    r = ObjectArray_FromNestedList
                        (op, newtype, flags & FORTRAN);
                    seq = TRUE;
                    _Npy_DECREF(newtype);
                }
            }
            else {
                seq = TRUE;
                _Npy_DECREF(newtype);
            }
        }
        if (!seq) {
            r = Array_FromPyScalar(op, newtype);
        }
    }

    /* If we didn't succeed return NULL */
    if (r == NULL) {
        return NULL;
    }

    /* Be sure we succeed here */
    if(!PyArray_Check(r)) {
        PyErr_SetString(PyExc_RuntimeError,
                        "internal error: PyArray_FromAny "\
                        "not producing an array");
        Py_DECREF(r);
        return NULL;
    }

    if (min_depth != 0 && (PyArray_NDIM(r) < min_depth)) {
        PyErr_SetString(PyExc_ValueError,
                        "object of too small depth for desired array");
        Py_DECREF(r);
        return NULL;
    }
    if (max_depth != 0 && (PyArray_NDIM(r) > max_depth)) {
        PyErr_SetString(PyExc_ValueError,
                        "object too deep for desired array");
        Py_DECREF(r);
        return NULL;
    }
    return r;

 err:
    Py_XDECREF(newtype);
    PyErr_SetString(PyExc_TypeError,
                    "UPDATEIFCOPY used for non-array input.");
    return NULL;
}

/*
 * flags is any of
 * CONTIGUOUS,
 * FORTRAN,
 * ALIGNED,
 * WRITEABLE,
 * NOTSWAPPED,
 * ENSURECOPY,
 * UPDATEIFCOPY,
 * FORCECAST,
 * ENSUREARRAY,
 * ELEMENTSTRIDES
 *
 * or'd (|) together
 *
 * Any of these flags present means that the returned array should
 * guarantee that aspect of the array.  Otherwise the returned array
 * won't guarantee it -- it will depend on the object as to whether or
 * not it has such features.
 *
 * Note that ENSURECOPY is enough
 * to guarantee CONTIGUOUS, ALIGNED and WRITEABLE
 * and therefore it is redundant to include those as well.
 *
 * BEHAVED == ALIGNED | WRITEABLE
 * CARRAY = CONTIGUOUS | BEHAVED
 * FARRAY = FORTRAN | BEHAVED
 *
 * FORTRAN can be set in the FLAGS to request a FORTRAN array.
 * Fortran arrays are always behaved (aligned,
 * notswapped, and writeable) and not (C) CONTIGUOUS (if > 1d).
 *
 * UPDATEIFCOPY flag sets this flag in the returned array if a copy is
 * made and the base argument points to the (possibly) misbehaved array.
 * When the new array is deallocated, the original array held in base
 * is updated with the contents of the new array.
 *
 * FORCECAST will cause a cast to occur regardless of whether or not
 * it is safe.
 */

/*NUMPY_API
 * steals a reference to descr -- accepts NULL
 */
NPY_NO_EXPORT PyObject *
PyArray_CheckFromAnyUnwrap(PyObject *op, NpyArray_Descr *descr, int min_depth,
                           int max_depth, int requires, PyObject *context)
{
    PyObject *obj;
    if (requires & NOTSWAPPED) {
        if (!descr && PyArray_Check(op) &&
<<<<<<< HEAD
            !NpyArray_ISNBO(PyArray_DESCR(op)->byteorder)) {
            descr = PyArray_DescrNew(PyArray_DESCR(op));
        }
        else if (descr && !NpyArray_ISNBO(descr->byteorder)) {
            PyArray_DESCR_REPLACE(descr);
=======
            !PyArray_ISNBO(PyArray_DESCR(op)->byteorder)) {
            descr = NpyArray_DescrNew(PyArray_DESCR(op));
        }
        else if (descr && !PyArray_ISNBO(descr->byteorder)) {
            NpyArray_DESCR_REPLACE(descr);
>>>>>>> c7c53a5b
        }
        if (descr) {
            descr->byteorder = PyArray_NATIVE;
        }
    }

    obj = PyArray_FromAnyUnwrap(op, descr, min_depth, max_depth, requires, context);
    if (obj == NULL) {
        return NULL;
    }
    if ((requires & ELEMENTSTRIDES) &&
        !PyArray_ElementStrides(obj)) {
        PyObject *new;
        new = PyArray_NewCopy((PyArrayObject *)obj, PyArray_ANYORDER);
        Py_DECREF(obj);
        obj = new;
    }
    return obj;
}


/*NUMPY_API
 * steals a reference to descr -- accepts NULL
 */
NPY_NO_EXPORT PyObject *
PyArray_CheckFromAny(PyObject *op, PyArray_Descr *descr, int min_depth,
                     int max_depth, int requires, PyObject *context)
{
    return PyArray_CheckFromAnyUnwrap(op, descr->descr, min_depth,
                                      max_depth, requires, context);
}


/*NUMPY_API
 * steals reference to newtype --- acc. NULL
 */
NPY_NO_EXPORT PyObject *
PyArray_FromArray(PyArrayObject *arr, PyArray_Descr *newtype, int flags)
{
    /* TODO: Wrap returned NpyArray in PyObject, fix conversion of arr to NpyArray. */
<<<<<<< HEAD
    return (PyObject *) NpyArray_FromArray(PyArray_ARRAY(arr), newtype, flags);
=======
    return (PyObject *) NpyArray_FromArray(arr, newtype->descr, flags);
>>>>>>> c7c53a5b
}



/*NUMPY_API */
NPY_NO_EXPORT PyObject *
PyArray_FromStructInterface(PyObject *input)
{
    PyArray_Descr *thetype = NULL;
    char buf[40];
    PyArrayInterface *inter;
    PyObject *attr;
    PyArrayObject *r;
    char endian = PyArray_NATBYTE;

    attr = PyObject_GetAttrString(input, "__array_struct__");
    if (attr == NULL) {
        PyErr_Clear();
        return Py_NotImplemented;
    }
    if (!PyCapsule_Check(attr)) {
        goto fail;
    }
    inter = PyCapsule_AsVoidPtr(attr);
    if (inter->two != 2) {
        goto fail;
    }
    if ((inter->flags & NOTSWAPPED) != NOTSWAPPED) {
        endian = PyArray_OPPBYTE;
        inter->flags &= ~NOTSWAPPED;
    }

    if (inter->flags & ARR_HAS_DESCR) {
        if (PyArray_DescrConverter(inter->descr, &thetype) == PY_FAIL) {
            thetype = NULL;
            PyErr_Clear();
        }
    }

    if (thetype == NULL) {
        PyOS_snprintf(buf, sizeof(buf),
                "%c%c%d", endian, inter->typekind, inter->itemsize);
        if (!(thetype=_array_typedescr_fromstr(buf))) {
            Py_DECREF(attr);
            return NULL;
        }
    }

    r = (PyArrayObject *)PyArray_NewFromDescr(&PyArray_Type, thetype,
                             inter->nd, inter->shape,
                             inter->strides, PyArray_BYTES(inter),
                             inter->flags, NULL);
    SET_BASE(r, input);
    ASSERT_ONE_BASE(r);
    Py_DECREF(attr);
    PyArray_UpdateFlags((PyArrayObject *)r, UPDATE_ALL);
    return (PyObject *)r;

 fail:
    PyErr_SetString(PyExc_ValueError, "invalid __array_struct__");
    Py_DECREF(attr);
    return NULL;
}

#define PyIntOrLong_Check(obj) (PyInt_Check(obj) || PyLong_Check(obj))

/*NUMPY_API*/
NPY_NO_EXPORT PyObject *
PyArray_FromInterface(PyObject *input)
{
    PyObject *attr = NULL, *item = NULL;
    PyObject *tstr = NULL, *shape = NULL;
    PyObject *inter = NULL;
    PyObject *base = NULL;
    PyArrayObject *ret;
    PyArray_Descr *type=NULL;
    char *data;
    Py_ssize_t buffer_len;
    int res, i, n;
    intp dims[MAX_DIMS], strides[MAX_DIMS];
    int dataflags = BEHAVED;

    /* Get the memory from __array_data__ and __array_offset__ */
    /* Get the shape */
    /* Get the typestring -- ignore array_descr */
    /* Get the strides */

    inter = PyObject_GetAttrString(input, "__array_interface__");
    if (inter == NULL) {
        PyErr_Clear();
        return Py_NotImplemented;
    }
    if (!PyDict_Check(inter)) {
        Py_DECREF(inter);
        return Py_NotImplemented;
    }
    shape = PyDict_GetItemString(inter, "shape");
    if (shape == NULL) {
        Py_DECREF(inter);
        return Py_NotImplemented;
    }
    tstr = PyDict_GetItemString(inter, "typestr");
    if (tstr == NULL) {
        Py_DECREF(inter);
        return Py_NotImplemented;
    }

    attr = PyDict_GetItemString(inter, "data");
    base = input;
    if ((attr == NULL) || (attr==Py_None) || (!PyTuple_Check(attr))) {
        if (attr && (attr != Py_None)) {
            item = attr;
        }
        else {
            item = input;
        }
        res = PyObject_AsWriteBuffer(item, (void **)&data, &buffer_len);
        if (res < 0) {
            PyErr_Clear();
            res = PyObject_AsReadBuffer(
                    item, (const void **)&data, &buffer_len);
            if (res < 0) {
                goto fail;
            }
            dataflags &= ~WRITEABLE;
        }
        attr = PyDict_GetItemString(inter, "offset");
        if (attr) {
            longlong num = PyLong_AsLongLong(attr);
            if (error_converting(num)) {
                PyErr_SetString(PyExc_TypeError,
                                "offset "\
                                "must be an integer");
                goto fail;
            }
            data += num;
        }
        base = item;
    }
    else {
        PyObject *dataptr;
        if (PyTuple_GET_SIZE(attr) != 2) {
            PyErr_SetString(PyExc_TypeError,
                            "data must return "     \
                            "a 2-tuple with (data pointer "\
                            "integer, read-only flag)");
            goto fail;
        }
        dataptr = PyTuple_GET_ITEM(attr, 0);
        if (PyString_Check(dataptr)) {
            res = sscanf(PyString_AsString(dataptr),
                         "%p", (void **)&data);
            if (res < 1) {
                PyErr_SetString(PyExc_TypeError,
                                "data string cannot be " \
                                "converted");
                goto fail;
            }
        }
        else if (PyIntOrLong_Check(dataptr)) {
            data = PyLong_AsVoidPtr(dataptr);
        }
        else {
            PyErr_SetString(PyExc_TypeError, "first element " \
                            "of data tuple must be integer" \
                            " or string.");
            goto fail;
        }
        if (PyObject_IsTrue(PyTuple_GET_ITEM(attr,1))) {
            dataflags &= ~WRITEABLE;
        }
    }
    attr = tstr;
#if defined(NPY_PY3K)
    if (PyUnicode_Check(tstr)) {
        /* Allow unicode type strings */
        attr = PyUnicode_AsASCIIString(tstr);
    }
#endif
    if (!PyBytes_Check(attr)) {
        PyErr_SetString(PyExc_TypeError, "typestr must be a string");
        goto fail;
    }
    type = _array_typedescr_fromstr(PyString_AS_STRING(attr));
#if defined(NPY_PY3K)
    if (attr != tstr) {
        Py_DECREF(attr);
    }
#endif
    if (type == NULL) {
        goto fail;
    }
    attr = shape;
    if (!PyTuple_Check(attr)) {
        PyErr_SetString(PyExc_TypeError, "shape must be a tuple");
        Py_DECREF(type);
        goto fail;
    }
    n = PyTuple_GET_SIZE(attr);
    for (i = 0; i < n; i++) {
        item = PyTuple_GET_ITEM(attr, i);
        dims[i] = PyArray_PyIntAsIntp(item);
        if (error_converting(dims[i])) {
            break;
        }
    }

    ret = (PyArrayObject *)PyArray_NewFromDescr(&PyArray_Type, type,
                                                n, dims,
                                                NULL, data,
                                                dataflags, NULL);
    if (ret == NULL) {
        return NULL;
    }
    SET_BASE(ret, base);
    ASSERT_ONE_BASE(ret);

    attr = PyDict_GetItemString(inter, "strides");
    if (attr != NULL && attr != Py_None) {
        if (!PyTuple_Check(attr)) {
            PyErr_SetString(PyExc_TypeError,
                            "strides must be a tuple");
            Py_DECREF(ret);
            return NULL;
        }
        if (n != PyTuple_GET_SIZE(attr)) {
            PyErr_SetString(PyExc_ValueError,
                            "mismatch in length of "\
                            "strides and shape");
            Py_DECREF(ret);
            return NULL;
        }
        for (i = 0; i < n; i++) {
            item = PyTuple_GET_ITEM(attr, i);
            strides[i] = PyArray_PyIntAsIntp(item);
            if (error_converting(strides[i])) {
                break;
            }
        }
        if (PyErr_Occurred()) {
            PyErr_Clear();
        }
        memcpy(PyArray_STRIDES(ret), strides, n*sizeof(intp));
    }
    else PyErr_Clear();
    PyArray_UpdateFlags(ret, UPDATE_ALL);
    Py_DECREF(inter);
    return (PyObject *)ret;

 fail:
    Py_XDECREF(inter);
    return NULL;
}



/*NUMPY_API*/
NPY_NO_EXPORT PyObject *
PyArray_FromArrayAttr(PyObject *op, PyArray_Descr *typecode, PyObject *context)
{
    PyObject *new;
    PyObject *array_meth;

    array_meth = PyObject_GetAttrString(op, "__array__");
    if (array_meth == NULL) {
        PyErr_Clear();
        return Py_NotImplemented;
    }
    if (context == NULL) {
        if (typecode == NULL) {
            new = PyObject_CallFunction(array_meth, NULL);
        }
        else {
            new = PyObject_CallFunction(array_meth, "O", typecode);
        }
    }
    else {
        if (typecode == NULL) {
            new = PyObject_CallFunction(array_meth, "OO", Py_None, context);
            if (new == NULL && PyErr_ExceptionMatches(PyExc_TypeError)) {
                PyErr_Clear();
                new = PyObject_CallFunction(array_meth, "");
            }
        }
        else {
            new = PyObject_CallFunction(array_meth, "OO", typecode, context);
            if (new == NULL && PyErr_ExceptionMatches(PyExc_TypeError)) {
                PyErr_Clear();
                new = PyObject_CallFunction(array_meth, "O", typecode);
            }
        }
    }
    Py_DECREF(array_meth);
    if (new == NULL) {
        return NULL;
    }
    if (!PyArray_Check(new)) {
        PyErr_SetString(PyExc_ValueError,
                        "object __array__ method not "  \
                        "producing an array");
        Py_DECREF(new);
        return NULL;
    }
    return new;
}


/*NUMPY_API*/
NPY_NO_EXPORT PyObject *
PyArray_FromArrayAttrUnwrap(PyObject *op, NpyArray_Descr *typecode, PyObject *context)
{
    PyObject *result = NULL;
    PyArray_Descr *typeWrap;
    
    /* PyArray_FromArrayAttr calls into Python so we have to create a temporary wrapper. */
    typeWrap = _array_wrap_npy_descr(typecode);    
    result = PyArray_FromArrayAttr(op, typeWrap, context);
    Py_DECREF(typeWrap);
    return result;
}



/*NUMPY_API
* new reference -- accepts NULL for mintype
*/
NPY_NO_EXPORT PyArray_Descr *
PyArray_DescrFromObject(PyObject *op, PyArray_Descr *mintype)
{
    return _array_wrap_npy_descr(_array_find_type(op, mintype->descr, MAX_DIMS));
}

/* These are also old calls (should use PyArray_NewFromDescr) */

/* They all zero-out the memory as previously done */

/* steals reference to descr -- and enforces native byteorder on it.*/
/*NUMPY_API
  Like FromDimsAndData but uses the Descr structure instead of typecode
  as input.
*/
NPY_NO_EXPORT PyObject *
PyArray_FromDimsAndDataAndDescr(int nd, int *d,
                                PyArray_Descr *descr,
                                char *data)
{
    /* TODO: Not converted as comment says it's 'old'. */
    PyObject *ret;
    int i;
    intp newd[MAX_DIMS];
    char msg[] = "PyArray_FromDimsAndDataAndDescr: use PyArray_NewFromDescr.";

    if (DEPRECATE(msg) < 0) {
        return NULL;
    }
    if (!NpyArray_ISNBO(descr->byteorder))
        descr->byteorder = '=';
    for (i = 0; i < nd; i++) {
        newd[i] = (intp) d[i];
    }
    ret = PyArray_NewFromDescr(&PyArray_Type, descr,
                               nd, newd,
                               NULL, data,
                               (data ? CARRAY : 0), NULL);
    return ret;
}

/*NUMPY_API
  Construct an empty array from dimensions and typenum
*/
NPY_NO_EXPORT PyObject *
PyArray_FromDims(int nd, int *d, int type)
{
    PyObject *ret;
    char msg[] = "PyArray_FromDims: use PyArray_SimpleNew.";

    if (DEPRECATE(msg) < 0) {
        return NULL;
    }
    ret = PyArray_FromDimsAndDataAndDescr(nd, d,
                                          PyArray_DescrFromType(type),
                                          NULL);
    /*
     * Old FromDims set memory to zero --- some algorithms
     * relied on that.  Better keep it the same. If
     * Object type, then it's already been set to zero, though.
     */
    if (ret && (PyArray_DESCR(ret)->type_num != PyArray_OBJECT)) {
        memset(PyArray_BYTES(ret), 0, PyArray_NBYTES(ret));
    }
    return ret;
}

/* end old calls */

/*NUMPY_API
 * This is a quick wrapper around PyArray_FromAny(op, NULL, 0, 0, ENSUREARRAY)
 * that special cases Arrays and PyArray_Scalars up front
 * It *steals a reference* to the object
 * It also guarantees that the result is PyArray_Type
 * Because it decrefs op if any conversion needs to take place
 * so it can be used like PyArray_EnsureArray(some_function(...))
 */
NPY_NO_EXPORT PyObject *
PyArray_EnsureArray(PyObject *op)
{
    PyObject *new;

    /* TODO: Can be pushed into core once PyArray_FromAny has been pushed down. */
    if ((op == NULL) || (PyArray_CheckExact(op))) {
        new = op;
        Py_XINCREF(new);
    }
    else if (PyArray_Check(op)) {
        new = PyArray_View((PyArrayObject *)op, NULL, &PyArray_Type);
    }
    else if (PyArray_IsScalar(op, Generic)) {
        new = PyArray_FromScalar(op, NULL);
    }
    else {
        new = PyArray_FromAny(op, NULL, 0, 0, ENSUREARRAY, NULL);
    }
    Py_XDECREF(op);
    return new;
}

/*NUMPY_API*/
NPY_NO_EXPORT PyObject *
PyArray_EnsureAnyArray(PyObject *op)
{
    /* TODO: Can be pushed to core once PyArray_FromAny, and thus PyArray_EnsureArray, are in the core. */
    if (op && PyArray_Check(op)) {
        return op;
    }
    return PyArray_EnsureArray(op);
}

/*NUMPY_API
 * Copy an Array into another array -- memory must not overlap
 * Does not require src and dest to have "broadcastable" shapes
 * (only the same number of elements).
 */
NPY_NO_EXPORT int
PyArray_CopyAnyInto(PyArrayObject *dest, PyArrayObject *src)
{
    /* TODO: Fix conversion of dest, src to NpyArrays. */
    return NpyArray_CopyAnyInto(PyArray_ARRAY(dest), 
                                PyArray_ARRAY(src));
}

/*NUMPY_API
 * Copy an Array into another array -- memory must not overlap.
 */
NPY_NO_EXPORT int
PyArray_CopyInto(PyArrayObject *dest, PyArrayObject *src)
{
    /* TODO: Fix conversion of dest, src to NpyArray types. */
    return NpyArray_CopyInto(PyArray_ARRAY(dest), 
                             PyArray_ARRAY(src));
}


/*NUMPY_API
  PyArray_CheckAxis

  check that axis is valid
  convert 0-d arrays to 1-d arrays
*/
NPY_NO_EXPORT PyObject *
PyArray_CheckAxis(PyArrayObject *arr, int *axis, int flags)
{
    return (PyObject *) NpyArray_CheckAxis(PyArray_ARRAY(arr), axis, flags);
}



/*NUMPY_API
 * Zeros
 *
 * steal a reference
 * accepts NULL type
 */
NPY_NO_EXPORT PyObject *
PyArray_Zeros(int nd, intp *dims, PyArray_Descr *type, int fortran)
{
    PyArrayObject *ret;

    /* TODO: Function probably needs to be split, but _zerofill needs a "0" int object to use for object arrays. */
    if (!type) {
        type = PyArray_DescrFromType(PyArray_DEFAULT);
    }
    ret = (PyArrayObject *)PyArray_NewFromDescr(&PyArray_Type,
                                                type,
                                                nd, dims,
                                                NULL, NULL,
                                                fortran, NULL);
    if (ret == NULL) {
        return NULL;
    }
    if (_zerofill(ret) < 0) {
        return NULL;
    }
    return (PyObject *)ret;

}

/*NUMPY_API
 * Empty
 *
 * accepts NULL type
 * steals referenct to type
 */
NPY_NO_EXPORT PyObject *
PyArray_Empty(int nd, intp *dims, PyArray_Descr *type, int fortran)
{
    PyArrayObject *ret;

    /* TODO: Probably needs to be split, uses Py_None as the default value. */
    if (!type) type = PyArray_DescrFromType(PyArray_DEFAULT);
    ret = (PyArrayObject *)PyArray_NewFromDescr(&PyArray_Type,
                                                type, nd, dims,
                                                NULL, NULL,
                                                fortran, NULL);
    if (ret == NULL) {
        return NULL;
    }
    if (PyDataType_REFCHK(type)) {
        PyArray_FillObjectArray(ret, Py_None);
        if (PyErr_Occurred()) {
            Py_DECREF(ret);
            return NULL;
        }
    }
    return (PyObject *)ret;
}

/*
 * Like ceil(value), but check for overflow.
 *
 * Return 0 on success, -1 on failure. In case of failure, set a PyExc_Overflow
 * exception
 */
static int _safe_ceil_to_intp(double value, intp* ret)
{
    double ivalue;

    ivalue = npy_ceil(value);
    if (ivalue < NPY_MIN_INTP || ivalue > NPY_MAX_INTP) {
        return -1;
    }

    *ret = (intp)ivalue;
    return 0;
}


/*NUMPY_API
  Arange,
*/
NPY_NO_EXPORT PyObject *
PyArray_Arange(double start, double stop, double step, int type_num)
{
    intp length;
    PyObject *range;
    PyArray_ArrFuncs *funcs;
    PyObject *obj;
    int ret;

    if (_safe_ceil_to_intp((stop - start)/step, &length)) {
        PyErr_SetString(PyExc_OverflowError,
                "arange: overflow while computing length");
    }

    if (length <= 0) {
        length = 0;
        return PyArray_New(&PyArray_Type, 1, &length, type_num,
                           NULL, NULL, 0, 0, NULL);
    }
    range = PyArray_New(&PyArray_Type, 1, &length, type_num,
                        NULL, NULL, 0, 0, NULL);
    if (range == NULL) {
        return NULL;
    }
    funcs = PyArray_DESCR(range)->f;

    /*
     * place start in the buffer and the next value in the second position
     * if length > 2, then call the inner loop, otherwise stop
     */
    obj = PyFloat_FromDouble(start);
    ret = funcs->setitem(obj, PyArray_BYTES(range), (PyArrayObject *)range);
    Py_DECREF(obj);
    if (ret < 0) {
        goto fail;
    }
    if (length == 1) {
        return range;
    }
    obj = PyFloat_FromDouble(start + step);
    ret = funcs->setitem(obj, PyArray_BYTES(range)+PyArray_ITEMSIZE(range),
                         (PyArrayObject *)range);
    Py_DECREF(obj);
    if (ret < 0) {
        goto fail;
    }
    if (length == 2) {
        return range;
    }
    if (!funcs->fill) {
        PyErr_SetString(PyExc_ValueError, "no fill-function for data-type.");
        Py_DECREF(range);
        return NULL;
    }
    funcs->fill(PyArray_BYTES(range), length, (PyArrayObject *)range);
    if (PyErr_Occurred()) {
        goto fail;
    }
    return range;

 fail:
    Py_DECREF(range);
    return NULL;
}

/*
 * the formula is len = (intp) ceil((start - stop) / step);
 */
static intp
_calc_length(PyObject *start, PyObject *stop, PyObject *step, PyObject **next, int cmplx)
{
    intp len, tmp;
    PyObject *val;
    double value;

    *next = PyNumber_Subtract(stop, start);
    if (!(*next)) {
        if (PyTuple_Check(stop)) {
            PyErr_Clear();
            PyErr_SetString(PyExc_TypeError,
                            "arange: scalar arguments expected "\
                            "instead of a tuple.");
        }
        return -1;
    }
    val = PyNumber_TrueDivide(*next, step);
    Py_DECREF(*next);
    *next = NULL;
    if (!val) {
        return -1;
    }
    if (cmplx && PyComplex_Check(val)) {
        value = PyComplex_RealAsDouble(val);
        if (error_converting(value)) {
            Py_DECREF(val);
            return -1;
        }
        if (_safe_ceil_to_intp(value, &len)) {
            Py_DECREF(val);
            PyErr_SetString(PyExc_OverflowError,
                    "arange: overflow while computing length");
            return -1;
        }
        value = PyComplex_ImagAsDouble(val);
        Py_DECREF(val);
        if (error_converting(value)) {
            return -1;
        }
        if (_safe_ceil_to_intp(value, &tmp)) {
            PyErr_SetString(PyExc_OverflowError,
                    "arange: overflow while computing length");
            return -1;
        }
        len = MIN(len, tmp);
    }
    else {
        value = PyFloat_AsDouble(val);
        Py_DECREF(val);
        if (error_converting(value)) {
            return -1;
        }
        if (_safe_ceil_to_intp(value, &len)) {
            PyErr_SetString(PyExc_OverflowError,
                    "arange: overflow while computing length");
            return -1;
        }
    }
    if (len > 0) {
        *next = PyNumber_Add(start, step);
        if (!next) {
            return -1;
        }
    }
    return len;
}

/*NUMPY_API
 *
 * ArangeObj,
 *
 * this doesn't change the references
 */
NPY_NO_EXPORT PyObject *
PyArray_ArangeObj(PyObject *start, PyObject *stop, PyObject *step, PyArray_Descr *dtype)
{
    PyObject *range;
    PyArray_ArrFuncs *funcs;
    PyObject *next, *err;
    intp length;
    PyArray_Descr *native = NULL;
    int swap;

    if (!dtype) {
        PyArray_Descr *deftype;
        PyArray_Descr *newtype;
        /* intentionally made to be PyArray_LONG default */
        deftype = PyArray_DescrFromType(PyArray_LONG);
        newtype = PyArray_DescrFromObject(start, deftype);
        Py_DECREF(deftype);
        deftype = newtype;
        if (stop && stop != Py_None) {
            newtype = PyArray_DescrFromObject(stop, deftype);
            Py_DECREF(deftype);
            deftype = newtype;
        }
        if (step && step != Py_None) {
            newtype = PyArray_DescrFromObject(step, deftype);
            Py_DECREF(deftype);
            deftype = newtype;
        }
        dtype = deftype;
    }
    else {
        Py_INCREF(dtype);
    }
    if (!step || step == Py_None) {
        step = PyInt_FromLong(1);
    }
    else {
        Py_XINCREF(step);
    }
    if (!stop || stop == Py_None) {
        stop = start;
        start = PyInt_FromLong(0);
    }
    else {
        Py_INCREF(start);
    }
    /* calculate the length and next = start + step*/
    length = _calc_length(start, stop, step, &next,
                          NpyTypeNum_ISCOMPLEX(dtype->type_num));
    err = PyErr_Occurred();
    if (err) {
        Py_DECREF(dtype);
        if (err && PyErr_GivenExceptionMatches(err, PyExc_OverflowError)) {
            PyErr_SetString(PyExc_ValueError, "Maximum allowed size exceeded");
        }
        goto fail;
    }
    if (length <= 0) {
        length = 0;
        range = PyArray_SimpleNewFromDescr(1, &length, dtype);
        Py_DECREF(step);
        Py_DECREF(start);
        return range;
    }

    /*
     * If dtype is not in native byte-order then get native-byte
     * order version.  And then swap on the way out.
     */
    if (!NpyArray_ISNBO(dtype->byteorder)) {
        native = PyArray_DescrNewByteorder(dtype, PyArray_NATBYTE);
        swap = 1;
    }
    else {
        native = dtype;
        swap = 0;
    }

    range = PyArray_SimpleNewFromDescr(1, &length, native);
    if (range == NULL) {
        goto fail;
    }

    /*
     * place start in the buffer and the next value in the second position
     * if length > 2, then call the inner loop, otherwise stop
     */
    funcs = PyArray_DESCR(range)->f;
    if (funcs->setitem(
                start, PyArray_BYTES(range), (PyArrayObject *)range) < 0) {
        goto fail;
    }
    if (length == 1) {
        goto finish;
    }
    if (funcs->setitem(next, PyArray_BYTES(range)+PyArray_ITEMSIZE(range),
                       (PyArrayObject *)range) < 0) {
        goto fail;
    }
    if (length == 2) {
        goto finish;
    }
    if (!funcs->fill) {
        PyErr_SetString(PyExc_ValueError, "no fill-function for data-type.");
        Py_DECREF(range);
        goto fail;
    }
    funcs->fill(PyArray_BYTES(range), length, (PyArrayObject *)range);
    if (PyErr_Occurred()) {
        goto fail;
    }
 finish:
    if (swap) {
        PyObject *new;
        new = PyArray_Byteswap((PyArrayObject *)range, 1);
        Py_DECREF(new);
        Py_DECREF(PyArray_DESCR(range));
        PyArray_DESCR(range) = dtype;  /* steals the reference */
    }
    Py_DECREF(start);
    Py_DECREF(step);
    Py_DECREF(next);
    return range;

 fail:
    Py_DECREF(start);
    Py_DECREF(step);
    Py_XDECREF(next);
    return NULL;
}



/*
 * Create an array by reading from the given stream, using the passed
 * next_element and skip_separator functions.
 */
#define FROM_BUFFER_SIZE 4096
static PyArrayObject *
array_from_text(NpyArray_Descr *dtype, intp num, char *sep, size_t *nread,
                void *stream, next_element next, skip_separator skip_sep,
                void *stream_data)
{
    PyArrayObject *r;
    intp i;
    char *dptr, *clean_sep, *tmp;
    int err = 0;
    intp thisbuf = 0;
    intp size;
    intp bytes, totalbytes;

    size = (num >= 0) ? num : FROM_BUFFER_SIZE;
    r = (PyArrayObject *)
        NpyArray_NewFromDescr(&PyArray_Type,        /* TODO: Wrap array result or optimize out */
                              dtype,
                              1, &size,
                              NULL, NULL,
                              0, NULL);
    if (r == NULL) {
        return NULL;
    }
    clean_sep = swab_separator(sep);
    NPY_BEGIN_ALLOW_THREADS;
    totalbytes = bytes = size * dtype->elsize;
    dptr = PyArray_BYTES(r);
    for (i= 0; num < 0 || i < num; i++) {
        if (next(&stream, dptr, dtype, stream_data) < 0) {
            break;
        }
        *nread += 1;
        thisbuf += 1;
        dptr += dtype->elsize;
        if (num < 0 && thisbuf == size) {
            totalbytes += bytes;
            tmp = PyDataMem_RENEW(PyArray_BYTES(r), totalbytes);
            if (tmp == NULL) {
                err = 1;
                break;
            }
            PyArray_BYTES(r) = tmp;
            dptr = tmp + (totalbytes - bytes);
            thisbuf = 0;
        }
        if (skip_sep(&stream, clean_sep, stream_data) < 0) {
            break;
        }
    }
    if (num < 0) {
        tmp = PyDataMem_RENEW(PyArray_BYTES(r), NPY_MAX(*nread,1)*dtype->elsize);
        if (tmp == NULL) {
            err = 1;
        }
        else {
            PyArray_DIM(r,0) = *nread;
            PyArray_BYTES(r) = tmp;
        }
    }
    NPY_END_ALLOW_THREADS;
    free(clean_sep);
    if (err == 1) {
        PyErr_NoMemory();
    }
    if (PyErr_Occurred()) {
        Py_DECREF(r);
        return NULL;
    }
    return r;
}
#undef FROM_BUFFER_SIZE




NPY_NO_EXPORT PyObject *
PyArray_FromTextFile(FILE *fp, PyArray_Descr *dtype, intp num, char *sep)
{
    PyArrayObject *ret;
    size_t nread = 0;
    
    /* TODO: Review whether we want the boilerplate code in this function here or in 
     PyArray_FromFile.  It is also duplicated in NpyArray_FromFile... */
    if (PyDataType_REFCHK(dtype)) {
        PyErr_SetString(PyExc_ValueError,
                        "Cannot read into object array");
        Py_DECREF(dtype);
        return NULL;
    }
    if (dtype->elsize == 0) {
        PyErr_SetString(PyExc_ValueError,
                        "The elements are 0-sized.");
        Py_DECREF(dtype);
        return NULL;
    }
    if ((sep == NULL) || (strlen(sep) == 0)) {
        PyErr_SetString(PyExc_ValueError,
                        "A separator must be specified when reading a text file.");
        Py_DECREF(dtype);
        return NULL;
    }
    
    if (dtype->f->scanfunc == NULL) {
        PyErr_SetString(PyExc_ValueError,
                        "Unable to read character files of that array type");
        Py_DECREF(dtype);
        return NULL;
    }
    ret = array_from_text(dtype, num, sep, &nread, fp,
                          (next_element) fromfile_next_element,
                          (skip_separator) fromfile_skip_separator, NULL);
    if (ret == NULL) {
        Py_DECREF(dtype);
        return NULL;
    }
    if (((intp) nread) < num) {
        /* Realloc memory for smaller number of elements */
        const size_t nsize = NPY_MAX(nread,1)*PyArray_ITEMSIZE(ret);
        char *tmp;
        
        if((tmp = PyDataMem_RENEW(PyArray_BYTES(ret), nsize)) == NULL) {
            Py_DECREF(ret);
            return PyErr_NoMemory();
        }
        PyArray_BYTES(ret) = tmp;
        PyArray_DIM(ret,0) = nread;
    }
    return (PyObject *)ret;
}




/*NUMPY_API
 *
 * Given a ``FILE *`` pointer ``fp``, and a ``PyArray_Descr``, return an
 * array corresponding to the data encoded in that file.
 *
 * If the dtype is NULL, the default array type is used (double).
 * If non-null, the reference is stolen.
 *
 * The number of elements to read is given as ``num``; if it is < 0, then
 * then as many as possible are read.
 *
 * If ``sep`` is NULL or empty, then binary data is assumed, else
 * text data, with ``sep`` as the separator between elements. Whitespace in
 * the separator matches any length of whitespace in the text, and a match
 * for whitespace around the separator is added.
 *
 * For memory-mapped files, use the buffer interface. No more data than
 * necessary is read by this routine.
 */
NPY_NO_EXPORT PyObject *
PyArray_FromFile(FILE *fp, PyArray_Descr *dtype, intp num, char *sep)
{
    PyArrayObject *ret = NULL;

    if (PyDataType_REFCHK(dtype)) {
        PyErr_SetString(PyExc_ValueError,
                        "Cannot read into object array");
        Py_DECREF(dtype);
        return NULL;
    }
    if (dtype->elsize == 0) {
        PyErr_SetString(PyExc_ValueError,
                        "The elements are 0-sized.");
        Py_DECREF(dtype);
        return NULL;
    }
    
    if (NULL == sep || 0 == strlen(sep))
        /* TODO: Wrap result. */
        ret = (PyArrayObject *)NpyArray_FromBinaryFile(fp, dtype, num);
    else ret = (PyArrayObject* ) PyArray_FromTextFile(fp, dtype, num, sep);
    
    return (PyObject *)ret;
}



/*NUMPY_API*/
NPY_NO_EXPORT PyObject *
PyArray_FromBuffer(PyObject *buf, PyArray_Descr *type,
                   intp count, intp offset)
{
    PyArrayObject *ret;
    char *data;
    Py_ssize_t ts;
    intp s, n;
    int itemsize;
    int write = 1;


    if (PyDataType_REFCHK(type)) {
        PyErr_SetString(PyExc_ValueError,
                        "cannot create an OBJECT array from memory"\
                        " buffer");
        Py_DECREF(type);
        return NULL;
    }
    if (type->elsize == 0) {
        PyErr_SetString(PyExc_ValueError,
                        "itemsize cannot be zero in type");
        Py_DECREF(type);
        return NULL;
    }
    if (Py_TYPE(buf)->tp_as_buffer == NULL
#if defined(NPY_PY3K)
        || Py_TYPE(buf)->tp_as_buffer->bf_getbuffer == NULL
#else
        || (Py_TYPE(buf)->tp_as_buffer->bf_getwritebuffer == NULL
            && Py_TYPE(buf)->tp_as_buffer->bf_getreadbuffer == NULL)
#endif
        ) {
        PyObject *newbuf;
        newbuf = PyObject_GetAttrString(buf, "__buffer__");
        if (newbuf == NULL) {
            Py_DECREF(type);
            return NULL;
        }
        buf = newbuf;
    }
    else {
        Py_INCREF(buf);
    }

    if (PyObject_AsWriteBuffer(buf, (void *)&data, &ts) == -1) {
        write = 0;
        PyErr_Clear();
        if (PyObject_AsReadBuffer(buf, (void *)&data, &ts) == -1) {
            Py_DECREF(buf);
            Py_DECREF(type);
            return NULL;
        }
    }

    if ((offset < 0) || (offset >= ts)) {
        PyErr_Format(PyExc_ValueError,
                     "offset must be non-negative and smaller than buffer "\
                     "lenth (%" INTP_FMT ")", (intp)ts);
        Py_DECREF(buf);
        Py_DECREF(type);
        return NULL;
    }

    data += offset;
    s = (intp)ts - offset;
    n = (intp)count;
    itemsize = type->elsize;
    if (n < 0 ) {
        if (s % itemsize != 0) {
            PyErr_SetString(PyExc_ValueError,
                            "buffer size must be a multiple"\
                            " of element size");
            Py_DECREF(buf);
            Py_DECREF(type);
            return NULL;
        }
        n = s/itemsize;
    }
    else {
        if (s < n*itemsize) {
            PyErr_SetString(PyExc_ValueError,
                            "buffer is smaller than requested"\
                            " size");
            Py_DECREF(buf);
            Py_DECREF(type);
            return NULL;
        }
    }

    if ((ret = (PyArrayObject *)PyArray_NewFromDescr(&PyArray_Type,
                                                     type,
                                                     1, &n,
                                                     NULL, data,
                                                     DEFAULT,
                                                     NULL)) == NULL) {
        Py_DECREF(buf);
        return NULL;
    }

    if (!write) {
        PyArray_FLAGS(ret) &= ~WRITEABLE;
    }
    /* Store a reference for decref on deallocation */
    PyArray_BASE(ret) = buf;
    PyArray_UpdateFlags(ret, ALIGNED);
    ASSERT_ONE_BASE(ret);
    return (PyObject *)ret;
}

/*NUMPY_API
 *
 * Given a pointer to a string ``data``, a string length ``slen``, and
 * a ``PyArray_Descr``, return an array corresponding to the data
 * encoded in that string.
 *
 * If the dtype is NULL, the default array type is used (double).
 * If non-null, the reference is stolen.
 *
 * If ``slen`` is < 0, then the end of string is used for text data.
 * It is an error for ``slen`` to be < 0 for binary data (since embedded NULLs
 * would be the norm).
 *
 * The number of elements to read is given as ``num``; if it is < 0, then
 * then as many as possible are read.
 *
 * If ``sep`` is NULL or empty, then binary data is assumed, else
 * text data, with ``sep`` as the separator between elements. Whitespace in
 * the separator matches any length of whitespace in the text, and a match
 * for whitespace around the separator is added.
 */
NPY_NO_EXPORT PyObject *
PyArray_FromString(char *data, intp slen, PyArray_Descr *dtype,
                   intp num, char *sep)
{
    int itemsize;
    PyArrayObject *ret;
    Bool binary;

    if (dtype == NULL) {
        dtype=PyArray_DescrFromType(PyArray_DEFAULT);
    }
    if (PyDataType_FLAGCHK(dtype, NPY_ITEM_IS_POINTER)) {
        PyErr_SetString(PyExc_ValueError,
                        "Cannot create an object array from"    \
                        " a string");
        Py_DECREF(dtype);
        return NULL;
    }
    itemsize = dtype->elsize;
    if (itemsize == 0) {
        PyErr_SetString(PyExc_ValueError, "zero-valued itemsize");
        Py_DECREF(dtype);
        return NULL;
    }

    binary = ((sep == NULL) || (strlen(sep) == 0));
    if (binary) {
        /* TODO: Wrap result. */
        ret = (PyArrayObject *)NpyArray_FromBinaryString(data, slen, dtype, num);
    } else {
        /* read from character-based string */
        size_t nread = 0;
        char *end;

        if (dtype->f->scanfunc == NULL) {
            PyErr_SetString(PyExc_ValueError,
                            "don't know how to read "       \
                            "character strings with that "  \
                            "array type");
            Py_DECREF(dtype);
            return NULL;
        }
        if (slen < 0) {
            end = NULL;
        }
        else {
            end = data + slen;
        }
        ret = array_from_text(dtype, num, sep, &nread,
                              data,
                              (next_element) fromstr_next_element,
                              (skip_separator) fromstr_skip_separator,
                              end);
    }
    return (PyObject *)ret;
}

/*NUMPY_API
 *
 * steals a reference to dtype (which cannot be NULL)
 */
NPY_NO_EXPORT PyObject *
PyArray_FromIter(PyObject *obj, PyArray_Descr *dtype, intp count)
{
    PyObject *value;
    PyObject *iter = PyObject_GetIter(obj);
    PyArrayObject *ret = NULL;
    intp i, elsize, elcount;
    char *item, *new_data;

    if (iter == NULL) {
        goto done;
    }
    elcount = (count < 0) ? 0 : count;
    if ((elsize=dtype->elsize) == 0) {
        PyErr_SetString(PyExc_ValueError, "Must specify length "\
                        "when using variable-size data-type.");
        goto done;
    }

    /*
     * We would need to alter the memory RENEW code to decrement any
     * reference counts before throwing away any memory.
     */
    if (PyDataType_REFCHK(dtype)) {
        PyErr_SetString(PyExc_ValueError, "cannot create "\
                        "object arrays from iterator");
        goto done;
    }

    ret = (PyArrayObject *)PyArray_NewFromDescr(&PyArray_Type, dtype, 1,
                                                &elcount, NULL,NULL, 0, NULL);
    dtype = NULL;
    if (ret == NULL) {
        goto done;
    }
    for (i = 0; (i < count || count == -1) &&
             (value = PyIter_Next(iter)); i++) {
        if (i >= elcount) {
            /*
              Grow PyArray_BYTES(ret):
              this is similar for the strategy for PyListObject, but we use
              50% overallocation => 0, 4, 8, 14, 23, 36, 56, 86 ...
            */
            elcount = (i >> 1) + (i < 4 ? 4 : 2) + i;
            if (elcount <= NPY_MAX_INTP/elsize) {
                new_data = PyDataMem_RENEW(PyArray_BYTES(ret), elcount * elsize);
            }
            else {
                new_data = NULL;
            }
            if (new_data == NULL) {
                PyErr_SetString(PyExc_MemoryError,
                                "cannot allocate array memory");
                Py_DECREF(value);
                goto done;
            }
            PyArray_BYTES(ret) = new_data;
        }
        PyArray_DIM(ret, 0) = i + 1;

        if (((item = index2ptr(ret, i)) == NULL)
            || (PyArray_DESCR(ret)->f->setitem(value, item, ret) == -1)) {
            Py_DECREF(value);
            goto done;
        }
        Py_DECREF(value);
    }

    if (i < count) {
        PyErr_SetString(PyExc_ValueError, "iterator too short");
        goto done;
    }

    /*
     * Realloc the data so that don't keep extra memory tied up
     * (assuming realloc is reasonably good about reusing space...)
     */
    if (i == 0) {
        i = 1;
    }
    new_data = PyDataMem_RENEW(PyArray_BYTES(ret), i * elsize);
    if (new_data == NULL) {
        PyErr_SetString(PyExc_MemoryError, "cannot allocate array memory");
        goto done;
    }
    PyArray_BYTES(ret) = new_data;

 done:
    Py_XDECREF(iter);
    Py_XDECREF(dtype);
    if (PyErr_Occurred()) {
        Py_XDECREF(ret);
        return NULL;
    }
    return (PyObject *)ret;
}

<|MERGE_RESOLUTION|>--- conflicted
+++ resolved
@@ -22,6 +22,9 @@
 
 #include "numpymemoryview.h"
 
+
+NPY_NO_EXPORT PyObject *
+PyArray_FromScalarUnwrap(PyObject *scalar, NpyArray_Descr *outcode);
 
 
 #if PY_VERSION_HEX < 0x02070000
@@ -71,7 +74,7 @@
 fromstr_next_element(char **s, void *dptr, NpyArray_Descr *dtype,
                      const char *end)
 {
-    int r = dtype->f->fromstr(*s, dptr, s, dtype);
+    int r = dtype->f->fromstr(*s, dptr, s, PyArray_Descr_WRAP(dtype));
     if (end != NULL && *s > end) {
         return -1;
     }
@@ -83,7 +86,7 @@
                       void *NPY_UNUSED(stream_data))
 {
     /* the NULL argument is for backwards-compatibility */
-    return dtype->f->scanfunc(*fp, dptr, NULL, dtype);
+    return dtype->f->scanfunc(*fp, dptr, NULL, PyArray_Descr_WRAP(dtype));
 }
 
 /*
@@ -444,19 +447,15 @@
             itemsize *= 4;
         }
         if (itemsize != typecode->elsize) {
-            PyArray_DESCR_REPLACE(typecode);
+            NpyArray_DESCR_REPLACE(typecode);
             typecode->elsize = itemsize;
         }
     }
 
-<<<<<<< HEAD
-    ret = (PyArrayObject *)NpyArray_NewFromDescr(typecode,
-=======
-    ret = (PyArrayObject *)NpyArray_NewFromDescr(&PyArray_Type, typecode,       /* TODO: Rewrap array or optimize */
->>>>>>> c7c53a5b
-                                                0, NULL,
-                                                NULL, NULL, 0, 
-                                                NPY_FALSE, NULL, NULL);
+    ret = NpyArray_NewFromDescr(typecode,
+                                0, NULL,
+                                NULL, NULL, 0, 
+                                NPY_TRUE, NULL, NULL);
     if (ret == NULL) {
         return NULL;
     }
@@ -493,14 +492,10 @@
     if (nd == 0) {
         return Array_FromPyScalar(s, typecode);
     }
-<<<<<<< HEAD
-    r = (PyArrayObject*)NpyArray_NewFromDescr(typecode,
-=======
-    r = (PyArrayObject*)NpyArray_NewFromDescr(&PyArray_Type, typecode,
->>>>>>> c7c53a5b
-                                             nd, d,
-                                             NULL, NULL,
-                                             fortran, NPY_FALSE, NULL, NULL);
+    r = NpyArray_NewFromDescr(typecode,
+                              nd, d,
+                              NULL, NULL,
+                              fortran, NPY_TRUE, NULL, NULL);
     if (!r) {
         return NULL;
     }
@@ -778,22 +773,15 @@
         }
     }
     if (itemsize != typecode->elsize) {
-        PyArray_DESCR_REPLACE(typecode);
+        NpyArray_DESCR_REPLACE(typecode);
         typecode->elsize = itemsize;
     }
 
-<<<<<<< HEAD
-    r = (PyArrayObject*)NpyArray_NewFromDescr(typecode,
-                                             nd, d,
-                                             NULL, NULL,
-                                             fortran, 
-                                             NPY_FALSE, NULL, NULL);
-=======
-    r = (PyArrayObject*)NpyArray_NewFromDescr(&PyArray_Type, typecode,  /* TODO: Wrap array return or optimize out */
-                                              nd, d,
-                                              NULL, NULL,
-                                              fortran, NULL);
->>>>>>> c7c53a5b
+    r = NpyArray_NewFromDescr(typecode,     /* TODO: Wrap array return or optimize out */
+                              nd, d,
+                              NULL, NULL,
+                              fortran, 
+                              NPY_TRUE, NULL, NULL);
     if (!r) {
         return NULL;
     }
@@ -822,9 +810,13 @@
                      intp *dims, intp *strides, void *data,
                      int flags, PyObject *obj)
 {
+    /* Move stolen reference to core about. */
+    _Npy_INCREF(descr->descr);
+    Py_DECREF(descr);
+
     // TODO: Returns NpyArray, needs to be wrapped into PyObject.
     return (PyObject *) 
-        NpyArray_NewFromDescr(descr, nd, dims, strides, 
+        NpyArray_NewFromDescr(descr->descr, nd, dims, strides, 
                               data, flags, NPY_FALSE, subtype, obj);
 }
 
@@ -938,7 +930,7 @@
     /* PEP 3118 */
     PyObject *memoryview;
     Py_buffer *view;
-    PyArray_Descr *descr = NULL;
+    NpyArray_Descr *descr = NULL;
     PyObject *r;
     int nd, flags, k;
     Py_ssize_t d;
@@ -972,7 +964,7 @@
         }
     }
     else {
-        descr = PyArray_DescrNewFromType(PyArray_STRING);
+        descr = NpyArray_DescrNewFromType(PyArray_STRING);
         descr->elsize = view->itemsize;
     }
 
@@ -1007,9 +999,9 @@
     }
 
     flags = BEHAVED & (view->readonly ? ~NPY_WRITEABLE : ~0);
-    r = PyArray_NewFromDescr(&PyArray_Type, descr,
+    r = NpyArray_NewFromDescr(descr,
                              nd, shape, strides, view->buf,
-                             flags, NULL);
+                             flags, NPY_TRUE, NULL, NULL);
     if (PyArray_Check(memoryview)) {
         /* TODO: Unwrap array object if we can ever get here. 
            Think about ref cnt of wrapper vs. core array */        
@@ -1024,7 +1016,7 @@
     return 0;
 
 fail:
-    Py_XDECREF(descr);
+    _Npy_XDECREF(descr);
     Py_DECREF(memoryview);
     return -1;
 
@@ -1045,16 +1037,19 @@
 PyArray_FromAny(PyObject *op, PyArray_Descr *newtype, int min_depth,
                 int max_depth, int flags, PyObject *context)
 {
+    /* Move reference to the core descr which is what really gets stolen. */
+    _Npy_INCREF(newtype->descr);
+    Py_DECREF(newtype);
+    
     return PyArray_FromAnyUnwrap(op, newtype->descr, min_depth,
                                  max_depth, flags, context);
 }
 
 
-/*NUMPY_API
- * Does not check for ENSURECOPY and NOTSWAPPED in flags
+/* Does not check for ENSURECOPY and NOTSWAPPED in flags
  * Steals a reference to newtype --- which can be NULL
  */
-NPY_NO_EXPORT PyObject *
+PyObject *
 PyArray_FromAnyUnwrap(PyObject *op, NpyArray_Descr *newtype, int min_depth,
                       int max_depth, int flags, PyObject *context)
 {
@@ -1085,7 +1080,7 @@
         if (flags & UPDATEIFCOPY) {
             goto err;
         }
-        r = Array_FromPyScalarUnwrap(op, newtype);
+        r = Array_FromPyScalar(op, newtype);
     }
     else if (!PyBytes_Check(op) && !PyUnicode_Check(op) &&
              _array_from_buffer_3118(op, &r) == 0) {
@@ -1100,7 +1095,7 @@
     else if (PyArray_HasArrayInterfaceTypeUnwrap(op, newtype, context, r)) {
         PyObject *new;
         if (r == NULL) {
-            Py_XDECREF(newtype);
+            _Npy_XDECREF(newtype);
             return NULL;
         }
         if (newtype != NULL || flags != 0) {
@@ -1185,7 +1180,7 @@
     return r;
 
  err:
-    Py_XDECREF(newtype);
+    _Npy_XDECREF(newtype);
     PyErr_SetString(PyExc_TypeError,
                     "UPDATEIFCOPY used for non-array input.");
     return NULL;
@@ -1232,8 +1227,7 @@
  * it is safe.
  */
 
-/*NUMPY_API
- * steals a reference to descr -- accepts NULL
+/* steals a reference to descr -- accepts NULL
  */
 NPY_NO_EXPORT PyObject *
 PyArray_CheckFromAnyUnwrap(PyObject *op, NpyArray_Descr *descr, int min_depth,
@@ -1242,19 +1236,11 @@
     PyObject *obj;
     if (requires & NOTSWAPPED) {
         if (!descr && PyArray_Check(op) &&
-<<<<<<< HEAD
             !NpyArray_ISNBO(PyArray_DESCR(op)->byteorder)) {
-            descr = PyArray_DescrNew(PyArray_DESCR(op));
+            descr = NpyArray_DescrNew(PyArray_DESCR(op));
         }
         else if (descr && !NpyArray_ISNBO(descr->byteorder)) {
-            PyArray_DESCR_REPLACE(descr);
-=======
-            !PyArray_ISNBO(PyArray_DESCR(op)->byteorder)) {
-            descr = NpyArray_DescrNew(PyArray_DESCR(op));
-        }
-        else if (descr && !PyArray_ISNBO(descr->byteorder)) {
             NpyArray_DESCR_REPLACE(descr);
->>>>>>> c7c53a5b
         }
         if (descr) {
             descr->byteorder = PyArray_NATIVE;
@@ -1283,6 +1269,10 @@
 PyArray_CheckFromAny(PyObject *op, PyArray_Descr *descr, int min_depth,
                      int max_depth, int requires, PyObject *context)
 {
+    /* Move reference to core object. */
+    _Npy_INCREF(descr->descr);
+    Py_DECREF(descr);
+    
     return PyArray_CheckFromAnyUnwrap(op, descr->descr, min_depth,
                                       max_depth, requires, context);
 }
@@ -1294,12 +1284,12 @@
 NPY_NO_EXPORT PyObject *
 PyArray_FromArray(PyArrayObject *arr, PyArray_Descr *newtype, int flags)
 {
+    /* Move stolen reference from interface to core. */
+    _Npy_INCREF(newtype->descr);
+    Py_DECREF(newtype);
+    
     /* TODO: Wrap returned NpyArray in PyObject, fix conversion of arr to NpyArray. */
-<<<<<<< HEAD
-    return (PyObject *) NpyArray_FromArray(PyArray_ARRAY(arr), newtype, flags);
-=======
     return (PyObject *) NpyArray_FromArray(arr, newtype->descr, flags);
->>>>>>> c7c53a5b
 }
 
 
@@ -1308,7 +1298,7 @@
 NPY_NO_EXPORT PyObject *
 PyArray_FromStructInterface(PyObject *input)
 {
-    PyArray_Descr *thetype = NULL;
+    NpyArray_Descr *thetype = NULL;
     char buf[40];
     PyArrayInterface *inter;
     PyObject *attr;
@@ -1333,9 +1323,12 @@
     }
 
     if (inter->flags & ARR_HAS_DESCR) {
-        if (PyArray_DescrConverter(inter->descr, &thetype) == PY_FAIL) {
+        PyArray_Descr *thetypeWrapper = NULL;
+        if (PyArray_DescrConverter( Npy_INTERFACE( PyArray_DESCR(inter) ), &thetypeWrapper) == PY_FAIL) {
             thetype = NULL;
             PyErr_Clear();
+        } else {
+            thetype = thetypeWrapper->descr;
         }
     }
 
@@ -1348,10 +1341,10 @@
         }
     }
 
-    r = (PyArrayObject *)PyArray_NewFromDescr(&PyArray_Type, thetype,
-                             inter->nd, inter->shape,
-                             inter->strides, PyArray_BYTES(inter),
-                             inter->flags, NULL);
+    r = NpyArray_NewFromDescr(thetype,
+                              inter->nd, inter->shape,
+                              inter->strides, PyArray_BYTES(inter),
+                              inter->flags, NPY_TRUE, NULL, NULL);
     SET_BASE(r, input);
     ASSERT_ONE_BASE(r);
     Py_DECREF(attr);
@@ -1375,7 +1368,7 @@
     PyObject *inter = NULL;
     PyObject *base = NULL;
     PyArrayObject *ret;
-    PyArray_Descr *type=NULL;
+    NpyArray_Descr *type=NULL;
     char *data;
     Py_ssize_t buffer_len;
     int res, i, n;
@@ -1507,10 +1500,11 @@
         }
     }
 
-    ret = (PyArrayObject *)PyArray_NewFromDescr(&PyArray_Type, type,
-                                                n, dims,
-                                                NULL, data,
-                                                dataflags, NULL);
+    ret = NpyArray_NewFromDescr(type,
+                                n, dims,
+                                NULL, data,
+                                dataflags, 
+                                NPY_TRUE, NULL, NULL);
     if (ret == NULL) {
         return NULL;
     }
@@ -1607,20 +1601,21 @@
 }
 
 
-/*NUMPY_API*/
+
 NPY_NO_EXPORT PyObject *
 PyArray_FromArrayAttrUnwrap(PyObject *op, NpyArray_Descr *typecode, PyObject *context)
 {
-    PyObject *result = NULL;
-    PyArray_Descr *typeWrap;
-    
-    /* PyArray_FromArrayAttr calls into Python so we have to create a temporary wrapper. */
-    typeWrap = _array_wrap_npy_descr(typecode);    
-    result = PyArray_FromArrayAttr(op, typeWrap, context);
-    Py_DECREF(typeWrap);
-    return result;
-}
-
+    return PyArray_FromArrayAttr(op, Npy_INTERFACE(typecode), context);
+}
+
+
+
+
+NPY_NO_EXPORT NpyArray_Descr *
+PyArray_DescrFromObjectUnwrap(PyObject *op, NpyArray_Descr *mintype)
+{
+    return _array_find_type(op, mintype, MAX_DIMS);
+}
 
 
 /*NUMPY_API
@@ -1629,9 +1624,14 @@
 NPY_NO_EXPORT PyArray_Descr *
 PyArray_DescrFromObject(PyObject *op, PyArray_Descr *mintype)
 {
-    return _array_wrap_npy_descr(_array_find_type(op, mintype->descr, MAX_DIMS));
-}
-
+    PyArray_Descr *result = PyArray_Descr_WRAP(PyArray_DescrFromObjectUnwrap(op, (NULL != mintype) ? mintype->descr : NULL));
+    
+    /* Move the reference from core to interface. */
+    Py_INCREF(result);
+    _Npy_DECREF(result->descr);
+    return result;
+}
+                                              
 /* These are also old calls (should use PyArray_NewFromDescr) */
 
 /* They all zero-out the memory as previously done */
@@ -1655,8 +1655,8 @@
     if (DEPRECATE(msg) < 0) {
         return NULL;
     }
-    if (!NpyArray_ISNBO(descr->byteorder))
-        descr->byteorder = '=';
+    if (!NpyArray_ISNBO(descr->descr->byteorder))
+        descr->descr->byteorder = '=';
     for (i = 0; i < nd; i++) {
         newd[i] = (intp) d[i];
     }
@@ -1995,44 +1995,42 @@
     return len;
 }
 
-/*NUMPY_API
- *
- * ArangeObj,
+/* ArangeObj,
  *
  * this doesn't change the references
  */
 NPY_NO_EXPORT PyObject *
-PyArray_ArangeObj(PyObject *start, PyObject *stop, PyObject *step, PyArray_Descr *dtype)
+PyArray_ArangeObjUnwrap(PyObject *start, PyObject *stop, PyObject *step, NpyArray_Descr *dtype)
 {
     PyObject *range;
     PyArray_ArrFuncs *funcs;
     PyObject *next, *err;
     intp length;
-    PyArray_Descr *native = NULL;
+    NpyArray_Descr *native = NULL;
     int swap;
 
     if (!dtype) {
-        PyArray_Descr *deftype;
-        PyArray_Descr *newtype;
+        NpyArray_Descr *deftype;
+        NpyArray_Descr *newtype;
         /* intentionally made to be PyArray_LONG default */
-        deftype = PyArray_DescrFromType(PyArray_LONG);
-        newtype = PyArray_DescrFromObject(start, deftype);
-        Py_DECREF(deftype);
+        deftype = NpyArray_DescrFromType(PyArray_LONG);
+        newtype = PyArray_DescrFromObjectUnwrap(start, deftype);
+        _Npy_DECREF(deftype);
         deftype = newtype;
         if (stop && stop != Py_None) {
-            newtype = PyArray_DescrFromObject(stop, deftype);
-            Py_DECREF(deftype);
+            newtype = PyArray_DescrFromObjectUnwrap(stop, deftype);
+            _Npy_DECREF(deftype);
             deftype = newtype;
         }
         if (step && step != Py_None) {
-            newtype = PyArray_DescrFromObject(step, deftype);
-            Py_DECREF(deftype);
+            newtype = PyArray_DescrFromObjectUnwrap(step, deftype);
+            _Npy_DECREF(deftype);
             deftype = newtype;
         }
         dtype = deftype;
     }
     else {
-        Py_INCREF(dtype);
+        _Npy_INCREF(dtype);
     }
     if (!step || step == Py_None) {
         step = PyInt_FromLong(1);
@@ -2060,7 +2058,8 @@
     }
     if (length <= 0) {
         length = 0;
-        range = PyArray_SimpleNewFromDescr(1, &length, dtype);
+        range = NpyArray_NewFromDescr(dtype, 1, &length, NULL, NULL, 
+                                      0, NPY_TRUE, NULL, NULL);
         Py_DECREF(step);
         Py_DECREF(start);
         return range;
@@ -2071,7 +2070,7 @@
      * order version.  And then swap on the way out.
      */
     if (!NpyArray_ISNBO(dtype->byteorder)) {
-        native = PyArray_DescrNewByteorder(dtype, PyArray_NATBYTE);
+        native = NpyArray_DescrNewByteorder(dtype, PyArray_NATBYTE);
         swap = 1;
     }
     else {
@@ -2079,7 +2078,7 @@
         swap = 0;
     }
 
-    range = PyArray_SimpleNewFromDescr(1, &length, native);
+    range = NpyArray_NewFromDescr(native, 1, &length, NULL, NULL, 0, NPY_TRUE, NULL, NULL);
     if (range == NULL) {
         goto fail;
     }
@@ -2132,11 +2131,23 @@
     return NULL;
 }
 
-
+/*NUMPY_API
+ *
+ * ArangeObj,
+ *
+ * this doesn't change the references
+ */
+NPY_NO_EXPORT PyObject *
+PyArray_ArangeObj(PyObject *start, PyObject *stop, PyObject *step, PyArray_Descr *dtype)
+{
+    return PyArray_ArangeObjUnwrap(start, stop, step, dtype->descr);
+}    
 
 /*
  * Create an array by reading from the given stream, using the passed
  * next_element and skip_separator functions.
+ *
+ * Steals a reference to dtype.
  */
 #define FROM_BUFFER_SIZE 4096
 static PyArrayObject *
@@ -2153,12 +2164,10 @@
     intp bytes, totalbytes;
 
     size = (num >= 0) ? num : FROM_BUFFER_SIZE;
-    r = (PyArrayObject *)
-        NpyArray_NewFromDescr(&PyArray_Type,        /* TODO: Wrap array result or optimize out */
-                              dtype,
+    r = NpyArray_NewFromDescr(dtype,
                               1, &size,
                               NULL, NULL,
-                              0, NULL);
+                              0, NPY_TRUE, NULL, NULL);
     if (r == NULL) {
         return NULL;
     }
@@ -2213,7 +2222,7 @@
 
 
 
-
+/* Steals a reference to dtype. */
 NPY_NO_EXPORT PyObject *
 PyArray_FromTextFile(FILE *fp, PyArray_Descr *dtype, intp num, char *sep)
 {
@@ -2228,7 +2237,7 @@
         Py_DECREF(dtype);
         return NULL;
     }
-    if (dtype->elsize == 0) {
+    if (dtype->descr->elsize == 0) {
         PyErr_SetString(PyExc_ValueError,
                         "The elements are 0-sized.");
         Py_DECREF(dtype);
@@ -2241,17 +2250,21 @@
         return NULL;
     }
     
-    if (dtype->f->scanfunc == NULL) {
+    if (dtype->descr->f->scanfunc == NULL) {
         PyErr_SetString(PyExc_ValueError,
                         "Unable to read character files of that array type");
         Py_DECREF(dtype);
         return NULL;
     }
-    ret = array_from_text(dtype, num, sep, &nread, fp,
+    
+    /* Move reference from interface to core object. */
+    _Npy_INCREF(dtype->descr);    
+    ret = array_from_text(dtype->descr, num, sep, &nread, fp,
                           (next_element) fromfile_next_element,
                           (skip_separator) fromfile_skip_separator, NULL);
+    Py_DECREF(dtype);   /* Safe before decref below because lifetime of two instances are identical */
     if (ret == NULL) {
-        Py_DECREF(dtype);
+        _Npy_DECREF(dtype->descr);
         return NULL;
     }
     if (((intp) nread) < num) {
@@ -2302,24 +2315,31 @@
         Py_DECREF(dtype);
         return NULL;
     }
-    if (dtype->elsize == 0) {
+    if (dtype->descr->elsize == 0) {
         PyErr_SetString(PyExc_ValueError,
                         "The elements are 0-sized.");
         Py_DECREF(dtype);
         return NULL;
     }
     
-    if (NULL == sep || 0 == strlen(sep))
-        /* TODO: Wrap result. */
-        ret = (PyArrayObject *)NpyArray_FromBinaryFile(fp, dtype, num);
-    else ret = (PyArrayObject* ) PyArray_FromTextFile(fp, dtype, num, sep);
+    if (NULL == sep || 0 == strlen(sep)) {
+        /* Move reference from interface to core. */
+        _Npy_INCREF(dtype->descr);
+        Py_DECREF(dtype);
+        ret = NpyArray_FromBinaryFile(fp, dtype->descr, num);           /* TODO: Wrap array result */
+    } else {
+        ret = (PyArrayObject* ) PyArray_FromTextFile(fp, dtype, num, sep);   
+    }
     
     return (PyObject *)ret;
 }
 
 
 
-/*NUMPY_API*/
+/*NUMPY_API
+ *
+ * Steals a reference to type. 
+ */
 NPY_NO_EXPORT PyObject *
 PyArray_FromBuffer(PyObject *buf, PyArray_Descr *type,
                    intp count, intp offset)
@@ -2339,7 +2359,7 @@
         Py_DECREF(type);
         return NULL;
     }
-    if (type->elsize == 0) {
+    if (type->descr->elsize == 0) {
         PyErr_SetString(PyExc_ValueError,
                         "itemsize cannot be zero in type");
         Py_DECREF(type);
@@ -2387,7 +2407,7 @@
     data += offset;
     s = (intp)ts - offset;
     n = (intp)count;
-    itemsize = type->elsize;
+    itemsize = type->descr->elsize;
     if (n < 0 ) {
         if (s % itemsize != 0) {
             PyErr_SetString(PyExc_ValueError,
@@ -2458,6 +2478,7 @@
     int itemsize;
     PyArrayObject *ret;
     Bool binary;
+    NpyArray_Descr *dtypeCore = NULL;
 
     if (dtype == NULL) {
         dtype=PyArray_DescrFromType(PyArray_DEFAULT);
@@ -2469,28 +2490,34 @@
         Py_DECREF(dtype);
         return NULL;
     }
-    itemsize = dtype->elsize;
+    itemsize = dtype->descr->elsize;
     if (itemsize == 0) {
         PyErr_SetString(PyExc_ValueError, "zero-valued itemsize");
         Py_DECREF(dtype);
         return NULL;
     }
+    
+    /* Move reference to core. */
+    dtypeCore = dtype->descr;
+    _Npy_INCREF(dtypeCore);
+    Py_DECREF(dtype);
+    dtype = NULL;
 
     binary = ((sep == NULL) || (strlen(sep) == 0));
     if (binary) {
         /* TODO: Wrap result. */
-        ret = (PyArrayObject *)NpyArray_FromBinaryString(data, slen, dtype, num);
+        ret = NpyArray_FromBinaryString(data, slen, dtypeCore, num);
     } else {
         /* read from character-based string */
         size_t nread = 0;
         char *end;
 
-        if (dtype->f->scanfunc == NULL) {
+        if (dtypeCore->f->scanfunc == NULL) {
             PyErr_SetString(PyExc_ValueError,
                             "don't know how to read "       \
                             "character strings with that "  \
                             "array type");
-            Py_DECREF(dtype);
+            _Npy_DECREF(dtypeCore);
             return NULL;
         }
         if (slen < 0) {
@@ -2499,7 +2526,7 @@
         else {
             end = data + slen;
         }
-        ret = array_from_text(dtype, num, sep, &nread,
+        ret = array_from_text(dtypeCore, num, sep, &nread,
                               data,
                               (next_element) fromstr_next_element,
                               (skip_separator) fromstr_skip_separator,
@@ -2508,12 +2535,10 @@
     return (PyObject *)ret;
 }
 
-/*NUMPY_API
- *
- * steals a reference to dtype (which cannot be NULL)
+/* steals a reference to dtype (which cannot be NULL)
  */
 NPY_NO_EXPORT PyObject *
-PyArray_FromIter(PyObject *obj, PyArray_Descr *dtype, intp count)
+PyArray_FromIterUnwrap(PyObject *obj, NpyArray_Descr *dtype, intp count)
 {
     PyObject *value;
     PyObject *iter = PyObject_GetIter(obj);
@@ -2535,14 +2560,14 @@
      * We would need to alter the memory RENEW code to decrement any
      * reference counts before throwing away any memory.
      */
-    if (PyDataType_REFCHK(dtype)) {
+    if (NpyDataType_REFCHK(dtype)) {
         PyErr_SetString(PyExc_ValueError, "cannot create "\
                         "object arrays from iterator");
         goto done;
     }
 
-    ret = (PyArrayObject *)PyArray_NewFromDescr(&PyArray_Type, dtype, 1,
-                                                &elcount, NULL,NULL, 0, NULL);
+    ret = NpyArray_NewFromDescr(dtype, 1,        /* TODO: Wrap array result */
+                                &elcount, NULL,NULL, 0, NPY_TRUE, NULL, NULL);
     dtype = NULL;
     if (ret == NULL) {
         goto done;
@@ -2601,7 +2626,7 @@
 
  done:
     Py_XDECREF(iter);
-    Py_XDECREF(dtype);
+    _Npy_XDECREF(dtype);
     if (PyErr_Occurred()) {
         Py_XDECREF(ret);
         return NULL;
@@ -2609,3 +2634,18 @@
     return (PyObject *)ret;
 }
 
+
+
+/*NUMPY_API
+ *
+ * steals a reference to dtype (which cannot be NULL)
+ */
+NPY_NO_EXPORT PyObject *
+PyArray_FromIter(PyObject *obj, PyArray_Descr *dtype, intp count)
+{
+    /* Move reference to the core object, which *Unwrap steals. */
+    _Npy_INCREF(dtype->descr);
+    Py_DECREF(dtype);
+    
+    return PyArray_FromIterUnwrap(obj, dtype->descr, count);
+}