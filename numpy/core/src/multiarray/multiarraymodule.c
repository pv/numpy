--- conflicted
+++ resolved
@@ -166,11 +166,7 @@
        a leak or I just need more coffee. */
     _Npy_INCREF(typedescr->descr);
     oldAp = ap;
-<<<<<<< HEAD
-    result = NpyArray_AsCArray(&ap, ptr, dims, nd, typedescr->descr);
-=======
-    result = NpyArray_AsCArray(&PyArray_LARRAY(ap), ptr, dims, nd, typedescr);
->>>>>>> a9fdfd23
+    result = NpyArray_AsCArray(&PyArray_LARRAY(ap), ptr, dims, nd, typedescr->descr);
     Py_DECREF(oldAp);
     *op = (PyObject *) ap;
     return result;
@@ -369,10 +365,10 @@
     tmp = PyArray_DIM(mps[0], 0);
     PyArray_DIM(mps[0], 0) = new_dim;
     _Npy_INCREF(PyArray_DESCR(mps[0]));
-    ret = NpyArray_NewFromDescr(PyArray_DESCR(mps[0]), nd,
-                                PyArray_DIMS(mps[0]),
-                                NULL, NULL, 0,
-                                NPY_FALSE, subtype, ret);
+    ASSIGN_TO_PYARRAY(ret, NpyArray_NewFromDescr(PyArray_DESCR(mps[0]), nd,
+                                                 PyArray_DIMS(mps[0]),
+                                                 NULL, NULL, 0,
+                                                 NPY_FALSE, subtype, ret));
     PyArray_DIM(mps[0], 0) = tmp;
 
     if (ret == NULL) {
@@ -544,35 +540,6 @@
     if (arr == NULL) {
         return NULL;
     }
-<<<<<<< HEAD
-    nd = PyArray_NDIM(arr);
-    if (nd == 1) {
-        /* we will give in to old behavior */
-        ret = PyArray_Copy((PyArrayObject *)arr);
-        Py_DECREF(arr);
-        return ret;
-    }
-    else if (nd != 2) {
-        Py_DECREF(arr);
-        PyErr_SetString(PyExc_ValueError,
-                        "only 2-d arrays are allowed");
-        return NULL;
-    }
-
-    /* Now construct output array */
-    dims[0] = PyArray_DIM(arr,1);
-    dims[1] = PyArray_DIM(arr,0);
-    elsize = PyArray_ITEMSIZE(arr);
-    _Npy_INCREF(PyArray_DESCR(arr));
-    ret = NpyArray_NewFromDescr(PyArray_DESCR(arr),     /* TODO: Wrap array result */
-                                2, dims,
-                                NULL, NULL, 0, NPY_FALSE, NULL, arr);
-    if (ret == NULL) {
-        Py_DECREF(arr);
-        return NULL;
-    }
-=======
->>>>>>> a9fdfd23
 
     ASSIGN_TO_PYARRAY(ret,
                       NpyArray_CopyAndTranspose(PyArray_ARRAY(arr)));
@@ -802,19 +769,7 @@
 NPY_NO_EXPORT unsigned char
 PyArray_EquivTypenums(int typenum1, int typenum2)
 {
-<<<<<<< HEAD
-    NpyArray_Descr *d1, *d2;
-    Bool ret;
-
-    d1 = NpyArray_DescrFromType(typenum1);
-    d2 = NpyArray_DescrFromType(typenum2);
-    ret = NpyArray_EquivTypes(d1, d2);
-    _Npy_DECREF(d1);
-    _Npy_DECREF(d2);
-    return ret;
-=======
     return NpyArray_EquivTypenums(typenum1, typenum2);
->>>>>>> a9fdfd23
 }
 
 /*** END C-API FUNCTIONS (actually not quite, there are a few more below) ***/
@@ -837,18 +792,13 @@
         newdims[i] = PyArray_DIM(arr, k);
         newstrides[i] = PyArray_STRIDE(arr, k);
     }
-<<<<<<< HEAD
     _Npy_INCREF(PyArray_DESCR(arr));
-    ret = NpyArray_NewFromDescr(PyArray_DESCR(arr), ndmin,
-            newdims, newstrides, PyArray_BYTES(arr), PyArray_FLAGS(arr), 
-            NPY_FALSE, NULL, arr);
-=======
-    Py_INCREF(PyArray_DESCR(arr));
-    ret = (PyArrayObject *)
-        PyArray_NewFromDescr(Py_TYPE(arr), PyArray_DESCR(arr), ndmin,
-            newdims, newstrides, PyArray_BYTES(arr), PyArray_FLAGS(arr),
-            (PyObject *)arr);
->>>>>>> a9fdfd23
+    ASSIGN_TO_PYARRAY(ret, 
+                      NpyArray_NewFromDescr(PyArray_DESCR(arr), ndmin,
+                                            newdims, newstrides, 
+                                            PyArray_BYTES(arr), 
+                                            PyArray_FLAGS(arr), 
+                                            NPY_FALSE, NULL, arr));
     PyArray_BASE_ARRAY(ret) = PyArray_ARRAY(arr);
     _Npy_INCREF(PyArray_ARRAY(arr));
     Py_DECREF(arr);
