--- conflicted
+++ resolved
@@ -71,36 +71,7 @@
 NPY_NO_EXPORT PyObject *
 array_big_item(PyArrayObject *self, intp i)
 {
-<<<<<<< HEAD
-    char *item;
-    PyArrayObject *r;
-
-    if(PyArray_NDIM(self) == 0) {
-        PyErr_SetString(PyExc_IndexError,
-                        "0-d arrays can't be indexed");
-        return NULL;
-    }
-    if ((item = index2ptr(self, i)) == NULL) {
-        return NULL;
-    }
-    _Npy_INCREF(PyArray_DESCR(self));
-    r = NpyArray_NewFromDescr(PyArray_DESCR(self),
-                              PyArray_NDIM(self)-1,
-                              PyArray_DIMS(self)+1,
-                              PyArray_STRIDES(self)+1, item,
-                              PyArray_FLAGS(self),
-                              NPY_FALSE, NULL, self);
-    if (r == NULL) {
-        return NULL;
-    }
-    PyArray_BASE_ARRAY(r) = PyArray_ARRAY(self);
-    Npy_INCREF(PyArray_BASE_ARRAY(r)); 
-    ASSERT_ONE_BASE(r);
-    PyArray_UpdateFlags(r, CONTIGUOUS | FORTRAN);
-    return (PyObject *)r;
-=======
     RETURN_PYARRAY(NpyArray_ArrayItem(PyArray_ARRAY(self), i));
->>>>>>> a9fdfd23
 }
 
 NPY_NO_EXPORT int
@@ -117,7 +88,7 @@
         if ((item = index2ptr(self, i)) == NULL) {
             return NULL;
         }
-        return PyArray_Scalar(item, Npy_INTERFACE( PyArray_DESCR(self) ), (PyObject *)self);
+        return PyArray_Scalar(item, PyArray_Descr_WRAP( PyArray_DESCR(self) ), (PyObject *)self);
     }
     else {
         return PyArray_Return(
@@ -263,26 +234,13 @@
     /* This relies on the map iterator object telling us the shape
        of the new array in nd and dimensions.
     */
-<<<<<<< HEAD
-    /* TODO: We need to wrap this object. */
-    temp = (PyArrayObject*) mit->ait->ao;
+    temp = Npy_INTERFACE( mit->ait->ao );
     _Npy_INCREF(PyArray_DESCR(temp));
-    ret = NpyArray_NewFromDescr(PyArray_DESCR(temp),
-                                mit->nd, mit->dimensions,
-                                NULL, NULL,
-                                PyArray_ISFORTRAN(temp),
-                                NPY_FALSE, NULL, temp);
-=======
-    temp = Npy_INTERFACE(mit->ait->ao);
-    Py_INCREF(PyArray_DESCR(temp));
-    ret = (PyArrayObject *)
-        PyArray_NewFromDescr(Py_TYPE(temp),
-                             PyArray_DESCR(temp),
-                             mit->nd, mit->dimensions,
-                             NULL, NULL,
-                             PyArray_ISFORTRAN(temp),
-                             (PyObject *)temp);
->>>>>>> a9fdfd23
+    ASSIGN_TO_PYARRAY(ret, NpyArray_NewFromDescr(PyArray_DESCR(temp),
+                                               mit->nd, mit->dimensions,
+                                               NULL, NULL,
+                                               PyArray_ISFORTRAN(temp),
+                                               NPY_FALSE, NULL, temp));
     if (ret == NULL) {
         return NULL;
     }
@@ -436,12 +394,15 @@
         dimensions[i]  = 1;
     }
     _Npy_INCREF(PyArray_DESCR(arr));
-    if ((other = NpyArray_NewFromDescr(PyArray_DESCR(arr),
-                                       newaxis_count, dimensions,
-                                       NULL, PyArray_BYTES(arr),
-                                       PyArray_FLAGS(arr), NPY_FALSE,
-                                       NULL, arr)) == NULL)
+    ASSIGN_TO_PYARRAY(other, 
+                      NpyArray_NewFromDescr(PyArray_DESCR(arr),
+                                            newaxis_count, dimensions,
+                                            NULL, PyArray_BYTES(arr),
+                                            PyArray_FLAGS(arr), NPY_FALSE,
+                                            NULL, arr));
+    if (NULL == other) {
         return NULL;
+    }
     
     PyArray_BASE_ARRAY(other) = PyArray_ARRAY(arr);
     _Npy_INCREF(PyArray_BASE_ARRAY(other));
@@ -566,11 +527,12 @@
     }
     /* This will only work if new array will be a view */
     _Npy_INCREF(PyArray_DESCR(self));
-    if ((other = NpyArray_NewFromDescr(PyArray_DESCR(self),
-                                       nd, dimensions,
-                                       strides, PyArray_BYTES(self)+offset,
-                                       PyArray_FLAGS(self), NPY_FALSE,
-                                       NULL, self)) == NULL) {
+    ASSIGN_TO_PYARRAY(other, NpyArray_NewFromDescr(PyArray_DESCR(self),
+                                                   nd, dimensions,
+                                                   strides, PyArray_BYTES(self)+offset,
+                                                   PyArray_FLAGS(self), NPY_FALSE,
+                                                   NULL, self));
+    if (NULL == other) {
         return NULL;
     }
     PyArray_BASE_ARRAY(other) = PyArray_ARRAY(self);
@@ -594,17 +556,13 @@
         if (NULL != PyArray_DESCR(self)->names) {
             value = NpyDict_Get(PyArray_DESCR(self)->fields, PyString_AsString(op));
             if (NULL != value) {
-<<<<<<< HEAD
+                PyArrayObject *result;
+                
                 _Npy_INCREF(value->descr);  /* NpyArray_GetField steal ref. */
-                /* TODO: Wrap returned array object */
-                return (PyObject *) 
-=======
-                Py_INCREF(value->descr);  /* NpyArray_GetField steal ref. */
-                RETURN_PYARRAY(
->>>>>>> a9fdfd23
-                    NpyArray_GetField(PyArray_ARRAY(self), 
-                                      value->descr, value->offset));
-
+                ASSIGN_TO_PYARRAY(result, 
+                                  NpyArray_GetField(PyArray_ARRAY(self), 
+                                                    value->descr, value->offset));
+                return (PyObject *)result;
             }
         }
 
@@ -678,13 +636,17 @@
                 return (PyObject *)self;
             }
             else {
+                PyArrayObject *result;
+                
                 intp oned = 0;
                 _Npy_INCREF(PyArray_DESCR(self));
-                return NpyArray_NewFromDescr(PyArray_DESCR(self),
-                                             1, &oned,
-                                             NULL, NULL,
-                                             NPY_DEFAULT,
-                                             NPY_FALSE, Py_TYPE(self), NULL);
+                ASSIGN_TO_PYARRAY(result, 
+                                  NpyArray_NewFromDescr(PyArray_DESCR(self),
+                                                        1, &oned,
+                                                        NULL, NULL,
+                                                        NPY_DEFAULT,
+                                                        NPY_FALSE, Py_TYPE(self), NULL));
+                return (PyObject *)result;
             }
         }
         PyErr_SetString(PyExc_IndexError, "0-d arrays can't be indexed.");
@@ -845,18 +807,10 @@
             
             value = NpyDict_Get(PyArray_DESCR(self)->fields, PyString_AsString(index));
             if (NULL != value) {
-<<<<<<< HEAD
                 _Npy_INCREF(value->descr);
                 return NpyArray_SetField(PyArray_ARRAY(self), 
                                          value->descr, 
-                                         value->offset, op);
-=======
-                Npy_INCREF(value->descr);
-                return PyArray_SetField(self, 
-                                        value->descr, 
-                                        value->offset, 
-                                        op);
->>>>>>> a9fdfd23
+                                         value->offset, PyArray_ARRAY(op));
             }
         }
 
@@ -1097,8 +1051,8 @@
     intp *dptr[MAX_DIMS];
 
     typecode = NpyArray_DescrFromType(PyArray_BOOL);
-    ba = PyArray_FromAnyUnwrap(myBool, typecode, 0, 0,
-                               CARRAY, NULL);
+    ba = (PyArrayObject *)PyArray_FromAnyUnwrap(myBool, typecode, 0, 0,
+                                                CARRAY, NULL);
     if (ba == NULL) {
         return -1;
     }
