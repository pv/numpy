--- conflicted
+++ resolved
@@ -315,7 +315,6 @@
 {
     int i;
 
-<<<<<<< HEAD
     for (i=0; i<n; i++) {
         switch (indexes[i].type) {
         case NPY_INDEX_INTP_ARRAY:
@@ -325,31 +324,6 @@
             break;
         default:
             break;
-=======
-    if (PyArray_CheckExact(self)) {
-        tmp = (PyArrayObject *)array_subscript_simple(self, index);
-        if (tmp == NULL) {
-            return -1;
-        }
-    }
-    else {
-        PyObject *tmp0;
-
-        /*
-         * Note: this code path should never be reached with an index that
-         *       produces scalars -- those are handled earlier in array_ass_sub
-         */
-
-        tmp0 = PyObject_GetItem((PyObject *)self, index);
-        if (tmp0 == NULL) {
-            return -1;
-        }
-        if (!PyArray_Check(tmp0)) {
-            PyErr_SetString(PyExc_RuntimeError,
-                            "Getitem not returning array.");
-            Py_DECREF(tmp0);
-            return -1;
->>>>>>> fa445b9f
         }
     }
 
@@ -436,40 +410,16 @@
         }
     }
 
-<<<<<<< HEAD
     /* Look for a single item assignment. */
     result = try_single_assign(PyArray_ARRAY(self), indexes, n, op);
     if (result < 0) {
         goto finish;
-=======
-    /* Integer-tuple */
-    if (PyTuple_Check(index) && (PyTuple_GET_SIZE(index) == self->nd)
-        && (_tuple_of_integers(index, vals, self->nd) >= 0)) {
-        int i;
-        char *item;
-
-        for (i = 0; i < self->nd; i++) {
-            if (vals[i] < 0) {
-                vals[i] += self->dimensions[i];
-            }
-            if ((vals[i] < 0) || (vals[i] >= self->dimensions[i])) {
-                PyErr_Format(PyExc_IndexError,
-                             "index (%"INTP_FMT") out of range "\
-                             "(0<=index<%"INTP_FMT") in dimension %d",
-                             vals[i], self->dimensions[i], i);
-                return -1;
-            }
-        }
-        item = PyArray_GetPtr(self, vals);
-        return self->descr->f->setitem(op, item, self);
->>>>>>> fa445b9f
     }
     if (result == 1) {
         /* Assignement succeeded. */
         result = 0;
         goto finish;
     }
-
 
     if (is_simple(indexes, n)) {
         if (PyArray_CheckExact(self)) {
@@ -482,8 +432,13 @@
             }
         } else {
             PyObject *tmp0;
-            /* TODO: Why only in this case to get call PyObject_GetItem?
-               It seems inconsistent. */
+            /* 
+               Note: this code path should never be reached with an index that
+               produces scalars -- those are handled earlier in array_ass_sub
+
+               TODO: Why only in this case to get call PyObject_GetItem?
+               It seems inconsistent.
+            */
             tmp0 = PyObject_GetItem((PyObject *)self, index);
             if (tmp0 == NULL) {
                 result = -1;
