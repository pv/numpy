--- conflicted
+++ resolved
@@ -4,7 +4,6 @@
 
 #define _MULTIARRAYMODULE
 #define NPY_NO_PREFIX
-#include "numpy/arrayobject.h"
 #include "numpy/arrayscalars.h"
 #include "numpy/numpy_api.h"
 
@@ -17,22 +16,13 @@
 #include "ctors.h"
 #include "descriptor.h"
 #include "scalartypes.h"
+#include "arrayobject.h"
 
 #include "common.h"
 
 #define ASSERT_ONE_BASE(r) \
     assert(NULL == PyArray_BASE_ARRAY(r) || NULL == PyArray_BASE(r))
 
-#define SET_BASE(a, b)                                  \
-    do {                                                \
-        if (PyArray_Check(b)) {                         \
-            PyArray_BASE_ARRAY(a) = PyArray_ARRAY(b);   \
-            _Npy_INCREF(PyArray_BASE_ARRAY(a));          \
-        } else {                                        \
-            PyArray_BASE(a) = (PyObject*) b;            \
-            Py_INCREF(b);                               \
-        }                                               \
-    } while(0)
 
 
 NPY_NO_EXPORT NpyArray_Descr *
@@ -286,13 +276,13 @@
  *
  * steals reference to outcode
  */
-NPY_NO_EXPORT PyObject *
+NPY_NO_EXPORT NpyArray *
 PyArray_FromScalarUnwrap(PyObject *scalar, NpyArray_Descr *outcode)
 {
     NpyArray_Descr *typecode;
-    PyArrayObject *r;
+    NpyArray *r;
+    NpyArray *ret = NULL;
     char *memptr;
-    PyObject *ret;
 
     /* convert to 0-dim array of scalar typecode */
     typecode = PyArray_DescrFromScalarUnwrap(scalar);
@@ -300,34 +290,34 @@
     if ((typecode->type_num == NPY_VOID) &&
             !(((PyVoidScalarObject *)scalar)->flags & OWNDATA) &&
             outcode == NULL) {
-        r = NpyArray_NewFromDescr(typecode,            /* TODO: Wrap array return */
-                0, NULL, NULL,
-                ((PyVoidScalarObject *)scalar)->obval,
-                ((PyVoidScalarObject *)scalar)->flags,
-                NPY_TRUE, NULL, NULL);
-
-        SET_BASE(r, scalar);
-        ASSERT_ONE_BASE(r);
-        return (PyObject *)r;
-    }
-
-    r = NpyArray_NewFromDescr(typecode,            /* TODO: Wrap array return */
-            0, NULL,
-            NULL, NULL, 0, NPY_TRUE, NULL, NULL);
+        r = NpyArray_NewFromDescr(typecode,
+                                  0, NULL, NULL,
+                                  ((PyVoidScalarObject *)scalar)->obval,
+                                  ((PyVoidScalarObject *)scalar)->flags,
+                                  NPY_TRUE, NULL, NULL);
+
+        if (PyArray_Check(scalar)) {
+            r->base_arr = PyArray_ARRAY(scalar);
+            _Npy_INCREF(PyArray_BASE_ARRAY(r->base_arr));
+        } else {
+            r->base_obj = scalar;
+            Py_INCREF(scalar);
+        }
+        assert(NULL == r->base_obj || NULL == r->base_arr);
+        return r;
+    }
+
+    r = NpyArray_NewFromDescr(typecode,
+                              0, NULL,
+                              NULL, NULL, 0, NPY_TRUE, NULL, NULL);
     if (r==NULL) {
         _Npy_XDECREF(outcode);
         return NULL;
     }
-<<<<<<< HEAD
     if (NpyDataType_FLAGCHK(typecode, NPY_USE_SETITEM)) {
-        if (typecode->f->setitem(scalar, PyArray_DATA(r), r) < 0) {
-            _Npy_XDECREF(outcode); Py_DECREF(r);
-=======
-    if (PyDataType_FLAGCHK(typecode, NPY_USE_SETITEM)) {
-        if (typecode->f->setitem(scalar, PyArray_DATA(r), 
-                                 PyArray_ARRAY(r)) < 0) {
-            Py_XDECREF(outcode); Py_DECREF(r);
->>>>>>> a9fdfd23
+        if (typecode->f->setitem(scalar, NpyArray_DATA(r), r) < 0) {
+            _Npy_XDECREF(outcode); 
+            _Npy_DECREF(r);
             return NULL;
         }
         goto finish;
@@ -338,14 +328,14 @@
 #ifndef Py_UNICODE_WIDE
     if (typecode->type_num == NPY_UNICODE) {
         PyUCS2Buffer_AsUCS4((Py_UNICODE *)memptr,
-                (PyArray_UCS4 *)PyArray_DATA(r),
+                (PyArray_UCS4 *)NpyArray_DATA(r),
                 PyUnicode_GET_SIZE(scalar),
-                PyArray_ITEMSIZE(r) >> 2);
+                NpyArray_ITEMSIZE(r) >> 2);
     }
     else
 #endif
     {
-        memcpy(PyArray_DATA(r), memptr, PyArray_ITEMSIZE(r));
+        memcpy(NpyArray_DATA(r), memptr, NpyArray_ITEMSIZE(r));
         if (NpyDataType_FLAGCHK(typecode, NPY_ITEM_HASOBJECT)) {
             /* Need to INCREF just the PyObject portion */
             NpyArray_Item_INCREF(memptr, typecode);
@@ -354,20 +344,20 @@
 
 finish:
     if (outcode == NULL) {
-        return (PyObject *)r;
+        return r;
     }
     if (outcode->type_num == typecode->type_num) {
         if (!NpyTypeNum_ISEXTENDED(typecode->type_num)
                 || (outcode->elsize == typecode->elsize)) {
             _Npy_DECREF(outcode);
-            return (PyObject *)r;
+            return r;
         }
     }
 
     /* cast if necessary to desired output typecode */
-    ret = NpyArray_CastToType(PyArray_ARRAY(r), outcode, 0);
-    Py_DECREF(r);
-    return ret;
+    ret = NpyArray_CastToType(r, outcode, 0);
+    _Npy_DECREF(r);
+    return r;
 }
 
 
@@ -385,11 +375,13 @@
 PyArray_FromScalar(PyObject *scalar, PyArray_Descr *outcode)
 {
     NpyArray_Descr *outcodeCore;
+    PyArrayObject *array;
     
     /* Move reference to core object. */
     PyArray_Descr_REF_TO_CORE(outcode, outcodeCore);
     
-    return PyArray_FromScalarUnwrap(scalar, outcodeCore);
+    ASSIGN_TO_PYARRAY(array, PyArray_FromScalarUnwrap(scalar, outcodeCore));
+    return (PyObject *)array;
 }
 
 
@@ -708,8 +700,8 @@
 
 /* Does nothing with descr (cannot be NULL) */
 /*NUMPY_API
-  Get scalar-equivalent to a region of memory described by a descriptor.
-*/
+ * Get scalar-equivalent to a region of memory described by a descriptor.
+ */
 NPY_NO_EXPORT PyObject *
 PyArray_Scalar(void *data, PyArray_Descr *descr, PyObject *base)
 {
@@ -726,11 +718,7 @@
         PyArrayScalar_RETURN_BOOL_FROM_LONG(*(Bool*)data);
     }
     else if (PyDataType_FLAGCHK(descr, NPY_USE_GETITEM)) {
-<<<<<<< HEAD
-        return descr->descr->f->getitem(data, base);
-=======
-        return descr->f->getitem(data, PyArray_ARRAY(base));
->>>>>>> a9fdfd23
+        return descr->descr->f->getitem(data, PyArray_ARRAY(base));
     }
     itemsize = descr->descr->elsize;
     copyswap = descr->descr->f->copyswap;
@@ -878,6 +866,8 @@
     return obj;
 }
 
+        
+        
 /* Return Array Scalar if 0-d array object is encountered */
 
 /*NUMPY_API
