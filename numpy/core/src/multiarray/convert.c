--- conflicted
+++ resolved
@@ -298,30 +298,7 @@
 NPY_NO_EXPORT PyObject *
 PyArray_NewCopy(PyArrayObject *m1, NPY_ORDER fortran)
 {
-<<<<<<< HEAD
-    PyArrayObject *ret;
-    if (fortran == PyArray_ANYORDER)
-        fortran = PyArray_ISFORTRAN(m1);
-
-    _Npy_INCREF(PyArray_DESCR(m1));
-    ret = NpyArray_NewFromDescr(PyArray_DESCR(m1),
-                                PyArray_NDIM(m1),
-                                PyArray_DIMS(m1),
-                                NULL, NULL,
-                                fortran, NPY_FALSE,
-                                Py_TYPE(m1), m1);
-    if (ret == NULL) {
-        return NULL;
-    }
-    if (PyArray_CopyInto(ret, m1) == -1) {
-        Py_DECREF(ret);
-        return NULL;
-    }
-
-    return (PyObject *)ret;
-=======
     RETURN_PYARRAY(NpyArray_NewCopy(PyArray_ARRAY(m1), fortran));
->>>>>>> a9fdfd23
 }
 
 
@@ -333,24 +310,6 @@
 PyArray_View(PyArrayObject *self, PyArray_Descr *type, PyTypeObject *pytype)
 {
 
-<<<<<<< HEAD
-    if (pytype) {
-        subtype = pytype;
-    }
-    else {
-        subtype = Py_TYPE(self);
-    }
-    _Npy_INCREF(PyArray_DESCR(self));
-    new = (PyArrayObject* )NpyArray_NewFromDescr(PyArray_DESCR(self),
-                                                 PyArray_NDIM(self), PyArray_DIMS(self),
-                                                 PyArray_STRIDES(self),
-                                                 PyArray_BYTES(self),
-                                                 PyArray_FLAGS(self), NPY_FALSE, subtype, self);
-    if (new == NULL) {
-        return NULL;
-    }
-=======
->>>>>>> a9fdfd23
     
     RETURN_PYARRAY(NpyArray_View(PyArray_ARRAY(self), type,
                                  pytype));
