/* -*- c -*- */
#define PY_SSIZE_T_CLEAN
#include "Python.h"
#include "datetime.h"
#include "structmember.h"

#define _MULTIARRAYMODULE
#define NPY_NO_PREFIX
#include "numpy/arrayobject.h"
#include "numpy/arrayscalars.h"
#include "numpy/numpy_api.h"

#include "npy_3kcompat.h"

#include "numpy/npy_math.h"

#include "common.h"
#include "ctors.h"
#include "usertypes.h"
#include "npy_config.h"
#include "_datetime.h"

#include "numpyos.h"


NPY_NO_EXPORT PyArray_Descr * PyArray_DescrNew \
       (PyArray_Descr *);
       
/*
 *****************************************************************************
 **                        PYTHON TYPES TO C TYPES                          **
 *****************************************************************************
 */

double
MyPyFloat_AsDouble(PyObject *obj)
{
    double ret = 0;
    PyObject *num;

    if (obj == Py_None) {
        return NPY_NAN;
    }
    num = PyNumber_Float(obj);
    if (num == NULL) {
        return NPY_NAN;
    }
    ret = PyFloat_AsDouble(num);
    Py_DECREF(num);
    return ret;
}


/**begin repeat
 * #type = long, longlong#
 * #Type = Long, LongLong#
 */
@type@
MyPyLong_As@Type@ (PyObject *obj)
{
    @type@ ret;
    PyObject *num = PyNumber_Long(obj);

    if (num == NULL) {
        return -1;
    }
    ret = PyLong_As@Type@(num);
    Py_DECREF(num);
    return ret;
}

u@type@
MyPyLong_AsUnsigned@Type@ (PyObject *obj)
{
    u@type@ ret;
    PyObject *num = PyNumber_Long(obj);

    if (num == NULL) {
        return -1;
    }
    ret = PyLong_AsUnsigned@Type@(num);
    if (PyErr_Occurred()) {
        PyErr_Clear();
        ret = PyLong_As@Type@(num);
    }
    Py_DECREF(num);
    return ret;
}

/**end repeat**/


/*
 *****************************************************************************
 **                         GETITEM AND SETITEM                             **
 *****************************************************************************
 */


static char * _SEQUENCE_MESSAGE = "error setting an array element with a sequence";

/**begin repeat
 *
 * #TYPE = BOOL, BYTE, UBYTE, SHORT, USHORT, INT, LONG, UINT, ULONG,
 *         LONGLONG, ULONGLONG, FLOAT, DOUBLE#
 * #func1 = PyBool_FromLong, PyInt_FromLong*6, PyLong_FromUnsignedLong*2,
 *          PyLong_FromLongLong, PyLong_FromUnsignedLongLong,
 *          PyFloat_FromDouble*2#
 * #func2 = PyObject_IsTrue, MyPyLong_AsLong*6, MyPyLong_AsUnsignedLong*2,
 *          MyPyLong_AsLongLong, MyPyLong_AsUnsignedLongLong,
 *          MyPyFloat_AsDouble*2#
 * #type = Bool, byte, ubyte, short, ushort, int, long, uint, ulong,
 *         longlong, ulonglong, float, double#
 * #type1 = long*7, ulong*2, longlong, ulonglong, float, double#
 * #kind = Bool, Byte, UByte, Short, UShort, Int, Long, UInt, ULong,
 *         LongLong, ULongLong, Float, Double#
*/
PyObject *
@TYPE@_getitem(char *ip, PyArrayObject *ap) {
    @type@ t1;

    if ((ap == NULL) || PyArray_ISBEHAVED_RO(ap)) {
        t1 = *((@type@ *)ip);
        return @func1@((@type1@)t1);
    }
    else {
        PyArray_DESCR(ap)->f->copyswap(&t1, ip, !PyArray_ISNOTSWAPPED(ap), ap);
        return @func1@((@type1@)t1);
    }
}

int
@TYPE@_setitem(PyObject *op, char *ov, PyArrayObject *ap) {
    @type@ temp;  /* ensures alignment */

    if (PyArray_IsScalar(op, @kind@)) {
        temp = ((Py@kind@ScalarObject *)op)->obval;
    }
    else {
        temp = (@type@)@func2@(op);
    }
    if (PyErr_Occurred()) {
        if (PySequence_Check(op)) {
            PyErr_Clear();
            PyErr_SetString(PyExc_ValueError,
                    "setting an array element with a sequence.");
        }
        return -1;
    }
    if (ap == NULL || PyArray_ISBEHAVED(ap))
        *((@type@ *)ov)=temp;
    else {
        PyArray_DESCR(ap)->f->copyswap(ov, &temp, !PyArray_ISNOTSWAPPED(ap), ap);
    }
    return 0;
}

/**end repeat**/

/**begin repeat
 *
 * #TYPE = CFLOAT, CDOUBLE#
 * #type = float, double#
 */
PyObject *
@TYPE@_getitem(char *ip, PyArrayObject *ap) {
    @type@ t1, t2;

    if ((ap == NULL) || PyArray_ISBEHAVED_RO(ap)) {
        return PyComplex_FromDoubles((double)((@type@ *)ip)[0],
                (double)((@type@ *)ip)[1]);
    }
    else {
        int size = sizeof(@type@);
        Bool swap = !PyArray_ISNOTSWAPPED(ap);
        copy_and_swap(&t1, ip, size, 1, 0, swap);
        copy_and_swap(&t2, ip + size, size, 1, 0, swap);
        return PyComplex_FromDoubles((double)t1, (double)t2);
    }
}

/**end repeat**/



/**begin repeat
 *
 * #TYPE = CFLOAT, CDOUBLE, CLONGDOUBLE#
 * #type = float, double, longdouble#
 * #kind = CFloat, CDouble, CLongDouble#
 */
int
@TYPE@_setitem(PyObject *op, char *ov, PyArrayObject *ap)
{
    Py_complex oop;
    PyObject *op2;
    c@type@ temp;
    int rsize;

    if (!(PyArray_IsScalar(op, @kind@))) {
        if (PyArray_Check(op) && (PyArray_NDIM(op) == 0)) {
            op2 = PyArray_DESCR(op)->f->getitem(
                          PyArray_BYTES(op), (PyArrayObject *)op);
        }
        else {
            op2 = op; Py_INCREF(op);
        }
        if (op2 == Py_None) {
            oop.real = NPY_NAN;
            oop.imag = NPY_NAN;
        }
        else {
            oop = PyComplex_AsCComplex (op2);
        }
        Py_DECREF(op2);
        if (PyErr_Occurred()) {
            return -1;
        }
        temp.real = (@type@) oop.real;
        temp.imag = (@type@) oop.imag;
    }
    else {
        temp = ((Py@kind@ScalarObject *)op)->obval;
    }
    memcpy(ov, &temp, PyArray_ITEMSIZE(ap));
    if (!PyArray_ISNOTSWAPPED(ap)) {
        byte_swap_vector(ov, 2, sizeof(@type@));
    }
    rsize = sizeof(@type@);
    copy_and_swap(ov, &temp, rsize, 2, rsize, !PyArray_ISNOTSWAPPED(ap));
    return 0;
}

/**end repeat**/

/*
 * These return array scalars which are different than other date-types.
 */

PyObject *
LONGDOUBLE_getitem(char *ip, PyArrayObject *ap)
{
    return PyArray_Scalar(ip, PyArray_DESCR(ap), NULL);
}

int
LONGDOUBLE_setitem(PyObject *op, char *ov, PyArrayObject *ap) {
    /* ensure alignment */
    longdouble temp;

    if (PyArray_IsScalar(op, LongDouble)) {
        temp = ((PyLongDoubleScalarObject *)op)->obval;
    }
    else {
        temp = (longdouble) MyPyFloat_AsDouble(op);
    }
    if (PyErr_Occurred()) {
        return -1;
    }
    if (ap == NULL || PyArray_ISBEHAVED(ap)) {
        *((longdouble *)ov) = temp;
    }
    else {
        copy_and_swap(ov, &temp, PyArray_ITEMSIZE(ap), 1, 0,
                !PyArray_ISNOTSWAPPED(ap));
    }
    return 0;
}

PyObject *
CLONGDOUBLE_getitem(char *ip, PyArrayObject *ap)
{
    return PyArray_Scalar(ip, PyArray_DESCR(ap), NULL);
}

/* UNICODE */
PyObject *
UNICODE_getitem(char *ip, PyArrayObject *ap)
{
    intp elsize = PyArray_ITEMSIZE(ap);
    intp mysize = elsize/sizeof(PyArray_UCS4);
    int alloc = 0;
    PyArray_UCS4 *buffer = NULL;
    PyUnicodeObject *obj;
    intp i;

    if (!PyArray_ISBEHAVED_RO(ap)) {
        buffer = malloc(elsize);
        if (buffer == NULL) {
            PyErr_NoMemory();
            goto fail;
        }
        alloc = 1;
        memcpy(buffer, ip, elsize);
        if (!PyArray_ISNOTSWAPPED(ap)) {
            byte_swap_vector(buffer, mysize, sizeof(PyArray_UCS4));
        }
    }
    else {
        buffer = (PyArray_UCS4 *)ip;
    }
    for (i = mysize; i > 0 && buffer[--i] == 0; mysize = i);

#ifdef Py_UNICODE_WIDE
    obj = (PyUnicodeObject *)PyUnicode_FromUnicode(buffer, mysize);
#else
    /* create new empty unicode object of length mysize*2 */
    obj = (PyUnicodeObject *)MyPyUnicode_New(mysize*2);
    if (obj == NULL) {
        goto fail;
    }
    mysize = PyUCS2Buffer_FromUCS4(obj->str, buffer, mysize);
    /* reset length of unicode object to ucs2size */
    if (MyPyUnicode_Resize(obj, mysize) < 0) {
        Py_DECREF(obj);
        goto fail;
    }
#endif

    if (alloc) {
        free(buffer);
    }
    return (PyObject *)obj;

fail:
    if (alloc) {
        free(buffer);
    }
    return NULL;
}

int
UNICODE_setitem(PyObject *op, char *ov, PyArrayObject *ap)
{
    PyObject *temp;
    Py_UNICODE *ptr;
    int datalen;
#ifndef Py_UNICODE_WIDE
    char *buffer;
#endif

    if (!PyBytes_Check(op) && !PyUnicode_Check(op) &&
            PySequence_Check(op) && PySequence_Size(op) > 0) {
        PyErr_SetString(PyExc_ValueError,
                "setting an array element with a sequence");
        return -1;
    }
    /* Sequence_Size might have returned an error */
    if (PyErr_Occurred()) {
        PyErr_Clear();
    }
#if defined(NPY_PY3K)
    if (PyBytes_Check(op)) {
        /* Try to decode from ASCII */
        temp = PyUnicode_FromEncodedObject(op, "ASCII", "strict");
        if (temp == NULL) {
            return -1;
        }
    }
    else if ((temp=PyObject_Str(op)) == NULL) {
#else
    if ((temp=PyObject_Unicode(op)) == NULL) {
#endif
        return -1;
    }
    ptr = PyUnicode_AS_UNICODE(temp);
    if ((ptr == NULL) || (PyErr_Occurred())) {
        Py_DECREF(temp);
        return -1;
    }
    datalen = PyUnicode_GET_DATA_SIZE(temp);

#ifdef Py_UNICODE_WIDE
    memcpy(ov, ptr, MIN(PyArray_ITEMSIZE(ap), datalen));
#else
    if (!PyArray_ISALIGNED(ap)) {
        buffer = _pya_malloc(PyArray_ITEMSIZE(ap));
        if (buffer == NULL) {
            Py_DECREF(temp);
            PyErr_NoMemory();
            return -1;
        }
    }
    else {
        buffer = ov;
    }
    datalen = PyUCS2Buffer_AsUCS4(ptr, (PyArray_UCS4 *)buffer,
            datalen >> 1, PyArray_ITEMSIZE(ap) >> 2);
    datalen <<= 2;
    if (!PyArray_ISALIGNED(ap)) {
        memcpy(ov, buffer, datalen);
        _pya_free(buffer);
    }
#endif
    /* Fill in the rest of the space with 0 */
    if (PyArray_ITEMSIZE(ap) > datalen) {
        memset(ov + datalen, 0, (PyArray_ITEMSIZE(ap) - datalen));
    }
    if (!PyArray_ISNOTSWAPPED(ap)) {
        byte_swap_vector(ov, PyArray_ITEMSIZE(ap) >> 2, 4);
    }
    Py_DECREF(temp);
    return 0;
}

/* STRING
 *
 * can handle both NULL-terminated and not NULL-terminated cases
 * will truncate all ending NULLs in returned string.
 */
PyObject *
STRING_getitem(char *ip, PyArrayObject *ap)
{
    /* Will eliminate NULLs at the end */
    char *ptr;
    int size = PyArray_ITEMSIZE(ap);

    ptr = ip + size - 1;
    while (*ptr-- == '\0' && size > 0) {
        size--;
    }
    return PyBytes_FromStringAndSize(ip,size);
}

int
STRING_setitem(PyObject *op, char *ov, PyArrayObject *ap)
{
    char *ptr;
    Py_ssize_t len;
    PyObject *temp = NULL;

    if (!PyBytes_Check(op) && !PyUnicode_Check(op)
            && PySequence_Check(op) && PySequence_Size(op) > 0) {
        PyErr_SetString(PyExc_ValueError,
                "setting an array element with a sequence");
        return -1;
    }
    /* Sequence_Size might have returned an error */
    if (PyErr_Occurred()) {
        PyErr_Clear();
    }
#if defined(NPY_PY3K)
    if (PyUnicode_Check(op)) {
        /* Assume ASCII codec -- function similarly as Python 2 */
        temp = PyUnicode_AsASCIIString(op);
        if (temp == NULL) return -1;
    }
    else if (PyBytes_Check(op) || PyMemoryView_Check(op)) {
        temp = PyObject_Bytes(op);
        if (temp == NULL) {
            return -1;
        }
    }
    else {
        /* Emulate similar casting behavior as on Python 2 */
        PyObject *str;
        str = PyObject_Str(op);
        if (str == NULL) {
            return -1;
        }
        temp = PyUnicode_AsASCIIString(str);
        Py_DECREF(str);
        if (temp == NULL) {
            return -1;
        }
    }
#else
    if ((temp = PyObject_Str(op)) == NULL) {
        return -1;
    }
#endif
    if (PyBytes_AsStringAndSize(temp, &ptr, &len) == -1) {
        Py_DECREF(temp);
        return -1;
    }
    memcpy(ov, ptr, MIN(PyArray_ITEMSIZE(ap),len));
    /*
     * If string lenth is smaller than room in array
     * Then fill the rest of the element size with NULL
     */
    if (PyArray_ITEMSIZE(ap) > len) {
        memset(ov + len, 0, (PyArray_ITEMSIZE(ap) - len));
    }
    Py_DECREF(temp);
    return 0;
}

/* OBJECT */

#define __ALIGNED(obj, sz) ((((size_t) obj) % (sz))==0)

PyObject *
OBJECT_getitem(char *ip, PyArrayObject *ap)
{
    /* TODO: We might be able to get away with just the "else" clause now */
    if (!ap || PyArray_ISALIGNED(ap)) {
        if (*(PyObject **)ip == NULL) {
            Py_INCREF(Py_None);
            return Py_None;
        }
        else {
            Py_INCREF(*(PyObject **)ip);
            return *(PyObject **)ip;
        }
    }
    else {
        PyObject *obj;
        NPY_COPY_PYOBJECT_PTR(&obj, ip);
        if (obj == NULL) {
            Py_INCREF(Py_None);
            return Py_None;
        }
        else {
            Py_INCREF(obj);
            return obj;
        }
    }
}


int
OBJECT_setitem(PyObject *op, char *ov, PyArrayObject *ap)
{
    Py_INCREF(op);
    /* TODO: We might be able to get away with just the "else" clause now */
    if (!ap || PyArray_ISALIGNED(ap)) {
        Py_XDECREF(*(PyObject **)ov);
        *(PyObject **)ov = op;
    }
    else {
        PyObject *obj;
        NPY_COPY_PYOBJECT_PTR(&obj, ov);
        Py_XDECREF(obj);
        NPY_COPY_PYOBJECT_PTR(ov, &op);
    }
    return PyErr_Occurred() ? -1 : 0;
}

/* VOID */

PyObject *
VOID_getitem(char *ip, PyArrayObject *ap)
{
    PyObject *u = NULL;
    PyArray_Descr* descr;
    int itemsize;

    descr = PyArray_DESCR(ap);
    if (NULL != descr->names) {
        char **names;
        int i, n;
        PyObject *ret;
        NpyArray_DescrField *value;
        int savedflags;

        /* get the names from the fields dictionary*/
        names = descr->names;
        if (NULL == names) {
            goto finish;
        }
        for (n=0; NULL != names[n]; n++) ;
        
        ret = PyTuple_New(n);
        savedflags = PyArray_FLAGS(ap);
        for (i = 0; i < n; i++) {
            value = (NpyArray_DescrField *)NpyDict_Get(descr->fields, names[i]);
            if (NULL == value) {
                Py_DECREF(ret);
                PyArray_DESCR(ap) = descr;
                return NULL;
            }
            PyArray_DESCR(ap) = value->descr;
            /* update alignment based on offset */
            if ((value->descr->alignment > 1)
                    && ((((intp)(ip+value->offset)) % value->descr->alignment) != 0)) {
                PyArray_FLAGS(ap) &= ~ALIGNED;
            }
            else {
                PyArray_FLAGS(ap) |= ALIGNED;
            }
            PyTuple_SET_ITEM(ret, i, value->descr->f->getitem(ip +  value->offset, ap));
            PyArray_FLAGS(ap) = savedflags;
        }
        PyArray_DESCR(ap) = descr;
        return ret;
    }

    if (descr->subarray) {
        /* return an array of the basic type */
        PyArrayObject *ret;

        Py_INCREF(descr->subarray->base);
        ret = (PyArrayObject *)PyArray_NewFromDescr(&PyArray_Type,
                descr->subarray->base, descr->subarray->shape_num_dims, 
                descr->subarray->shape_dims,
                NULL, ip, PyArray_FLAGS(ap), NULL);
        if (!ret) {
            return NULL;
        }
        PyArray_BASE_ARRAY(ret) = PyArray_ARRAY(ap);
        Npy_INCREF(PyArray_BASE_ARRAY(ret));
        assert(NULL == PyArray_BASE_ARRAY(ret) || NULL == PyArray_BASE(ret));
        PyArray_UpdateFlags(ret, UPDATE_ALL);
        return (PyObject *)ret;
    }

finish:
    if (PyDataType_FLAGCHK(descr, NPY_ITEM_HASOBJECT)
            || PyDataType_FLAGCHK(descr, NPY_ITEM_IS_POINTER)) {
        PyErr_SetString(PyExc_ValueError,
                "tried to get void-array with object members as buffer.");
        return NULL;
    }
    itemsize = PyArray_ITEMSIZE(ap);
#if defined(NPY_PY3K)
    /*
     * Return a byte array; there are no plain buffer objects on Py3
     */
    {
        intp dims[1], strides[1];
        PyArray_Descr *descr;
        dims[0] = itemsize;
        strides[0] = 1;
        descr = PyArray_DescrNewFromType(PyArray_BYTE);
        u = PyArray_NewFromDescr(&PyArray_Type, descr, 1, dims, strides,
                                 ip,
                                 PyArray_ISWRITEABLE(ap) ? NPY_WRITEABLE : 0,
                                 NULL);
        PyArray_BASE_ARRAY(u) = PyArray_ARRAY(ap);
        _Npy_INCREF(PyArray_BASE_ARRAY(u));
        assert(NULL == PyArray_BASE_ARRAY(u) || NULL == PyArray_BASE(u));
    }
#else
    /*
     * default is to return buffer object pointing to
     * current item a view of it
     */
    if (PyArray_ISWRITEABLE(ap)) {
        u = PyBuffer_FromReadWriteMemory(ip, itemsize);
    }
    else {
        u = PyBuffer_FromMemory(ip, itemsize);
    }
#endif
    if (u == NULL) {
        goto fail;
    }
    return u;

fail:
    return NULL;
}


NPY_NO_EXPORT int PyArray_CopyObject(PyArrayObject *, PyObject *);

int
VOID_setitem(PyObject *op, char *ip, PyArrayObject *ap)
{
    PyArray_Descr* descr;
    int itemsize=PyArray_ITEMSIZE(ap);
    int res;

    descr = PyArray_DESCR(ap);
    if (descr->names && PyTuple_Check(op)) {
        char **names;
        int i, n;
        NpyArray_DescrField *value;
        int savedflags;

        res = -1;
        /* get the names from the fields dictionary*/
        names = descr->names;
        for (n=0; NULL != names[n]; n++) ;
        if (PyTuple_GET_SIZE(op) != n) {
            PyErr_SetString(PyExc_ValueError,
                    "size of tuple must match number of fields.");
            return -1;
        }
        savedflags = PyArray_FLAGS(ap);
        for (i = 0; i < n; i++) {
            value = (NpyArray_DescrField *)NpyDict_Get(descr->fields, names[i]);
            PyArray_DESCR(ap) = value->descr;
            /* remember to update alignment flags */
            if ((value->descr->alignment > 1)
                    && ((((intp)(ip+value->offset)) % value->descr->alignment) != 0)) {
                PyArray_FLAGS(ap) &= ~ALIGNED;
            }
            else {
                PyArray_FLAGS(ap) |= ALIGNED;
            }
            res = value->descr->f->setitem(PyTuple_GET_ITEM(op, i), ip+value->offset, ap);
            PyArray_FLAGS(ap) = savedflags;
            if (res < 0) {
                break;
            }
        }
        PyArray_DESCR(ap) = descr;
        return res;
    }

    if (descr->subarray) {
        /* copy into an array of the same basic type */
        PyArrayObject *ret;
        Py_INCREF(descr->subarray->base);
        ret = (PyArrayObject *)PyArray_NewFromDescr(&PyArray_Type,
                descr->subarray->base, descr->subarray->shape_num_dims, 
                descr->subarray->shape_dims,
                NULL, ip, PyArray_FLAGS(ap), NULL);
        if (!ret) {
            return -1;
        }
        PyArray_BASE_ARRAY(ret) = PyArray_ARRAY(ap);
        Npy_INCREF(PyArray_BASE_ARRAY(ret));
        assert(NULL == PyArray_BASE_ARRAY(ret) || NULL == PyArray_BASE(ret));
        PyArray_UpdateFlags((PyArrayObject *)ret, UPDATE_ALL);
        res = PyArray_CopyObject((PyArrayObject *)ret, op);
        Py_DECREF(ret);
        return res;
    }

    /* Default is to use buffer interface to set item */
    {
        const void *buffer;
        Py_ssize_t buflen;
        if (PyDataType_FLAGCHK(descr, NPY_ITEM_HASOBJECT)
                || PyDataType_FLAGCHK(descr, NPY_ITEM_IS_POINTER)) {
            PyErr_SetString(PyExc_ValueError,
                    "Setting void-array with object members using buffer.");
            return -1;
        }
        res = PyObject_AsReadBuffer(op, &buffer, &buflen);
        if (res == -1) {
            goto fail;
        }
        memcpy(ip, buffer, NPY_MIN(buflen, itemsize));
        if (itemsize > buflen) {
            memset(ip + buflen, 0, itemsize - buflen);
        }
    }
    return 0;

fail:
    return -1;
}

/*
 * Acknowledgement:  Example code contributed by Marty Fuhr sponsored by
 * Google Summer of Code 2009 was used to integrate and adapt the mxDateTime
 * parser
 */

/* #include "datetime.c" --- now included in multiarray_onefile */


/* DateTime Objects in Python only keep microsecond resolution.
 *
 * When converting from datetime objects with an event component return a
 * tuple: * (baseunit, number of event)  where baseunit follows is a datetime
 * type and number of events is a Python integer
 */


/*
 * Return a Python Datetime Object from a number representing the number of
 * units since the epoch (1970-01-01T00:00:00Z) ignoring leap seconds.
 */

NPY_NO_EXPORT PyObject *
PyDateTime_FromNormalized(npy_datetime val, NPY_DATETIMEUNIT base)
{
    npy_datetimestruct ydate;

    /* Must be here to use PyDateTime_FromDateAndTime */
    PyDateTime_IMPORT;

    /* We just truncate the unused variables and don't wory about overflow */
    PyArray_DatetimeToDatetimeStruct(val, base, &ydate);

    /* FIXME?: We discard ydate.ns, ydate.ps, ydate.fs, and ydate.as */
    return PyDateTime_FromDateAndTime(ydate.year, ydate.month, ydate.day,
                                      ydate.hour, ydate.min, ydate.sec,
                                      ydate.us);
}

/*
 * We also can lose precision and range here.  Ignored.
 * Don't use this function if you care.
 */

NPY_NO_EXPORT PyObject *
PyTimeDelta_FromNormalized(npy_timedelta val, NPY_DATETIMEUNIT base)
{
    npy_timedeltastruct td;

    PyDateTime_IMPORT;
    PyArray_TimedeltaToTimedeltaStruct(val, base, &td);

    /* We discard td.ps and td.as */
    return PyDelta_FromDSU(td.day, td.sec, td.us);
}


NPY_NO_EXPORT PyObject *
PyDateTime_FromInt64(datetime val, PyArray_Descr *descr)
{
    if (descr->dtinfo == NULL) {
        PyErr_SetString(PyExc_RuntimeError,
                "datetime info data not set for descriptor");
        return NULL;
    }

    if (descr->dtinfo->events > 1) {
        int events, rem, div;
        PyObject *obj;

        obj = PyTuple_New(2);
        events = descr->dtinfo->events;
        div = val/events;
        rem = val % events;
        PyTuple_SET_ITEM(obj, 1, PyInt_FromLong(rem));
        /* This resets descr->dtinfo->events for recursive call */
        descr->dtinfo->events = 1;
        PyTuple_SET_ITEM(obj, 0, PyDateTime_FromInt64(div, descr));
        descr->dtinfo->events = events;
        if (PyErr_Occurred()) {
            Py_DECREF(obj);
            return NULL;
        }
        return obj;
    }

    /*
     * We normalize the number to a base-unit and then return a
     * Python Datetime Object
     *
     * FIXME? : We silently truncate if it doesn't fit, either too
     *  wide (e.g. 10 BC) or too narrow (nanoseconds)
     */

    /* Normalization and then conversion to Datetime */
    /* FIXME? : Check for Overflow... */
    return PyDateTime_FromNormalized(val*descr->dtinfo->num, descr->dtinfo->base);
}


NPY_NO_EXPORT PyObject *
PyTimeDelta_FromInt64(timedelta val, PyArray_Descr *descr)
{
  if (descr->dtinfo == NULL) {
        PyErr_SetString(PyExc_RuntimeError,
                "timedelta info data not set for descriptor");
        return NULL;
    }

    if (descr->dtinfo->events > 1) {
        int events, rem, div;
        PyObject *obj;

        obj = PyTuple_New(2);
        events = descr->dtinfo->events;
        div = val/events;
        rem = val % events;
        PyTuple_SET_ITEM(obj, 1, PyInt_FromLong(rem));
        /* This resets descr->dtinfo->events for recursive call */
        descr->dtinfo->events = 1;
        PyTuple_SET_ITEM(obj, 0, PyTimeDelta_FromInt64(div, descr));
        descr->dtinfo->events = events;
        if (PyErr_Occurred()) {
            Py_DECREF(obj);
            return NULL;
        }
        return obj;
    }

    /* FIXME? : Check for Overflow */
    return PyTimeDelta_FromNormalized(val*descr->dtinfo->num, descr->dtinfo->base);
}



NPY_NO_EXPORT npy_datetime
PyDateTime_AsNormalized(PyObject *obj, NPY_DATETIMEUNIT base)
{
    npy_datetimestruct ydate;

    /* Must be here to use PyDateTime_FromDateAndTime */
    PyDateTime_IMPORT;

    if (!PyDateTime_Check(obj) && !PyDate_Check(obj)) {
        PyErr_SetString(PyExc_ValueError,
                "Must be a datetime.date or datetime.datetime object");
        return -1;
    }

    ydate.year = PyDateTime_GET_YEAR(obj);
    ydate.month = PyDateTime_GET_MONTH(obj);
    ydate.day = PyDateTime_GET_DAY(obj);

    if (PyDateTime_Check(obj)) {
        ydate.hour = PyDateTime_DATE_GET_HOUR(obj);
        ydate.min = PyDateTime_DATE_GET_MINUTE(obj);
        ydate.sec = PyDateTime_DATE_GET_SECOND(obj);
        ydate.us = PyDateTime_DATE_GET_MICROSECOND(obj);
    }
    else {
        ydate.hour = 0;
        ydate.min = 0;
        ydate.sec = 0;
        ydate.us = 0;
    }

    ydate.ps = 0;
    ydate.as = 0;

    /* We just truncate the unused variables and don't wory about overflow */
    return PyArray_DatetimeStructToDatetime(base, &ydate);
}

NPY_NO_EXPORT npy_timedelta
PyTimeDelta_AsNormalized(PyObject *obj, NPY_DATETIMEUNIT base)
{
    npy_timedeltastruct td;

    PyDateTime_IMPORT;

    if (!PyDelta_Check(obj)) {
        PyErr_SetString(PyExc_ValueError,
                "Must be a datetime.timedelta object");
        return -1;
    }

    td.day = ((PyDateTime_Delta *)obj)->days;
    td.sec = ((PyDateTime_Delta *)obj)->seconds;
    td.us  = ((PyDateTime_Delta *)obj)->microseconds;
    td.ps  = 0;
    td.as  = 0;

    return PyArray_TimedeltaStructToTimedelta(base, &td);
}


/*
 * These expect a 2-tuple if descr->dtinfo->events > 1  (baseobj, num-counts)
 * where baseobj is a datetime object or a timedelta object respectively.
 *
 */

NPY_NO_EXPORT npy_datetime
PyDateTime_AsInt64(PyObject *obj, PyArray_Descr *descr)
{
    npy_datetime res;

    if (descr->dtinfo == NULL) {
        PyErr_SetString(PyExc_RuntimeError,
                "datetime info data not set for descriptor");
        return -1;
    }


    if (descr->dtinfo->events > 1) {
        datetime tmp;
        int events;

        if (!PyTuple_Check(obj) || PyTuple_GET_SIZE(obj) != 2) {
            PyErr_SetString(PyExc_ValueError,
                    "need a 2-tuple on setting if events > 1");
            return -1;
        }
        /* Alter the dictionary and call again */
        /* FIXME:  not thread safe */
        events = descr->dtinfo->events;
        descr->dtinfo->events = 1;
        tmp = PyDateTime_AsInt64(PyTuple_GET_ITEM(obj, 0), descr);
        descr->dtinfo->events = events;
        if (PyErr_Occurred()) {
            return -1;
        }
        /* FIXME: Check for overflow */
        tmp *= events;
        tmp += MyPyLong_AsLongLong(PyTuple_GET_ITEM(obj, 1));
        if (PyErr_Occurred()) {
            return -1;
        }
        return tmp;
    }

    res = PyDateTime_AsNormalized(obj, descr->dtinfo->base);
    return res/descr->dtinfo->num;
}


NPY_NO_EXPORT timedelta
PyTimeDelta_AsInt64(PyObject *obj, PyArray_Descr *descr)
{
    npy_timedelta res;

     if (descr->dtinfo == NULL) {
        PyErr_SetString(PyExc_RuntimeError,
                "timedelta info data  not set for descriptor");
        return -1;
    }

    if (descr->dtinfo->events > 1) {
        timedelta tmp;
        int events;

        if (!PyTuple_Check(obj) || PyTuple_GET_SIZE(obj) != 2) {
            PyErr_SetString(PyExc_ValueError,
                    "need a 2-tuple on setting if events > 1");
            return -1;
        }
        /* Alter the dictionary and call again (not thread safe) */
        events = descr->dtinfo->events;
        descr->dtinfo->events = 1;
        tmp = PyTimeDelta_AsInt64(PyTuple_GET_ITEM(obj, 0), descr);
        descr->dtinfo->events = events;
        if (PyErr_Occurred()) {
            return -1;
        }
        /* FIXME: Check for overflow */
        tmp *= events;
        tmp += MyPyLong_AsLongLong(PyTuple_GET_ITEM(obj, 1));
        if (PyErr_Occurred()) {
            return -1;
        }
        return tmp;
    }

    res = PyTimeDelta_AsNormalized(obj, descr->dtinfo->base);
    return res / descr->dtinfo->num;
}


/*
 * Always return DateTime Object after normalizing to basic units (or a tuple
 * if descr->dtinfo->events > 1):
 *
 *  Problem:  DateTime does not support all the resolutions (ns) nor the
 *  dynamic range (pre 1 AD) of NumPy Date-times.
 *
 * getitem is not used that much --- if losing resolution hurts, stick
 * with the array scalar versions of the date-time.
 *
 * considered returning array scalars here just like longdouble. This has the
 * problem of recursion in some cases (because in a few places the code
 * expects getitem to return a Python-system object)
 *
 * considered returning different things depending on the resolution but this
 * would make it hard to write generic code  --- but do you need to write
 * generic code on all the frequencies because they cover a wide range.
 *
 * Solution:  The use-case of actually wanting a date-time object when the
 * resolution and dynamic range match, make it the compelling default. When it
 * does fails, there are alternatives for the programmer to use.
 *
 * New question: Should we change (c)longdouble at this point? to return Python Float?
 */

PyObject *
DATETIME_getitem(char *ip, PyArrayObject *ap) {
    datetime t1;

    if ((ap == NULL) || PyArray_ISBEHAVED_RO(ap)) {
        t1 = *((datetime *)ip);
        return PyDateTime_FromInt64((datetime)t1, PyArray_DESCR(ap));
    }
    else {
        PyArray_DESCR(ap)->f->copyswap(&t1, ip, !PyArray_ISNOTSWAPPED(ap), ap);
        return PyDateTime_FromInt64((datetime)t1, PyArray_DESCR(ap));
    }
}


PyObject *
TIMEDELTA_getitem(char *ip, PyArrayObject *ap) {
    timedelta t1;

    if ((ap == NULL) || PyArray_ISBEHAVED_RO(ap)) {
        t1 = *((timedelta *)ip);
        return PyTimeDelta_FromInt64((timedelta)t1, PyArray_DESCR(ap));
    }
    else {
        PyArray_DESCR(ap)->f->copyswap(&t1, ip, !PyArray_ISNOTSWAPPED(ap), ap);
        return PyTimeDelta_FromInt64((timedelta)t1, PyArray_DESCR(ap));
    }
}

/* FIXME:
 *  This needs to take
 *      1) Integers and Longs (anything that can be converted to an Int)
 *      2) Strings (ISO-style dates)
 *      3) Datetime Scalars (that it converts based on scalar dtype.
 *      4) Datetime and Date objects
 *  Plus a tuple for descr->dtinfo->events > 1
 *
 *      3) is partially implemented, 4) is implemented
 */

int
DATETIME_setitem(PyObject *op, char *ov, PyArrayObject *ap) {
    /* ensure alignment */
    datetime temp;

    if (PyArray_IsScalar(op, Datetime)) {
        /* This needs to convert based on type */
        temp = ((PyDatetimeScalarObject *)op)->obval;
    }
#if defined(NPY_PY3K)
    else if (PyUString_Check(op)) {
#else
    else if (PyUString_Check(op) || PyUnicode_Check(op)) {
#endif
        /* FIXME:  Converts to DateTime first and therefore does not handle extended notation */
        /* import _mx_datetime_parser 
         * res = _mx_datetime_parser(name)
         *  Convert from datetime to Int
         */
        PyObject *res, *module;

        module = PyImport_ImportModule("numpy.core._mx_datetime_parser");
        if (module == NULL) { return -1; }
        res = PyObject_CallMethod(module, "datetime_from_string", "O", op);
        Py_DECREF(module);
        if (res == NULL) { return -1; }
        temp = PyDateTime_AsInt64(res, PyArray_DESCR(ap));
        Py_DECREF(res);
        if (PyErr_Occurred()) return -1;
    }
    else if (PyInt_Check(op)) {
        temp = PyInt_AS_LONG(op);
    }
    else if (PyLong_Check(op)) {
        temp = PyLong_AsLongLong(op);
    }
    else {
        temp = PyDateTime_AsInt64(op, PyArray_DESCR(ap));
    }
    if (PyErr_Occurred()) {
        if (PySequence_Check(op)) {
            PyErr_Clear();
            PyErr_SetString(PyExc_ValueError, _SEQUENCE_MESSAGE);
        }
        return -1;
    }
    if (ap == NULL || PyArray_ISBEHAVED(ap))
        *((datetime *)ov)=temp;
    else {
        PyArray_DESCR(ap)->f->copyswap(ov, &temp, !PyArray_ISNOTSWAPPED(ap), ap);
    }
    return 0;
}

/* FIXME: This needs to take
 *    1) Integers and Longs (anything that can be converted to an Int)
 *    2) Timedelta scalar objects (with resolution conversion)
 *    3) Python Timedelta objects
 *
 *    Plus a tuple for descr->dtinfo->events > 1
 */

int
TIMEDELTA_setitem(PyObject *op, char *ov, PyArrayObject *ap) {
    /* ensure alignment */
    timedelta temp;

    if (PyArray_IsScalar(op, Timedelta)) {
        temp = ((PyTimedeltaScalarObject *)op)->obval;
    }
    else if (PyInt_Check(op)) {
        temp = PyInt_AS_LONG(op);
    }
    else if (PyLong_Check(op)) {
        temp = PyLong_AsLongLong(op);
    }
    else {
        temp = PyTimeDelta_AsInt64(op, PyArray_DESCR(ap));
    }
    if (PyErr_Occurred()) {
        if (PySequence_Check(op)) {
            PyErr_Clear();
            PyErr_SetString(PyExc_ValueError, _SEQUENCE_MESSAGE);
        }
        return -1;
    }
    if (ap == NULL || PyArray_ISBEHAVED(ap))
        *((timedelta *)ov)=temp;
    else {
        PyArray_DESCR(ap)->f->copyswap(ov, &temp, !PyArray_ISNOTSWAPPED(ap), ap);
    }
    return 0;
}


    
/*
 *****************************************************************************
 **                       TYPE TO TYPE CONVERSIONS                          **
 *****************************************************************************
 */
    
/**begin repeat
 *
 * #FROMTYPE = BOOL, BYTE, UBYTE, SHORT, USHORT, INT, UINT, LONG, ULONG,
 *             LONGLONG, ULONGLONG, FLOAT, DOUBLE, LONGDOUBLE,
 *             CFLOAT, CDOUBLE, CLONGDOUBLE, STRING, UNICODE, VOID, OBJECT,
 *             DATETIME, TIMEDELTA#
 * #fromtype = Bool, byte, ubyte, short, ushort, int, uint, long, ulong,
 *             longlong, ulonglong, float, double, longdouble,
 *             cfloat, cdouble, clongdouble, char, char, char, PyObject *,
 *             datetime, timedelta#
 * #skip = 1*17, aip->descr->elsize*3, 1*3#
 */
void
@FROMTYPE@_to_OBJECT(@fromtype@ *ip, PyObject **op, intp n, PyArrayObject *aip,
                 PyArrayObject *NPY_UNUSED(aop))
{
    intp i;
    int skip = @skip@;
    for (i = 0; i < n; i++, ip +=skip, op++) {
        Py_XDECREF(*op);
        *op = @FROMTYPE@_getitem((char *)ip, aip);
    }
}
/**end repeat**/

#define _NPY_UNUSEDBOOL  NPY_UNUSED
#define _NPY_UNUSEDBYTE  NPY_UNUSED
#define _NPY_UNUSEDUBYTE  NPY_UNUSED
#define _NPY_UNUSEDSHORT  NPY_UNUSED
#define _NPY_UNUSEDUSHORT  NPY_UNUSED
#define _NPY_UNUSEDINT  NPY_UNUSED
#define _NPY_UNUSEDUINT  NPY_UNUSED
#define _NPY_UNUSEDLONG  NPY_UNUSED
#define _NPY_UNUSEDULONG  NPY_UNUSED
#define _NPY_UNUSEDLONGLONG  NPY_UNUSED
#define _NPY_UNUSEDULONGLONG  NPY_UNUSED
#define _NPY_UNUSEDFLOAT  NPY_UNUSED
#define _NPY_UNUSEDDOUBLE  NPY_UNUSED
#define _NPY_UNUSEDLONGDOUBLE  NPY_UNUSED
#define _NPY_UNUSEDCFLOAT  NPY_UNUSED
#define _NPY_UNUSEDCDOUBLE  NPY_UNUSED
#define _NPY_UNUSEDCLONGDOUBLE  NPY_UNUSED
#define _NPY_UNUSEDDATETIME  NPY_UNUSED
#define _NPY_UNUSEDTIMEDELTA  NPY_UNUSED
#define _NPY_UNUSEDSTRING
#define _NPY_UNUSEDVOID
#define _NPY_UNUSEDUNICODE

/**begin repeat
 *
 * #TOTYPE = BOOL, BYTE, UBYTE, SHORT, USHORT, INT, UINT, LONG, ULONG,
 *           LONGLONG, ULONGLONG, FLOAT, DOUBLE, LONGDOUBLE,
 *           CFLOAT, CDOUBLE, CLONGDOUBLE, STRING, UNICODE, VOID, DATETIME,
 *           TIMEDELTA#
 * #totype = Bool, byte, ubyte, short, ushort, int, uint, long, ulong,
 *           longlong, ulonglong, float, double, longdouble,
 *           cfloat, cdouble, clongdouble, char, char, char, datetime,
 *           timedelta#
 * #skip = 1*17, aop->descr->elsize*3, 1*2#
 */
void
OBJECT_to_@TOTYPE@(PyObject **ip, @totype@ *op, intp n,
        PyArrayObject *_NPY_UNUSED@TOTYPE@(aip), PyArrayObject *aop)
{
    intp i;
    int skip = @skip@;

    for (i = 0; i < n; i++, ip++, op += skip) {
        if (*ip == NULL) {
            @TOTYPE@_setitem(Py_False, (char *)op, aop);
        }
        else {
            @TOTYPE@_setitem(*ip, (char *)op, aop);
        }
    }
}
/**end repeat**/


/**begin repeat
 *
 * #from = STRING*22, UNICODE*22, VOID*22#
 * #fromtyp = char*66#
 * #to = (BOOL, BYTE, UBYTE, SHORT, USHORT, INT, UINT, LONG, ULONG, LONGLONG, ULONGLONG, FLOAT, DOUBLE, LONGDOUBLE, CFLOAT, CDOUBLE, CLONGDOUBLE, STRING, UNICODE, VOID, DATETIME, TIMEDELTA)*3#
 * #totyp = (Bool, byte, ubyte, short, ushort, int, uint, long, ulong, longlong, ulonglong, float, double, longdouble, cfloat, cdouble, clongdouble, char, char, char, datetime, timedelta)*3#
 * #oskip = (1*17,aop->descr->elsize*3,1*2)*3#
 * #convert = 1*17, 0*3, 1*2, 1*17, 0*3, 1*2, 0*22#
 * #convstr = (Int*9, Long*2, Float*3, Complex*3, Tuple*3, Long*2)*3#
 */
void
@from@_to_@to@(@fromtyp@ *ip, @totyp@ *op, intp n, PyArrayObject *aip,
             PyArrayObject *aop)
{
    intp i;
    PyObject *temp = NULL;
    int skip = PyArray_ITEMSIZE(aip);
    int oskip = @oskip@;

    for (i = 0; i < n; i++, ip+=skip, op+=oskip) {
        temp = @from@_getitem((char *)ip, aip);
        if (temp == NULL) {
            return;
        }
        /* convert from Python object to needed one */
        if (@convert@) {
            PyObject *new, *args;
            /* call out to the Python builtin given by convstr */
            args = Py_BuildValue("(N)", temp);
#if defined(NPY_PY3K)
#define PyInt_Type PyLong_Type
#endif
            new = Py@convstr@_Type.tp_new(&Py@convstr@_Type, args, NULL);
#if defined(NPY_PY3K)
#undef PyInt_Type
#endif
            Py_DECREF(args);
            temp = new;
            if (temp == NULL) {
                return;
            }
        }
        if (@to@_setitem(temp,(char *)op, aop)) {
            Py_DECREF(temp);
            return;
        }
        Py_DECREF(temp);
    }
}
/**end repeat**/


/**begin repeat
 *
 * #to = STRING*19, UNICODE*19, VOID*19#
 * #totyp = char*19, char*19, char*19#
 * #from = (BOOL, BYTE, UBYTE, SHORT, USHORT, INT, UINT, LONG, ULONG,
 *         LONGLONG, ULONGLONG, FLOAT, DOUBLE, LONGDOUBLE,
 *         CFLOAT, CDOUBLE, CLONGDOUBLE, DATETIME, TIMEDELTA)*3#
 * #fromtyp = (Bool, byte, ubyte, short, ushort, int, uint, long, ulong,
 *            longlong, ulonglong, float, double, longdouble,
 *            cfloat, cdouble, clongdouble, datetime, timedelta)*3#
 */
void
@from@_to_@to@(@fromtyp@ *ip, @totyp@ *op, intp n, PyArrayObject *aip,
             PyArrayObject *aop)
{
    intp i;
    PyObject *temp = NULL;
    int skip = 1;
    int oskip = PyArray_ITEMSIZE(aop);
    for (i = 0; i < n; i++, ip += skip, op += oskip) {
        temp = @from@_getitem((char *)ip, aip);
        if (temp == NULL) {
            Py_INCREF(Py_False);
            temp = Py_False;
        }
        if (@to@_setitem(temp,(char *)op, aop)) {
            Py_DECREF(temp);
            return;
        }
        Py_DECREF(temp);
    }
}

/**end repeat**/


/*
 *****************************************************************************
 **                               SCAN                                      **
 *****************************************************************************
 */


/*
 * The first ignore argument is for backwards compatibility.
 * Should be removed when the API version is bumped up.
 */

/**begin repeat
 * #fname = SHORT, USHORT, INT, UINT, LONG, ULONG, LONGLONG, ULONGLONG#
 * #type = short, ushort, int, uint, long, ulong, longlong, ulonglong#
 * #format = "hd", "hu", "d", "u", "ld", "lu", LONGLONG_FMT, ULONGLONG_FMT#
 */
int
@fname@_scan(FILE *fp, @type@ *ip, void *NPY_UNUSED(ignore), PyArray_Descr *NPY_UNUSED(ignored))
{
    return fscanf(fp, "%"@format@, ip);
}
/**end repeat**/

/**begin repeat
 * #fname = FLOAT, DOUBLE, LONGDOUBLE#
 * #type = float, double, longdouble#
 */
int
@fname@_scan(FILE *fp, @type@ *ip, void *NPY_UNUSED(ignore), PyArray_Descr *NPY_UNUSED(ignored))
{
    double result;
    int ret;

    ret = NumPyOS_ascii_ftolf(fp, &result);
    *ip = (@type@) result;
    return ret;
}
/**end repeat**/

/**begin repeat
 * #fname = BYTE, UBYTE#
 * #type = byte, ubyte#
 * #btype = int, uint#
 * #format = "d", "u"#
 */
int
@fname@_scan(FILE *fp, @type@ *ip, void *NPY_UNUSED(ignore), PyArray_Descr *NPY_UNUSED(ignore2))
{
    @btype@ temp;
    int num;

    num = fscanf(fp, "%"@format@, &temp);
    *ip = (@type@) temp;
    return num;
}
/**end repeat**/

int
BOOL_scan(FILE *fp, Bool *ip, void *NPY_UNUSED(ignore), PyArray_Descr *NPY_UNUSED(ignore2))
{
    int temp;
    int num;

    num = fscanf(fp, "%d", &temp);
    *ip = (Bool) (temp != 0);
    return num;
}

/**begin repeat
 * #fname = CFLOAT, CDOUBLE, CLONGDOUBLE, OBJECT, STRING, UNICODE, VOID,
 *          DATETIME, TIMEDELTA#
 */
#define @fname@_scan NULL
/**end repeat**/


/*
 *****************************************************************************
 **                             FROMSTR                                     **
 *****************************************************************************
 */


/**begin repeat
 * #fname = BYTE, UBYTE, SHORT, USHORT, INT, UINT, LONG, ULONG, LONGLONG,
 *          ULONGLONG, DATETIME, TIMEDELTA#
 * #type = byte, ubyte, short, ushort, int, uint, long, ulong, longlong,
 *         ulonglong, datetime, timedelta#
 * #func = (l, ul)*5, l, l#
 * #btype = (long, ulong)*5, long, long#
 */
int
@fname@_fromstr(char *str, @type@ *ip, char **endptr, PyArray_Descr *NPY_UNUSED(ignore))
{
    @btype@ result;

    result = PyOS_strto@func@(str, endptr, 10);
    *ip = (@type@) result;
    return 0;
}
/**end repeat**/

/**begin repeat
 *
 * #fname=FLOAT,DOUBLE,LONGDOUBLE#
 * #type=float,double,longdouble#
 */
int
@fname@_fromstr(char *str, @type@ *ip, char **endptr, PyArray_Descr *NPY_UNUSED(ignore))
{
    double result;

    result = NumPyOS_ascii_strtod(str, endptr);
    *ip = (@type@) result;
    return 0;
}
/**end repeat**/



/**begin repeat
 * #fname = BOOL, CFLOAT, CDOUBLE, CLONGDOUBLE, OBJECT, STRING, UNICODE, VOID#
 */
#define @fname@_fromstr NULL
/**end repeat**/



void
OBJECT_copyswapn (PyObject **dst, intp dstride, PyObject **src, intp sstride,
                  intp n, int NPY_UNUSED(swap), void *NPY_UNUSED(arr))
{
    intp i;
    if (src != NULL) {
        if (__ALIGNED(dst, sizeof(PyObject **))
                && __ALIGNED(src, sizeof(PyObject **))
                && __ALIGNED(dstride, sizeof(PyObject **))
                && __ALIGNED(sstride, sizeof(PyObject **))) {
            dstride /= sizeof(PyObject **);
            sstride /= sizeof(PyObject **);
            for (i = 0; i < n; i++) {
                Py_XINCREF(*src);
                Py_XDECREF(*dst);
                *dst = *src;
                dst += dstride;
                src += sstride;
            }
        }
        else {
            unsigned char *dstp, *srcp;
            PyObject *tmp;
            dstp = (unsigned char*)dst;
            srcp = (unsigned char*)src;
            for (i = 0; i < n; i++) {
                NPY_COPY_PYOBJECT_PTR(&tmp, dstp);
                Py_XDECREF(tmp);
                NPY_COPY_PYOBJECT_PTR(&tmp, srcp);
                Py_XINCREF(tmp);
                NPY_COPY_PYOBJECT_PTR(dstp, srcp);
                dstp += dstride;
                srcp += sstride;
            }
        }
    }
    /* ignore swap */
    return;
}

void
OBJECT_copyswap(PyObject **dst, PyObject **src, int NPY_UNUSED(swap), void *NPY_UNUSED(arr))
{

    if (src != NULL) {
        if (__ALIGNED(dst,sizeof(PyObject **)) && __ALIGNED(src,sizeof(PyObject **))) {
            Py_XINCREF(*src);
            Py_XDECREF(*dst);
            *dst = *src;
        }
        else {
            PyObject *tmp;
            NPY_COPY_PYOBJECT_PTR(&tmp, dst);
            Py_XDECREF(tmp);
            NPY_COPY_PYOBJECT_PTR(&tmp, src);
            Py_XINCREF(tmp);
            NPY_COPY_PYOBJECT_PTR(dst, src);
        }
    }
}




int
OBJECT_compare(PyObject **ip1, PyObject **ip2, PyArrayObject *NPY_UNUSED(ap))
{
    /*
     * ALIGNMENT NOTE: It seems that PyArray_Sort is already handling
     * the alignment of pointers, so it doesn't need to be handled
     * here.
     */
    if ((*ip1 == NULL) || (*ip2 == NULL)) {
        if (ip1 == ip2) {
            return 1;
        }
        if (ip1 == NULL) {
            return -1;
        }
        return 1;
    }
#if defined(NPY_PY3K)
    if (PyObject_RichCompareBool(*ip1, *ip2, Py_LT) == 1) {
        return -1;
    }
    else if (PyObject_RichCompareBool(*ip1, *ip2, Py_GT) == 1) {
        return 1;
    }
    else {
        return 0;
    }
#else
    return PyObject_Compare(*ip1, *ip2);
#endif
}



int
OBJECT_argmax(PyObject **ip, intp n, intp *max_ind, PyArrayObject *NPY_UNUSED(aip))
{
    intp i;
    PyObject *mp = ip[0];

    *max_ind = 0;
    i = 1;
    while (i < n && mp == NULL) {
        mp = ip[i];
        i++;
    }
    for (; i < n; i++) {
        ip++;
#if defined(NPY_PY3K)
        if (*ip != NULL && PyObject_RichCompareBool(*ip, mp, Py_GT) == 1) {
#else
        if (*ip != NULL && PyObject_Compare(*ip, mp) > 0) {
#endif
            mp = *ip;
            *max_ind = i;
        }
    }
    return 0;
}


void
OBJECT_dot(char *ip1, intp is1, char *ip2, intp is2, char *op, intp n,
           void *NPY_UNUSED(ignore))
{
    /*
     * ALIGNMENT NOTE: np.dot, np.inner etc. enforce that the array is
     * BEHAVED before getting to this point, so unaligned pointers aren't
     * handled here.
     */
    intp i;
    PyObject *tmp1, *tmp2, *tmp = NULL;
    PyObject **tmp3;
    for (i = 0; i < n; i++, ip1 += is1, ip2 += is2) {
        if ((*((PyObject **)ip1) == NULL) || (*((PyObject **)ip2) == NULL)) {
            tmp1 = Py_False;
            Py_INCREF(Py_False);
        }
        else {
            tmp1 = PyNumber_Multiply(*((PyObject **)ip1), *((PyObject **)ip2));
            if (!tmp1) {
                Py_XDECREF(tmp);
                return;
            }
        }
        if (i == 0) {
            tmp = tmp1;
        }
        else {
            tmp2 = PyNumber_Add(tmp, tmp1);
            Py_XDECREF(tmp);
            Py_XDECREF(tmp1);
            if (!tmp2) {
                return;
            }
            tmp = tmp2;
        }
    }
    tmp3 = (PyObject**) op;
    tmp2 = *tmp3;
    *((PyObject **)op) = tmp;
    Py_XDECREF(tmp2);
}


/*
 *****************************************************************************
 **                                 FILL                                    **
 *****************************************************************************
 */


<<<<<<< HEAD

/* this requires buffer to be filled with objects or NULL */
void
OBJECT_fill(PyObject **buffer, intp length, void *NPY_UNUSED(ignored))
{
    intp i;
    PyObject *start = buffer[0];
    PyObject *delta = buffer[1];

    delta = PyNumber_Subtract(delta, start);
    if (!delta) {
        return;
=======
#define _ALIGN(type) offsetof(struct {char c; type v;}, v)
/*
 * Disable harmless compiler warning "4116: unnamed type definition in
 * parentheses" which is caused by the _ALIGN macro.
 */
#if defined(_MSC_VER)
#pragma warning(disable:4116)
#endif


/**begin repeat
 *
 * #from = VOID, STRING, UNICODE#
 * #align = char, char, PyArray_UCS4#
 * #NAME = Void, String, Unicode#
 * #endian = |, |, =#
*/
static PyArray_ArrFuncs _Py@NAME@_ArrFuncs = {
    (PyArray_GetItemFunc*)@from@_getitem,
    (PyArray_SetItemFunc*)@from@_setitem,
    (PyArray_CopySwapNFunc*)@from@_copyswapn,
    (PyArray_CopySwapFunc*)@from@_copyswap,
    (PyArray_CompareFunc*)@from@_compare,
    (PyArray_ArgFunc*)@from@_argmax,
    (PyArray_DotFunc*)NULL,
    (PyArray_ScanFunc*)@from@_scan,
    (PyArray_FromStrFunc*)@from@_fromstr,
    (PyArray_NonzeroFunc*)@from@_nonzero,
    (PyArray_FillFunc*)NULL,
    (PyArray_FillWithScalarFunc*)NULL,
    {
        NULL, NULL, NULL
    },
    {
        NULL, NULL, NULL
    },
    NULL,
    (PyArray_ScalarKindFunc*)NULL,
    NULL,
    NULL,
    (PyArray_FastClipFunc *)NULL,
    (PyArray_FastPutmaskFunc *)NULL,
    (PyArray_FastTakeFunc *)NULL,
    NULL, NULL, NULL, NULL,
    {
        (PyArray_VectorUnaryFunc*)@from@_to_BOOL,
        (PyArray_VectorUnaryFunc*)@from@_to_BYTE,
        (PyArray_VectorUnaryFunc*)@from@_to_UBYTE,
        (PyArray_VectorUnaryFunc*)@from@_to_SHORT,
        (PyArray_VectorUnaryFunc*)@from@_to_USHORT,
        (PyArray_VectorUnaryFunc*)@from@_to_INT,
        (PyArray_VectorUnaryFunc*)@from@_to_UINT,
        (PyArray_VectorUnaryFunc*)@from@_to_LONG,
        (PyArray_VectorUnaryFunc*)@from@_to_ULONG,
        (PyArray_VectorUnaryFunc*)@from@_to_LONGLONG,
        (PyArray_VectorUnaryFunc*)@from@_to_ULONGLONG,
        (PyArray_VectorUnaryFunc*)@from@_to_FLOAT,
        (PyArray_VectorUnaryFunc*)@from@_to_DOUBLE,
        (PyArray_VectorUnaryFunc*)@from@_to_LONGDOUBLE,
        (PyArray_VectorUnaryFunc*)@from@_to_CFLOAT,
        (PyArray_VectorUnaryFunc*)@from@_to_CDOUBLE,
        (PyArray_VectorUnaryFunc*)@from@_to_CLONGDOUBLE,
        (PyArray_VectorUnaryFunc*)@from@_to_DATETIME,
        (PyArray_VectorUnaryFunc*)@from@_to_TIMEDELTA,
        (PyArray_VectorUnaryFunc*)@from@_to_OBJECT,
        (PyArray_VectorUnaryFunc*)@from@_to_STRING,
        (PyArray_VectorUnaryFunc*)@from@_to_UNICODE,
        (PyArray_VectorUnaryFunc*)@from@_to_VOID
    }
};

/*
 * FIXME: check for PY3K
 */
static NpyArray_Descr @from@_Descr = {
    NpyObject_HEAD_INIT(&NpyArrayDescr_Type)
    &Npy@NAME@ArrType_Type,
    NPY_VALID_MAGIC,
    NpyArray_@from@LTR,
    NpyArray_@from@LTR,
    '@endian@',
    0,
    0,
    NpyArray_@from@,
    0,
    _ALIGN(@align@),
    NULL,
    NULL,
    NULL,
    &_Py@NAME@_ArrFuncs,
    NULL,
};

/**end repeat**/


/**begin repeat
 *
 * #from = BOOL, BYTE, UBYTE, SHORT, USHORT, INT, UINT, LONG, ULONG,
 *         LONGLONG, ULONGLONG, FLOAT, DOUBLE, LONGDOUBLE,
 *         CFLOAT, CDOUBLE, CLONGDOUBLE, OBJECT, DATETIME, TIMEDELTA#
 * #num = 1*14, 2*3, 1*3#
 * #fromtyp = Bool, byte, ubyte, short, ushort, int, uint, long, ulong,
 *            longlong, ulonglong, float, double, longdouble,
 *            float, double, longdouble, PyObject *, datetime, timedelta#
 * #NAME = Bool, Byte, UByte, Short, UShort, Int, UInt, Long, ULong,
 *         LongLong, ULongLong, Float, Double, LongDouble,
 *         CFloat, CDouble, CLongDouble, Object, Datetime, Timedelta#
 * #kind = GENBOOL, SIGNED, UNSIGNED, SIGNED, UNSIGNED, SIGNED, UNSIGNED, SIGNED, UNSIGNED,
 *         SIGNED, UNSIGNED, FLOATING, FLOATING, FLOATING,
 *         COMPLEX, COMPLEX, COMPLEX, OBJECT, DATETIME, TIMEDELTA#
 * #endian = |*3, =*14, |, =*2#
 * #isobject= 0*17,NPY_OBJECT_DTYPE_FLAGS,0*2#
 */
static PyArray_ArrFuncs _Py@NAME@_ArrFuncs = {
    (PyArray_GetItemFunc*)@from@_getitem,
    (PyArray_SetItemFunc*)@from@_setitem,
    (PyArray_CopySwapNFunc*)@from@_copyswapn,
    (PyArray_CopySwapFunc*)@from@_copyswap,
    (PyArray_CompareFunc*)@from@_compare,
    (PyArray_ArgFunc*)@from@_argmax,
    (PyArray_DotFunc*)@from@_dot,
    (PyArray_ScanFunc*)@from@_scan,
    (PyArray_FromStrFunc*)@from@_fromstr,
    (PyArray_NonzeroFunc*)@from@_nonzero,
    (PyArray_FillFunc*)@from@_fill,
    (PyArray_FillWithScalarFunc*)@from@_fillwithscalar,
    {
        NULL, NULL, NULL
    },
    {
        NULL, NULL, NULL
    },
    NULL,
    (PyArray_ScalarKindFunc*)NULL,
    NULL,
    NULL,
    (PyArray_FastClipFunc*)@from@_fastclip,
    (PyArray_FastPutmaskFunc*)@from@_fastputmask,
    (PyArray_FastTakeFunc*)@from@_fasttake,
    NULL, NULL, NULL, NULL,
    {
        (PyArray_VectorUnaryFunc*)@from@_to_BOOL,
        (PyArray_VectorUnaryFunc*)@from@_to_BYTE,
        (PyArray_VectorUnaryFunc*)@from@_to_UBYTE,
        (PyArray_VectorUnaryFunc*)@from@_to_SHORT,
        (PyArray_VectorUnaryFunc*)@from@_to_USHORT,
        (PyArray_VectorUnaryFunc*)@from@_to_INT,
        (PyArray_VectorUnaryFunc*)@from@_to_UINT,
        (PyArray_VectorUnaryFunc*)@from@_to_LONG,
        (PyArray_VectorUnaryFunc*)@from@_to_ULONG,
        (PyArray_VectorUnaryFunc*)@from@_to_LONGLONG,
        (PyArray_VectorUnaryFunc*)@from@_to_ULONGLONG,
        (PyArray_VectorUnaryFunc*)@from@_to_FLOAT,
        (PyArray_VectorUnaryFunc*)@from@_to_DOUBLE,
        (PyArray_VectorUnaryFunc*)@from@_to_LONGDOUBLE,
        (PyArray_VectorUnaryFunc*)@from@_to_CFLOAT,
        (PyArray_VectorUnaryFunc*)@from@_to_CDOUBLE,
        (PyArray_VectorUnaryFunc*)@from@_to_CLONGDOUBLE,
        (PyArray_VectorUnaryFunc*)@from@_to_DATETIME,
        (PyArray_VectorUnaryFunc*)@from@_to_TIMEDELTA,
        (PyArray_VectorUnaryFunc*)@from@_to_OBJECT,
        (PyArray_VectorUnaryFunc*)@from@_to_STRING,
        (PyArray_VectorUnaryFunc*)@from@_to_UNICODE,
        (PyArray_VectorUnaryFunc*)@from@_to_VOID
    }
};

/*
 * FIXME: check for PY3K
 */
NPY_NO_EXPORT PyArray_Descr @from@_Descr = {
    PyObject_HEAD_INIT(&PyArrayDescr_Type)
    &Py@NAME@ArrType_Type,
    NPY_VALID_MAGIC,
    PyArray_@kind@LTR,
    PyArray_@from@LTR,
    '@endian@',
    0,
    @isobject@,
    PyArray_@from@,
    @num@*sizeof(@fromtyp@),
    _ALIGN(@fromtyp@),
    NULL,
    NULL,
    NULL,
    &_Py@NAME@_ArrFuncs,
    NULL,
};

/**end repeat**/

static void
_init_datetime_descr(PyArray_Descr *descr)
{
    PyArray_DatetimeMetaData *dt_data;
    PyObject *cobj;

    dt_data = _pya_malloc(sizeof(PyArray_DatetimeMetaData));
    dt_data->base = NPY_FR_us;
    dt_data->num = 1;
    dt_data->den = 1;
    dt_data->events = 1;

/* FIXME
 * There is no error check here and no way to indicate an error
 * until the metadata turns up NULL.
 */
    cobj = NpyCapsule_FromVoidPtr((void *)dt_data, simple_capsule_dtor);
    descr->metadata = PyDict_New();
    PyDict_SetItemString(descr->metadata, NPY_METADATA_DTSTR, cobj);
    Py_DECREF(cobj);

}

#define _MAX_LETTER 128
static char _letter_to_num[_MAX_LETTER];

static NpyArray_Descr *_builtin_descrs[] = {
    &BOOL_Descr,
    &BYTE_Descr,
    &UBYTE_Descr,
    &SHORT_Descr,
    &USHORT_Descr,
    &INT_Descr,
    &UINT_Descr,
    &LONG_Descr,
    &ULONG_Descr,
    &LONGLONG_Descr,
    &ULONGLONG_Descr,
    &FLOAT_Descr,
    &DOUBLE_Descr,
    &LONGDOUBLE_Descr,
    &CFLOAT_Descr,
    &CDOUBLE_Descr,
    &CLONGDOUBLE_Descr,
    &DATETIME_Descr,
    &TIMEDELTA_Descr,
    &OBJECT_Descr,
    &STRING_Descr,
    &UNICODE_Descr,
    &VOID_Descr,
};

/*NUMPY_API
 * Get the PyArray_Descr structure for a type.
 */
NPY_NO_EXPORT NpyArray_Descr *              /* TODO: Push this down into core, requires stuff above to move, too, which means big build changes. */
NpyArray_DescrFromType(int type)
{
    NpyArray_Descr *ret = NULL;

    if (type < PyArray_NTYPES) {
        ret = _builtin_descrs[type]->descr;
    }
    else if (type == PyArray_NOTYPE) {
        /*
         * This needs to not raise an error so
         * that PyArray_DescrFromType(PyArray_NOTYPE)
         * works for backwards-compatible C-API
         */
        return NULL;
    }
    else if ((type == PyArray_CHAR) || (type == PyArray_CHARLTR)) {
        ret = NpyArray_DescrNew(_builtin_descrs[PyArray_STRING]->descr);
        if (ret == NULL) {
            return NULL;
        }
        ret->elsize = 1;
        ret->type = PyArray_CHARLTR;
        return ret;
    }
    else if (PyTypeNum_ISUSERDEF(type)) {
        ret = NpyArray_UserDescrFromTypeNum(type);
    }
    else {
        int num = PyArray_NTYPES;
        if (type < _MAX_LETTER) {
            num = (int) _letter_to_num[type];
        }
        if (num >= PyArray_NTYPES) {
            ret = NULL;
        }
        else {
            ret = _builtin_descrs[num]->descr;
        }
    }
    if (ret == NULL) {
        PyErr_SetString(PyExc_ValueError,
                "Invalid data-type for array");
>>>>>>> c7c53a5b
    }
    start = PyNumber_Add(start, delta);
    if (!start) {
        goto finish;
    }
    buffer += 2;

    for (i = 2; i < length; i++, buffer++) {
        start = PyNumber_Add(start, delta);
        if (!start) {
            goto finish;
        }
        Py_XDECREF(*buffer);
        *buffer = start;
    }

finish:
    Py_DECREF(delta);
    return;
}

    
NPY_NO_EXPORT PyArray_Descr *
PyArray_DescrFromType(int type)
{
    return _array_wrap_npy_descr(NpyArray_DescrFromType(type));
}



/* this requires buffer to be filled with objects or NULL */
void
OBJECT_fillwithscalar(PyObject **buffer, intp length, PyObject **value, void *NPY_UNUSED(ignored))
{
    intp i;
    PyObject *val = *value;
    for (i = 0; i < length; i++) {
        Py_XDECREF(buffer[i]);
        Py_XINCREF(val);
        buffer[i] = val;
    }
}


<|MERGE_RESOLUTION|>--- conflicted
+++ resolved
@@ -21,6 +21,12 @@
 #include "_datetime.h"
 
 #include "numpyos.h"
+
+
+/* Defined in core */
+extern char _npy_letter_to_num[];
+
+#define _ALIGN(type) offsetof(struct {char c; type v;}, v)
 
 
 NPY_NO_EXPORT PyArray_Descr * PyArray_DescrNew \
@@ -240,7 +246,7 @@
 PyObject *
 LONGDOUBLE_getitem(char *ip, PyArrayObject *ap)
 {
-    return PyArray_Scalar(ip, PyArray_DESCR(ap), NULL);
+    return PyArray_Scalar(ip, Npy_INTERFACE( PyArray_DESCR(ap) ), NULL);
 }
 
 int
@@ -270,7 +276,7 @@
 PyObject *
 CLONGDOUBLE_getitem(char *ip, PyArrayObject *ap)
 {
-    return PyArray_Scalar(ip, PyArray_DESCR(ap), NULL);
+    return PyArray_Scalar(ip, Npy_INTERFACE( PyArray_DESCR(ap) ), NULL);
 }
 
 /* UNICODE */
@@ -542,7 +548,7 @@
 VOID_getitem(char *ip, PyArrayObject *ap)
 {
     PyObject *u = NULL;
-    PyArray_Descr* descr;
+    NpyArray_Descr* descr;
     int itemsize;
 
     descr = PyArray_DESCR(ap);
@@ -589,11 +595,11 @@
         /* return an array of the basic type */
         PyArrayObject *ret;
 
-        Py_INCREF(descr->subarray->base);
-        ret = (PyArrayObject *)PyArray_NewFromDescr(&PyArray_Type,
+        _Npy_INCREF(descr->subarray->base);
+        ret = (NpyArray *)NpyArray_NewFromDescr(
                 descr->subarray->base, descr->subarray->shape_num_dims, 
                 descr->subarray->shape_dims,
-                NULL, ip, PyArray_FLAGS(ap), NULL);
+                NULL, ip, PyArray_FLAGS(ap), NPY_TRUE, NULL, NULL);
         if (!ret) {
             return NULL;
         }
@@ -605,8 +611,8 @@
     }
 
 finish:
-    if (PyDataType_FLAGCHK(descr, NPY_ITEM_HASOBJECT)
-            || PyDataType_FLAGCHK(descr, NPY_ITEM_IS_POINTER)) {
+    if (NpyDataType_FLAGCHK(descr, NPY_ITEM_HASOBJECT)
+            || NpyDataType_FLAGCHK(descr, NPY_ITEM_IS_POINTER)) {
         PyErr_SetString(PyExc_ValueError,
                 "tried to get void-array with object members as buffer.");
         return NULL;
@@ -618,11 +624,11 @@
      */
     {
         intp dims[1], strides[1];
-        PyArray_Descr *descr;
+        NpyArray_Descr *descr;
         dims[0] = itemsize;
         strides[0] = 1;
-        descr = PyArray_DescrNewFromType(PyArray_BYTE);
-        u = PyArray_NewFromDescr(&PyArray_Type, descr, 1, dims, strides,
+        descr = NpyArray_DescrNewFromType(PyArray_BYTE);
+        u = PyArray_NewFromDescr(&PyArray_Type, Npy_INTERFACE(descr), 1, dims, strides,
                                  ip,
                                  PyArray_ISWRITEABLE(ap) ? NPY_WRITEABLE : 0,
                                  NULL);
@@ -657,7 +663,7 @@
 int
 VOID_setitem(PyObject *op, char *ip, PyArrayObject *ap)
 {
-    PyArray_Descr* descr;
+    NpyArray_Descr* descr;
     int itemsize=PyArray_ITEMSIZE(ap);
     int res;
 
@@ -702,9 +708,10 @@
     if (descr->subarray) {
         /* copy into an array of the same basic type */
         PyArrayObject *ret;
-        Py_INCREF(descr->subarray->base);
+        _Npy_INCREF(descr->subarray->base);
         ret = (PyArrayObject *)PyArray_NewFromDescr(&PyArray_Type,
-                descr->subarray->base, descr->subarray->shape_num_dims, 
+                Npy_INTERFACE(descr->subarray->base), 
+                descr->subarray->shape_num_dims, 
                 descr->subarray->shape_dims,
                 NULL, ip, PyArray_FLAGS(ap), NULL);
         if (!ret) {
@@ -723,8 +730,8 @@
     {
         const void *buffer;
         Py_ssize_t buflen;
-        if (PyDataType_FLAGCHK(descr, NPY_ITEM_HASOBJECT)
-                || PyDataType_FLAGCHK(descr, NPY_ITEM_IS_POINTER)) {
+        if (NpyDataType_FLAGCHK(descr, NPY_ITEM_HASOBJECT)
+                || NpyDataType_FLAGCHK(descr, NPY_ITEM_IS_POINTER)) {
             PyErr_SetString(PyExc_ValueError,
                     "Setting void-array with object members using buffer.");
             return -1;
@@ -802,8 +809,10 @@
 
 
 NPY_NO_EXPORT PyObject *
-PyDateTime_FromInt64(datetime val, PyArray_Descr *descr)
-{
+PyDateTime_FromInt64(datetime val, PyArray_Descr *descrTmp)
+{
+    NpyArray_Descr *descr = descrTmp->descr;
+    
     if (descr->dtinfo == NULL) {
         PyErr_SetString(PyExc_RuntimeError,
                 "datetime info data not set for descriptor");
@@ -821,7 +830,7 @@
         PyTuple_SET_ITEM(obj, 1, PyInt_FromLong(rem));
         /* This resets descr->dtinfo->events for recursive call */
         descr->dtinfo->events = 1;
-        PyTuple_SET_ITEM(obj, 0, PyDateTime_FromInt64(div, descr));
+        PyTuple_SET_ITEM(obj, 0, PyDateTime_FromInt64(div, descrTmp));
         descr->dtinfo->events = events;
         if (PyErr_Occurred()) {
             Py_DECREF(obj);
@@ -845,8 +854,10 @@
 
 
 NPY_NO_EXPORT PyObject *
-PyTimeDelta_FromInt64(timedelta val, PyArray_Descr *descr)
-{
+PyTimeDelta_FromInt64(timedelta val, PyArray_Descr *descrTmp)
+{
+  NpyArray_Descr *descr = descrTmp->descr;
+  
   if (descr->dtinfo == NULL) {
         PyErr_SetString(PyExc_RuntimeError,
                 "timedelta info data not set for descriptor");
@@ -864,7 +875,7 @@
         PyTuple_SET_ITEM(obj, 1, PyInt_FromLong(rem));
         /* This resets descr->dtinfo->events for recursive call */
         descr->dtinfo->events = 1;
-        PyTuple_SET_ITEM(obj, 0, PyTimeDelta_FromInt64(div, descr));
+        PyTuple_SET_ITEM(obj, 0, PyTimeDelta_FromInt64(div, descrTmp));
         descr->dtinfo->events = events;
         if (PyErr_Occurred()) {
             Py_DECREF(obj);
@@ -947,8 +958,9 @@
  */
 
 NPY_NO_EXPORT npy_datetime
-PyDateTime_AsInt64(PyObject *obj, PyArray_Descr *descr)
-{
+PyDateTime_AsInt64(PyObject *obj, PyArray_Descr *descrTmp)
+{
+    NpyArray_Descr *descr = descrTmp->descr;
     npy_datetime res;
 
     if (descr->dtinfo == NULL) {
@@ -971,7 +983,7 @@
         /* FIXME:  not thread safe */
         events = descr->dtinfo->events;
         descr->dtinfo->events = 1;
-        tmp = PyDateTime_AsInt64(PyTuple_GET_ITEM(obj, 0), descr);
+        tmp = PyDateTime_AsInt64(PyTuple_GET_ITEM(obj, 0), descrTmp);
         descr->dtinfo->events = events;
         if (PyErr_Occurred()) {
             return -1;
@@ -991,8 +1003,9 @@
 
 
 NPY_NO_EXPORT timedelta
-PyTimeDelta_AsInt64(PyObject *obj, PyArray_Descr *descr)
-{
+PyTimeDelta_AsInt64(PyObject *obj, PyArray_Descr *descrTmp)
+{
+    NpyArray_Descr *descr = descrTmp->descr;
     npy_timedelta res;
 
      if (descr->dtinfo == NULL) {
@@ -1013,7 +1026,7 @@
         /* Alter the dictionary and call again (not thread safe) */
         events = descr->dtinfo->events;
         descr->dtinfo->events = 1;
-        tmp = PyTimeDelta_AsInt64(PyTuple_GET_ITEM(obj, 0), descr);
+        tmp = PyTimeDelta_AsInt64(PyTuple_GET_ITEM(obj, 0), descrTmp);
         descr->dtinfo->events = events;
         if (PyErr_Occurred()) {
             return -1;
@@ -1063,11 +1076,11 @@
 
     if ((ap == NULL) || PyArray_ISBEHAVED_RO(ap)) {
         t1 = *((datetime *)ip);
-        return PyDateTime_FromInt64((datetime)t1, PyArray_DESCR(ap));
+        return PyDateTime_FromInt64((datetime)t1, Npy_INTERFACE(PyArray_DESCR(ap)));
     }
     else {
         PyArray_DESCR(ap)->f->copyswap(&t1, ip, !PyArray_ISNOTSWAPPED(ap), ap);
-        return PyDateTime_FromInt64((datetime)t1, PyArray_DESCR(ap));
+        return PyDateTime_FromInt64((datetime)t1, Npy_INTERFACE(PyArray_DESCR(ap)));
     }
 }
 
@@ -1078,11 +1091,11 @@
 
     if ((ap == NULL) || PyArray_ISBEHAVED_RO(ap)) {
         t1 = *((timedelta *)ip);
-        return PyTimeDelta_FromInt64((timedelta)t1, PyArray_DESCR(ap));
+        return PyTimeDelta_FromInt64((timedelta)t1, Npy_INTERFACE(PyArray_DESCR(ap)));
     }
     else {
         PyArray_DESCR(ap)->f->copyswap(&t1, ip, !PyArray_ISNOTSWAPPED(ap), ap);
-        return PyTimeDelta_FromInt64((timedelta)t1, PyArray_DESCR(ap));
+        return PyTimeDelta_FromInt64((timedelta)t1, Npy_INTERFACE(PyArray_DESCR(ap)));
     }
 }
 
@@ -1123,7 +1136,7 @@
         res = PyObject_CallMethod(module, "datetime_from_string", "O", op);
         Py_DECREF(module);
         if (res == NULL) { return -1; }
-        temp = PyDateTime_AsInt64(res, PyArray_DESCR(ap));
+        temp = PyDateTime_AsInt64(res, Npy_INTERFACE(PyArray_DESCR(ap)));
         Py_DECREF(res);
         if (PyErr_Occurred()) return -1;
     }
@@ -1134,7 +1147,7 @@
         temp = PyLong_AsLongLong(op);
     }
     else {
-        temp = PyDateTime_AsInt64(op, PyArray_DESCR(ap));
+        temp = PyDateTime_AsInt64(op, Npy_INTERFACE(PyArray_DESCR(ap)));
     }
     if (PyErr_Occurred()) {
         if (PySequence_Check(op)) {
@@ -1174,7 +1187,7 @@
         temp = PyLong_AsLongLong(op);
     }
     else {
-        temp = PyTimeDelta_AsInt64(op, PyArray_DESCR(ap));
+        temp = PyTimeDelta_AsInt64(op, Npy_INTERFACE(PyArray_DESCR(ap)));
     }
     if (PyErr_Occurred()) {
         if (PySequence_Check(op)) {
@@ -1663,6 +1676,27 @@
     Py_XDECREF(tmp2);
 }
 
+    
+Bool
+OBJECT_nonzero (PyObject **ip, NpyArray *ap)
+{
+    
+    if (PyArray_ISALIGNED(ap)) {
+        if (*ip == NULL) {
+            return FALSE;
+        }
+        return (Bool) PyObject_IsTrue(*ip);
+    }
+    else {
+        PyObject *obj;
+        NPY_COPY_PYOBJECT_PTR(&obj, ip);
+        if (obj == NULL) {
+            return FALSE;
+        }
+        return (Bool) PyObject_IsTrue(obj);
+    }
+}
+    
 
 /*
  *****************************************************************************
@@ -1671,7 +1705,6 @@
  */
 
 
-<<<<<<< HEAD
 
 /* this requires buffer to be filled with objects or NULL */
 void
@@ -1684,298 +1717,6 @@
     delta = PyNumber_Subtract(delta, start);
     if (!delta) {
         return;
-=======
-#define _ALIGN(type) offsetof(struct {char c; type v;}, v)
-/*
- * Disable harmless compiler warning "4116: unnamed type definition in
- * parentheses" which is caused by the _ALIGN macro.
- */
-#if defined(_MSC_VER)
-#pragma warning(disable:4116)
-#endif
-
-
-/**begin repeat
- *
- * #from = VOID, STRING, UNICODE#
- * #align = char, char, PyArray_UCS4#
- * #NAME = Void, String, Unicode#
- * #endian = |, |, =#
-*/
-static PyArray_ArrFuncs _Py@NAME@_ArrFuncs = {
-    (PyArray_GetItemFunc*)@from@_getitem,
-    (PyArray_SetItemFunc*)@from@_setitem,
-    (PyArray_CopySwapNFunc*)@from@_copyswapn,
-    (PyArray_CopySwapFunc*)@from@_copyswap,
-    (PyArray_CompareFunc*)@from@_compare,
-    (PyArray_ArgFunc*)@from@_argmax,
-    (PyArray_DotFunc*)NULL,
-    (PyArray_ScanFunc*)@from@_scan,
-    (PyArray_FromStrFunc*)@from@_fromstr,
-    (PyArray_NonzeroFunc*)@from@_nonzero,
-    (PyArray_FillFunc*)NULL,
-    (PyArray_FillWithScalarFunc*)NULL,
-    {
-        NULL, NULL, NULL
-    },
-    {
-        NULL, NULL, NULL
-    },
-    NULL,
-    (PyArray_ScalarKindFunc*)NULL,
-    NULL,
-    NULL,
-    (PyArray_FastClipFunc *)NULL,
-    (PyArray_FastPutmaskFunc *)NULL,
-    (PyArray_FastTakeFunc *)NULL,
-    NULL, NULL, NULL, NULL,
-    {
-        (PyArray_VectorUnaryFunc*)@from@_to_BOOL,
-        (PyArray_VectorUnaryFunc*)@from@_to_BYTE,
-        (PyArray_VectorUnaryFunc*)@from@_to_UBYTE,
-        (PyArray_VectorUnaryFunc*)@from@_to_SHORT,
-        (PyArray_VectorUnaryFunc*)@from@_to_USHORT,
-        (PyArray_VectorUnaryFunc*)@from@_to_INT,
-        (PyArray_VectorUnaryFunc*)@from@_to_UINT,
-        (PyArray_VectorUnaryFunc*)@from@_to_LONG,
-        (PyArray_VectorUnaryFunc*)@from@_to_ULONG,
-        (PyArray_VectorUnaryFunc*)@from@_to_LONGLONG,
-        (PyArray_VectorUnaryFunc*)@from@_to_ULONGLONG,
-        (PyArray_VectorUnaryFunc*)@from@_to_FLOAT,
-        (PyArray_VectorUnaryFunc*)@from@_to_DOUBLE,
-        (PyArray_VectorUnaryFunc*)@from@_to_LONGDOUBLE,
-        (PyArray_VectorUnaryFunc*)@from@_to_CFLOAT,
-        (PyArray_VectorUnaryFunc*)@from@_to_CDOUBLE,
-        (PyArray_VectorUnaryFunc*)@from@_to_CLONGDOUBLE,
-        (PyArray_VectorUnaryFunc*)@from@_to_DATETIME,
-        (PyArray_VectorUnaryFunc*)@from@_to_TIMEDELTA,
-        (PyArray_VectorUnaryFunc*)@from@_to_OBJECT,
-        (PyArray_VectorUnaryFunc*)@from@_to_STRING,
-        (PyArray_VectorUnaryFunc*)@from@_to_UNICODE,
-        (PyArray_VectorUnaryFunc*)@from@_to_VOID
-    }
-};
-
-/*
- * FIXME: check for PY3K
- */
-static NpyArray_Descr @from@_Descr = {
-    NpyObject_HEAD_INIT(&NpyArrayDescr_Type)
-    &Npy@NAME@ArrType_Type,
-    NPY_VALID_MAGIC,
-    NpyArray_@from@LTR,
-    NpyArray_@from@LTR,
-    '@endian@',
-    0,
-    0,
-    NpyArray_@from@,
-    0,
-    _ALIGN(@align@),
-    NULL,
-    NULL,
-    NULL,
-    &_Py@NAME@_ArrFuncs,
-    NULL,
-};
-
-/**end repeat**/
-
-
-/**begin repeat
- *
- * #from = BOOL, BYTE, UBYTE, SHORT, USHORT, INT, UINT, LONG, ULONG,
- *         LONGLONG, ULONGLONG, FLOAT, DOUBLE, LONGDOUBLE,
- *         CFLOAT, CDOUBLE, CLONGDOUBLE, OBJECT, DATETIME, TIMEDELTA#
- * #num = 1*14, 2*3, 1*3#
- * #fromtyp = Bool, byte, ubyte, short, ushort, int, uint, long, ulong,
- *            longlong, ulonglong, float, double, longdouble,
- *            float, double, longdouble, PyObject *, datetime, timedelta#
- * #NAME = Bool, Byte, UByte, Short, UShort, Int, UInt, Long, ULong,
- *         LongLong, ULongLong, Float, Double, LongDouble,
- *         CFloat, CDouble, CLongDouble, Object, Datetime, Timedelta#
- * #kind = GENBOOL, SIGNED, UNSIGNED, SIGNED, UNSIGNED, SIGNED, UNSIGNED, SIGNED, UNSIGNED,
- *         SIGNED, UNSIGNED, FLOATING, FLOATING, FLOATING,
- *         COMPLEX, COMPLEX, COMPLEX, OBJECT, DATETIME, TIMEDELTA#
- * #endian = |*3, =*14, |, =*2#
- * #isobject= 0*17,NPY_OBJECT_DTYPE_FLAGS,0*2#
- */
-static PyArray_ArrFuncs _Py@NAME@_ArrFuncs = {
-    (PyArray_GetItemFunc*)@from@_getitem,
-    (PyArray_SetItemFunc*)@from@_setitem,
-    (PyArray_CopySwapNFunc*)@from@_copyswapn,
-    (PyArray_CopySwapFunc*)@from@_copyswap,
-    (PyArray_CompareFunc*)@from@_compare,
-    (PyArray_ArgFunc*)@from@_argmax,
-    (PyArray_DotFunc*)@from@_dot,
-    (PyArray_ScanFunc*)@from@_scan,
-    (PyArray_FromStrFunc*)@from@_fromstr,
-    (PyArray_NonzeroFunc*)@from@_nonzero,
-    (PyArray_FillFunc*)@from@_fill,
-    (PyArray_FillWithScalarFunc*)@from@_fillwithscalar,
-    {
-        NULL, NULL, NULL
-    },
-    {
-        NULL, NULL, NULL
-    },
-    NULL,
-    (PyArray_ScalarKindFunc*)NULL,
-    NULL,
-    NULL,
-    (PyArray_FastClipFunc*)@from@_fastclip,
-    (PyArray_FastPutmaskFunc*)@from@_fastputmask,
-    (PyArray_FastTakeFunc*)@from@_fasttake,
-    NULL, NULL, NULL, NULL,
-    {
-        (PyArray_VectorUnaryFunc*)@from@_to_BOOL,
-        (PyArray_VectorUnaryFunc*)@from@_to_BYTE,
-        (PyArray_VectorUnaryFunc*)@from@_to_UBYTE,
-        (PyArray_VectorUnaryFunc*)@from@_to_SHORT,
-        (PyArray_VectorUnaryFunc*)@from@_to_USHORT,
-        (PyArray_VectorUnaryFunc*)@from@_to_INT,
-        (PyArray_VectorUnaryFunc*)@from@_to_UINT,
-        (PyArray_VectorUnaryFunc*)@from@_to_LONG,
-        (PyArray_VectorUnaryFunc*)@from@_to_ULONG,
-        (PyArray_VectorUnaryFunc*)@from@_to_LONGLONG,
-        (PyArray_VectorUnaryFunc*)@from@_to_ULONGLONG,
-        (PyArray_VectorUnaryFunc*)@from@_to_FLOAT,
-        (PyArray_VectorUnaryFunc*)@from@_to_DOUBLE,
-        (PyArray_VectorUnaryFunc*)@from@_to_LONGDOUBLE,
-        (PyArray_VectorUnaryFunc*)@from@_to_CFLOAT,
-        (PyArray_VectorUnaryFunc*)@from@_to_CDOUBLE,
-        (PyArray_VectorUnaryFunc*)@from@_to_CLONGDOUBLE,
-        (PyArray_VectorUnaryFunc*)@from@_to_DATETIME,
-        (PyArray_VectorUnaryFunc*)@from@_to_TIMEDELTA,
-        (PyArray_VectorUnaryFunc*)@from@_to_OBJECT,
-        (PyArray_VectorUnaryFunc*)@from@_to_STRING,
-        (PyArray_VectorUnaryFunc*)@from@_to_UNICODE,
-        (PyArray_VectorUnaryFunc*)@from@_to_VOID
-    }
-};
-
-/*
- * FIXME: check for PY3K
- */
-NPY_NO_EXPORT PyArray_Descr @from@_Descr = {
-    PyObject_HEAD_INIT(&PyArrayDescr_Type)
-    &Py@NAME@ArrType_Type,
-    NPY_VALID_MAGIC,
-    PyArray_@kind@LTR,
-    PyArray_@from@LTR,
-    '@endian@',
-    0,
-    @isobject@,
-    PyArray_@from@,
-    @num@*sizeof(@fromtyp@),
-    _ALIGN(@fromtyp@),
-    NULL,
-    NULL,
-    NULL,
-    &_Py@NAME@_ArrFuncs,
-    NULL,
-};
-
-/**end repeat**/
-
-static void
-_init_datetime_descr(PyArray_Descr *descr)
-{
-    PyArray_DatetimeMetaData *dt_data;
-    PyObject *cobj;
-
-    dt_data = _pya_malloc(sizeof(PyArray_DatetimeMetaData));
-    dt_data->base = NPY_FR_us;
-    dt_data->num = 1;
-    dt_data->den = 1;
-    dt_data->events = 1;
-
-/* FIXME
- * There is no error check here and no way to indicate an error
- * until the metadata turns up NULL.
- */
-    cobj = NpyCapsule_FromVoidPtr((void *)dt_data, simple_capsule_dtor);
-    descr->metadata = PyDict_New();
-    PyDict_SetItemString(descr->metadata, NPY_METADATA_DTSTR, cobj);
-    Py_DECREF(cobj);
-
-}
-
-#define _MAX_LETTER 128
-static char _letter_to_num[_MAX_LETTER];
-
-static NpyArray_Descr *_builtin_descrs[] = {
-    &BOOL_Descr,
-    &BYTE_Descr,
-    &UBYTE_Descr,
-    &SHORT_Descr,
-    &USHORT_Descr,
-    &INT_Descr,
-    &UINT_Descr,
-    &LONG_Descr,
-    &ULONG_Descr,
-    &LONGLONG_Descr,
-    &ULONGLONG_Descr,
-    &FLOAT_Descr,
-    &DOUBLE_Descr,
-    &LONGDOUBLE_Descr,
-    &CFLOAT_Descr,
-    &CDOUBLE_Descr,
-    &CLONGDOUBLE_Descr,
-    &DATETIME_Descr,
-    &TIMEDELTA_Descr,
-    &OBJECT_Descr,
-    &STRING_Descr,
-    &UNICODE_Descr,
-    &VOID_Descr,
-};
-
-/*NUMPY_API
- * Get the PyArray_Descr structure for a type.
- */
-NPY_NO_EXPORT NpyArray_Descr *              /* TODO: Push this down into core, requires stuff above to move, too, which means big build changes. */
-NpyArray_DescrFromType(int type)
-{
-    NpyArray_Descr *ret = NULL;
-
-    if (type < PyArray_NTYPES) {
-        ret = _builtin_descrs[type]->descr;
-    }
-    else if (type == PyArray_NOTYPE) {
-        /*
-         * This needs to not raise an error so
-         * that PyArray_DescrFromType(PyArray_NOTYPE)
-         * works for backwards-compatible C-API
-         */
-        return NULL;
-    }
-    else if ((type == PyArray_CHAR) || (type == PyArray_CHARLTR)) {
-        ret = NpyArray_DescrNew(_builtin_descrs[PyArray_STRING]->descr);
-        if (ret == NULL) {
-            return NULL;
-        }
-        ret->elsize = 1;
-        ret->type = PyArray_CHARLTR;
-        return ret;
-    }
-    else if (PyTypeNum_ISUSERDEF(type)) {
-        ret = NpyArray_UserDescrFromTypeNum(type);
-    }
-    else {
-        int num = PyArray_NTYPES;
-        if (type < _MAX_LETTER) {
-            num = (int) _letter_to_num[type];
-        }
-        if (num >= PyArray_NTYPES) {
-            ret = NULL;
-        }
-        else {
-            ret = _builtin_descrs[num]->descr;
-        }
-    }
-    if (ret == NULL) {
-        PyErr_SetString(PyExc_ValueError,
-                "Invalid data-type for array");
->>>>>>> c7c53a5b
     }
     start = PyNumber_Add(start, delta);
     if (!start) {
@@ -1995,13 +1736,6 @@
 finish:
     Py_DECREF(delta);
     return;
-}
-
-    
-NPY_NO_EXPORT PyArray_Descr *
-PyArray_DescrFromType(int type)
-{
-    return _array_wrap_npy_descr(NpyArray_DescrFromType(type));
 }
 
 
@@ -2020,3 +1754,221 @@
 }
 
 
+    
+    
+/*
+ *****************************************************************************
+ **                             SETUP TYPE INFO                             **
+ *****************************************************************************
+ */
+
+#define _MAX_LETTER 128
+
+/**begin repeat
+ *
+ * #name = BOOL, BYTE, UBYTE, SHORT, USHORT, INT, UINT, INTP, UINTP,
+ *         LONG, ULONG, LONGLONG, ULONGLONG, FLOAT, DOUBLE, LONGDOUBLE,
+ *         CFLOAT, CDOUBLE, CLONGDOUBLE, OBJECT, STRING, UNICODE, VOID,
+ *         DATETIME,TIMEDELTA#
+ */
+
+extern NpyArray_Descr @name@_Descr;
+/**end repeat**/
+
+
+NPY_NO_EXPORT int
+set_typeinfo(PyObject *dict)
+{
+    PyObject *infodict, *s;
+    int i;
+
+    for (i = 0; i < _MAX_LETTER; i++) {
+        _npy_letter_to_num[i] = PyArray_NTYPES;
+    }
+
+/**begin repeat
+ *
+ * #name = BOOL, BYTE, UBYTE, SHORT, USHORT, INT, UINT, INTP, UINTP,
+ *         LONG, ULONG, LONGLONG, ULONGLONG, FLOAT, DOUBLE, LONGDOUBLE,
+ *         CFLOAT, CDOUBLE, CLONGDOUBLE, OBJECT, STRING, UNICODE, VOID,
+ *         DATETIME,TIMEDELTA#
+ */
+    _npy_letter_to_num[PyArray_@name@LTR] = PyArray_@name@;
+/**end repeat**/
+    _npy_letter_to_num[PyArray_STRINGLTR2] = PyArray_STRING;
+
+/**begin repeat
+  * #name = BOOL, BYTE, UBYTE, SHORT, USHORT, INT, UINT,
+  *         LONG, ULONG, LONGLONG, ULONGLONG, FLOAT, DOUBLE, LONGDOUBLE,
+  *         CFLOAT, CDOUBLE, CLONGDOUBLE, OBJECT, STRING, UNICODE, VOID,
+  *         DATETIME, TIMEDELTA#
+*/
+    @name@_Descr.fields = NULL;
+/**end repeat**/
+
+    /* Set a dictionary with type information */
+    infodict = PyDict_New();
+    if (infodict == NULL) return -1;
+
+#define BITSOF_INTP CHAR_BIT*SIZEOF_PY_INTPTR_T
+#define BITSOF_BYTE CHAR_BIT
+
+/**begin repeat
+ *
+ * #name = BOOL, BYTE, UBYTE, SHORT, USHORT, INT, UINT, INTP, UINTP,
+ *         LONG, ULONG, LONGLONG, ULONGLONG#
+ * #uname = BOOL, BYTE*2, SHORT*2, INT*2, INTP*2, LONG*2, LONGLONG*2#
+ * #Name = Bool, Byte, UByte, Short, UShort, Int, UInt, Intp, UIntp,
+ *         Long, ULong, LongLong, ULongLong#
+ * #type = Bool, byte, ubyte, short, ushort, int, uint, intp, uintp,
+ *         long, ulong, longlong, ulonglong#
+ * #max= 1, MAX_BYTE, MAX_UBYTE, MAX_SHORT, MAX_USHORT, MAX_INT,
+ *       PyLong_FromUnsignedLong(MAX_UINT), PyLong_FromLongLong((longlong) MAX_INTP),
+ *       PyLong_FromUnsignedLongLong((ulonglong) MAX_UINTP), MAX_LONG,
+ *       PyLong_FromUnsignedLong((unsigned long) MAX_ULONG),
+ *       PyLong_FromLongLong((longlong) MAX_LONGLONG),
+ *       PyLong_FromUnsignedLongLong((ulonglong) MAX_ULONGLONG)#
+ * #min = 0, MIN_BYTE, 0, MIN_SHORT, 0, MIN_INT, 0,
+ *        PyLong_FromLongLong((longlong) MIN_INTP), 0, MIN_LONG, 0,
+ *        PyLong_FromLongLong((longlong) MIN_LONGLONG),0#
+ * #cx = i*6, N, N, N, l, N, N, N#
+ * #cn = i*7, N, i, l, i, N, i#
+*/
+    PyDict_SetItemString(infodict, "@name@",
+#if defined(NPY_PY3K)
+            s = Py_BuildValue("Ciii@cx@@cn@O",
+#else
+            s = Py_BuildValue("ciii@cx@@cn@O",
+#endif
+                PyArray_@name@LTR,
+                PyArray_@name@,
+                BITSOF_@uname@,
+                _ALIGN(@type@),
+                @max@,
+                @min@,
+                (PyObject *) &Py@Name@ArrType_Type));
+    Py_DECREF(s);
+/**end repeat**/
+
+#define BITSOF_CFLOAT 2*BITSOF_FLOAT
+#define BITSOF_CDOUBLE 2*BITSOF_DOUBLE
+#define BITSOF_CLONGDOUBLE 2*BITSOF_LONGDOUBLE
+
+/**begin repeat
+ *
+ * #type = float, double, longdouble, cfloat, cdouble, clongdouble#
+ * #name = FLOAT, DOUBLE, LONGDOUBLE, CFLOAT, CDOUBLE, CLONGDOUBLE#
+ * #Name = Float, Double, LongDouble, CFloat, CDouble, CLongDouble#
+ */
+    PyDict_SetItemString(infodict, "@name@",
+#if defined(NPY_PY3K)
+            s = Py_BuildValue("CiiiO", PyArray_@name@LTR,
+#else
+            s = Py_BuildValue("ciiiO", PyArray_@name@LTR,
+#endif
+                PyArray_@name@,
+                BITSOF_@name@,
+                _ALIGN(@type@),
+                (PyObject *) &Py@Name@ArrType_Type));
+    Py_DECREF(s);
+/**end repeat**/
+
+    PyDict_SetItemString(infodict, "OBJECT",
+#if defined(NPY_PY3K)
+            s = Py_BuildValue("CiiiO", PyArray_OBJECTLTR,
+#else
+            s = Py_BuildValue("ciiiO", PyArray_OBJECTLTR,
+#endif
+                PyArray_OBJECT,
+                sizeof(PyObject *) * CHAR_BIT,
+                _ALIGN(PyObject *),
+                (PyObject *) &PyObjectArrType_Type));
+    Py_DECREF(s);
+    PyDict_SetItemString(infodict, "STRING",
+#if defined(NPY_PY3K)
+            s = Py_BuildValue("CiiiO", PyArray_STRINGLTR,
+#else
+            s = Py_BuildValue("ciiiO", PyArray_STRINGLTR,
+#endif
+                PyArray_STRING,
+                0,
+                _ALIGN(char),
+                (PyObject *) &PyStringArrType_Type));
+    Py_DECREF(s);
+    PyDict_SetItemString(infodict, "UNICODE",
+#if defined(NPY_PY3K)
+            s = Py_BuildValue("CiiiO", PyArray_UNICODELTR,
+#else
+            s = Py_BuildValue("ciiiO", PyArray_UNICODELTR,
+#endif
+                PyArray_UNICODE,
+                0,
+                _ALIGN(PyArray_UCS4),
+                (PyObject *) &PyUnicodeArrType_Type));
+    Py_DECREF(s);
+    PyDict_SetItemString(infodict, "VOID",
+#if defined(NPY_PY3K)
+            s = Py_BuildValue("CiiiO", PyArray_VOIDLTR,
+#else
+            s = Py_BuildValue("ciiiO", PyArray_VOIDLTR,
+#endif
+                PyArray_VOID,
+                0,
+                _ALIGN(char),
+                (PyObject *) &PyVoidArrType_Type));
+    Py_DECREF(s);
+    PyDict_SetItemString(infodict, "DATETIME",
+#if defined(NPY_PY3K)
+            s = Py_BuildValue("CiiiNNO", PyArray_DATETIMELTR,
+#else
+            s = Py_BuildValue("ciiiNNO", PyArray_DATETIMELTR,
+#endif
+                PyArray_DATETIME,
+                sizeof(npy_datetime) * CHAR_BIT,
+                _ALIGN(npy_datetime),
+                MyPyLong_FromInt64(MAX_DATETIME),
+                MyPyLong_FromInt64(MIN_DATETIME),
+                (PyObject *) &PyDatetimeArrType_Type));
+    Py_DECREF(s);
+    PyDict_SetItemString(infodict, "TIMEDELTA",
+#if defined(NPY_PY3K)
+            s = Py_BuildValue("CiiiNNO", PyArray_TIMEDELTALTR,
+#else
+            s = Py_BuildValue("ciiiNNO",PyArray_TIMEDELTALTR,
+#endif
+                PyArray_TIMEDELTA,
+                sizeof(npy_timedelta) * CHAR_BIT,
+                _ALIGN(npy_timedelta),
+                MyPyLong_FromInt64(MAX_TIMEDELTA),
+                MyPyLong_FromInt64(MIN_TIMEDELTA),
+                (PyObject *)&PyTimedeltaArrType_Type));
+    Py_DECREF(s);
+
+#define SETTYPE(name)                           \
+    Py_INCREF(&Py##name##ArrType_Type);         \
+    PyDict_SetItemString(infodict, #name,       \
+            (PyObject *)&Py##name##ArrType_Type)
+
+    SETTYPE(Generic);
+    SETTYPE(Number);
+    SETTYPE(Integer);
+    SETTYPE(Inexact);
+    SETTYPE(SignedInteger);
+    SETTYPE(TimeInteger);
+    SETTYPE(UnsignedInteger);
+    SETTYPE(Floating);
+    SETTYPE(ComplexFloating);
+    SETTYPE(Flexible);
+    SETTYPE(Character);
+
+#undef SETTYPE
+
+    PyDict_SetItemString(dict, "typeinfo", infodict);
+    Py_DECREF(infodict);
+    return 0;
+}
+
+
+
+#undef _MAX_LETTER
+
