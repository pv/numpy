--- conflicted
+++ resolved
@@ -590,13 +590,9 @@
         PyArrayObject *ret;
 
         Py_INCREF(descr->subarray->base);
-<<<<<<< HEAD
-        ret = (PyArrayObject *) PyArray_NewFromDescr(&PyArray_Type,
-                descr->subarray->base, shape.len, shape.ptr,
-=======
-        ret = PyArray_NewFromDescr(&PyArray_Type,
-                descr->subarray->base, descr->subarray->shape_num_dims, descr->subarray->shape_dims,
->>>>>>> bbe5d76a
+        ret = (PyArrayObject *)PyArray_NewFromDescr(&PyArray_Type,
+                descr->subarray->base, descr->subarray->shape_num_dims, 
+                descr->subarray->shape_dims,
                 NULL, ip, ap->flags, NULL);
         if (!ret) {
             return NULL;
@@ -707,13 +703,9 @@
         /* copy into an array of the same basic type */
         PyArrayObject *ret;
         Py_INCREF(descr->subarray->base);
-<<<<<<< HEAD
         ret = (PyArrayObject *)PyArray_NewFromDescr(&PyArray_Type,
-                descr->subarray->base, shape.len, shape.ptr,
-=======
-        ret = PyArray_NewFromDescr(&PyArray_Type,
-                descr->subarray->base, descr->subarray->shape_num_dims, descr->subarray->shape_dims,
->>>>>>> bbe5d76a
+                descr->subarray->base, descr->subarray->shape_num_dims, 
+                descr->subarray->shape_dims,
                 NULL, ip, ap->flags, NULL);
         if (!ret) {
             return -1;
