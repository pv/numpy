/* -*- c -*- */
#define PY_SSIZE_T_CLEAN
#include "Python.h"
#include "datetime.h"
#include "structmember.h"

#define _MULTIARRAYMODULE
#define NPY_NO_PREFIX
#include "numpy/arrayobject.h"
#include "numpy/arrayscalars.h"
#include "numpy/numpy_api.h"

#include "npy_3kcompat.h"

#include "numpy/npy_math.h"

#include "common.h"
#include "ctors.h"
#include "usertypes.h"
#include "npy_config.h"
#include "_datetime.h"

#include "numpyos.h"


NPY_NO_EXPORT PyArray_Descr * PyArray_DescrNew \
       (PyArray_Descr *);
       
/*
 *****************************************************************************
 **                        PYTHON TYPES TO C TYPES                          **
 *****************************************************************************
 */

double
MyPyFloat_AsDouble(PyObject *obj)
{
    double ret = 0;
    PyObject *num;

    if (obj == Py_None) {
        return NPY_NAN;
    }
    num = PyNumber_Float(obj);
    if (num == NULL) {
        return NPY_NAN;
    }
    ret = PyFloat_AsDouble(num);
    Py_DECREF(num);
    return ret;
}


/**begin repeat
 * #type = long, longlong#
 * #Type = Long, LongLong#
 */
@type@
MyPyLong_As@Type@ (PyObject *obj)
{
    @type@ ret;
    PyObject *num = PyNumber_Long(obj);

    if (num == NULL) {
        return -1;
    }
    ret = PyLong_As@Type@(num);
    Py_DECREF(num);
    return ret;
}

u@type@
MyPyLong_AsUnsigned@Type@ (PyObject *obj)
{
    u@type@ ret;
    PyObject *num = PyNumber_Long(obj);

    if (num == NULL) {
        return -1;
    }
    ret = PyLong_AsUnsigned@Type@(num);
    if (PyErr_Occurred()) {
        PyErr_Clear();
        ret = PyLong_As@Type@(num);
    }
    Py_DECREF(num);
    return ret;
}

/**end repeat**/


/*
 *****************************************************************************
 **                         GETITEM AND SETITEM                             **
 *****************************************************************************
 */


static char * _SEQUENCE_MESSAGE = "error setting an array element with a sequence";

/**begin repeat
 *
 * #TYPE = BOOL, BYTE, UBYTE, SHORT, USHORT, INT, LONG, UINT, ULONG,
 *         LONGLONG, ULONGLONG, FLOAT, DOUBLE#
 * #func1 = PyBool_FromLong, PyInt_FromLong*6, PyLong_FromUnsignedLong*2,
 *          PyLong_FromLongLong, PyLong_FromUnsignedLongLong,
 *          PyFloat_FromDouble*2#
 * #func2 = PyObject_IsTrue, MyPyLong_AsLong*6, MyPyLong_AsUnsignedLong*2,
 *          MyPyLong_AsLongLong, MyPyLong_AsUnsignedLongLong,
 *          MyPyFloat_AsDouble*2#
 * #type = Bool, byte, ubyte, short, ushort, int, long, uint, ulong,
 *         longlong, ulonglong, float, double#
 * #type1 = long*7, ulong*2, longlong, ulonglong, float, double#
 * #kind = Bool, Byte, UByte, Short, UShort, Int, Long, UInt, ULong,
 *         LongLong, ULongLong, Float, Double#
*/
PyObject *
@TYPE@_getitem(char *ip, PyArrayObject *ap) {
    @type@ t1;

    if ((ap == NULL) || PyArray_ISBEHAVED_RO(ap)) {
        t1 = *((@type@ *)ip);
        return @func1@((@type1@)t1);
    }
    else {
        ap->descr->f->copyswap(&t1, ip, !PyArray_ISNOTSWAPPED(ap), ap);
        return @func1@((@type1@)t1);
    }
}

int
@TYPE@_setitem(PyObject *op, char *ov, PyArrayObject *ap) {
    @type@ temp;  /* ensures alignment */

    if (PyArray_IsScalar(op, @kind@)) {
        temp = ((Py@kind@ScalarObject *)op)->obval;
    }
    else {
        temp = (@type@)@func2@(op);
    }
    if (PyErr_Occurred()) {
        if (PySequence_Check(op)) {
            PyErr_Clear();
            PyErr_SetString(PyExc_ValueError,
                    "setting an array element with a sequence.");
        }
        return -1;
    }
    if (ap == NULL || PyArray_ISBEHAVED(ap))
        *((@type@ *)ov)=temp;
    else {
        ap->descr->f->copyswap(ov, &temp, !PyArray_ISNOTSWAPPED(ap), ap);
    }
    return 0;
}

/**end repeat**/

/**begin repeat
 *
 * #TYPE = CFLOAT, CDOUBLE#
 * #type = float, double#
 */
PyObject *
@TYPE@_getitem(char *ip, PyArrayObject *ap) {
    @type@ t1, t2;

    if ((ap == NULL) || PyArray_ISBEHAVED_RO(ap)) {
        return PyComplex_FromDoubles((double)((@type@ *)ip)[0],
                (double)((@type@ *)ip)[1]);
    }
    else {
        int size = sizeof(@type@);
        Bool swap = !PyArray_ISNOTSWAPPED(ap);
        copy_and_swap(&t1, ip, size, 1, 0, swap);
        copy_and_swap(&t2, ip + size, size, 1, 0, swap);
        return PyComplex_FromDoubles((double)t1, (double)t2);
    }
}

/**end repeat**/



/**begin repeat
 *
 * #TYPE = CFLOAT, CDOUBLE, CLONGDOUBLE#
 * #type = float, double, longdouble#
 * #kind = CFloat, CDouble, CLongDouble#
 */
int
@TYPE@_setitem(PyObject *op, char *ov, PyArrayObject *ap)
{
    Py_complex oop;
    PyObject *op2;
    c@type@ temp;
    int rsize;

    if (!(PyArray_IsScalar(op, @kind@))) {
        if (PyArray_Check(op) && (PyArray_NDIM(op) == 0)) {
            op2 = ((PyArrayObject *)op)->descr->f->getitem
                  (((PyArrayObject *)op)->data, (PyArrayObject *)op);
        }
        else {
            op2 = op; Py_INCREF(op);
        }
        if (op2 == Py_None) {
            oop.real = NPY_NAN;
            oop.imag = NPY_NAN;
        }
        else {
            oop = PyComplex_AsCComplex (op2);
        }
        Py_DECREF(op2);
        if (PyErr_Occurred()) {
            return -1;
        }
        temp.real = (@type@) oop.real;
        temp.imag = (@type@) oop.imag;
    }
    else {
        temp = ((Py@kind@ScalarObject *)op)->obval;
    }
    memcpy(ov, &temp, ap->descr->elsize);
    if (!PyArray_ISNOTSWAPPED(ap)) {
        byte_swap_vector(ov, 2, sizeof(@type@));
    }
    rsize = sizeof(@type@);
    copy_and_swap(ov, &temp, rsize, 2, rsize, !PyArray_ISNOTSWAPPED(ap));
    return 0;
}

/**end repeat**/

/*
 * These return array scalars which are different than other date-types.
 */

PyObject *
LONGDOUBLE_getitem(char *ip, PyArrayObject *ap)
{
    return PyArray_Scalar(ip, ap->descr, NULL);
}

int
LONGDOUBLE_setitem(PyObject *op, char *ov, PyArrayObject *ap) {
    /* ensure alignment */
    longdouble temp;

    if (PyArray_IsScalar(op, LongDouble)) {
        temp = ((PyLongDoubleScalarObject *)op)->obval;
    }
    else {
        temp = (longdouble) MyPyFloat_AsDouble(op);
    }
    if (PyErr_Occurred()) {
        return -1;
    }
    if (ap == NULL || PyArray_ISBEHAVED(ap)) {
        *((longdouble *)ov) = temp;
    }
    else {
        copy_and_swap(ov, &temp, ap->descr->elsize, 1, 0,
                !PyArray_ISNOTSWAPPED(ap));
    }
    return 0;
}

PyObject *
CLONGDOUBLE_getitem(char *ip, PyArrayObject *ap)
{
    return PyArray_Scalar(ip, ap->descr, NULL);
}

/* UNICODE */
PyObject *
UNICODE_getitem(char *ip, PyArrayObject *ap)
{
    intp elsize = ap->descr->elsize;
    intp mysize = elsize/sizeof(PyArray_UCS4);
    int alloc = 0;
    PyArray_UCS4 *buffer = NULL;
    PyUnicodeObject *obj;
    intp i;

    if (!PyArray_ISBEHAVED_RO(ap)) {
        buffer = malloc(elsize);
        if (buffer == NULL) {
            PyErr_NoMemory();
            goto fail;
        }
        alloc = 1;
        memcpy(buffer, ip, elsize);
        if (!PyArray_ISNOTSWAPPED(ap)) {
            byte_swap_vector(buffer, mysize, sizeof(PyArray_UCS4));
        }
    }
    else {
        buffer = (PyArray_UCS4 *)ip;
    }
    for (i = mysize; i > 0 && buffer[--i] == 0; mysize = i);

#ifdef Py_UNICODE_WIDE
    obj = (PyUnicodeObject *)PyUnicode_FromUnicode(buffer, mysize);
#else
    /* create new empty unicode object of length mysize*2 */
    obj = (PyUnicodeObject *)MyPyUnicode_New(mysize*2);
    if (obj == NULL) {
        goto fail;
    }
    mysize = PyUCS2Buffer_FromUCS4(obj->str, buffer, mysize);
    /* reset length of unicode object to ucs2size */
    if (MyPyUnicode_Resize(obj, mysize) < 0) {
        Py_DECREF(obj);
        goto fail;
    }
#endif

    if (alloc) {
        free(buffer);
    }
    return (PyObject *)obj;

fail:
    if (alloc) {
        free(buffer);
    }
    return NULL;
}

int
UNICODE_setitem(PyObject *op, char *ov, PyArrayObject *ap)
{
    PyObject *temp;
    Py_UNICODE *ptr;
    int datalen;
#ifndef Py_UNICODE_WIDE
    char *buffer;
#endif

    if (!PyBytes_Check(op) && !PyUnicode_Check(op) &&
            PySequence_Check(op) && PySequence_Size(op) > 0) {
        PyErr_SetString(PyExc_ValueError,
                "setting an array element with a sequence");
        return -1;
    }
    /* Sequence_Size might have returned an error */
    if (PyErr_Occurred()) {
        PyErr_Clear();
    }
#if defined(NPY_PY3K)
    if (PyBytes_Check(op)) {
        /* Try to decode from ASCII */
        temp = PyUnicode_FromEncodedObject(op, "ASCII", "strict");
        if (temp == NULL) {
            return -1;
        }
    }
    else if ((temp=PyObject_Str(op)) == NULL) {
#else
    if ((temp=PyObject_Unicode(op)) == NULL) {
#endif
        return -1;
    }
    ptr = PyUnicode_AS_UNICODE(temp);
    if ((ptr == NULL) || (PyErr_Occurred())) {
        Py_DECREF(temp);
        return -1;
    }
    datalen = PyUnicode_GET_DATA_SIZE(temp);

#ifdef Py_UNICODE_WIDE
    memcpy(ov, ptr, MIN(ap->descr->elsize, datalen));
#else
    if (!PyArray_ISALIGNED(ap)) {
        buffer = _pya_malloc(ap->descr->elsize);
        if (buffer == NULL) {
            Py_DECREF(temp);
            PyErr_NoMemory();
            return -1;
        }
    }
    else {
        buffer = ov;
    }
    datalen = PyUCS2Buffer_AsUCS4(ptr, (PyArray_UCS4 *)buffer,
            datalen >> 1, ap->descr->elsize >> 2);
    datalen <<= 2;
    if (!PyArray_ISALIGNED(ap)) {
        memcpy(ov, buffer, datalen);
        _pya_free(buffer);
    }
#endif
    /* Fill in the rest of the space with 0 */
    if (ap->descr->elsize > datalen) {
        memset(ov + datalen, 0, (ap->descr->elsize - datalen));
    }
    if (!PyArray_ISNOTSWAPPED(ap)) {
        byte_swap_vector(ov, ap->descr->elsize >> 2, 4);
    }
    Py_DECREF(temp);
    return 0;
}

/* STRING
 *
 * can handle both NULL-terminated and not NULL-terminated cases
 * will truncate all ending NULLs in returned string.
 */
PyObject *
STRING_getitem(char *ip, PyArrayObject *ap)
{
    /* Will eliminate NULLs at the end */
    char *ptr;
    int size = ap->descr->elsize;

    ptr = ip + size - 1;
    while (*ptr-- == '\0' && size > 0) {
        size--;
    }
    return PyBytes_FromStringAndSize(ip,size);
}

int
STRING_setitem(PyObject *op, char *ov, PyArrayObject *ap)
{
    char *ptr;
    Py_ssize_t len;
    PyObject *temp = NULL;

    if (!PyBytes_Check(op) && !PyUnicode_Check(op)
            && PySequence_Check(op) && PySequence_Size(op) > 0) {
        PyErr_SetString(PyExc_ValueError,
                "setting an array element with a sequence");
        return -1;
    }
    /* Sequence_Size might have returned an error */
    if (PyErr_Occurred()) {
        PyErr_Clear();
    }
#if defined(NPY_PY3K)
    if (PyUnicode_Check(op)) {
        /* Assume ASCII codec -- function similarly as Python 2 */
        temp = PyUnicode_AsASCIIString(op);
        if (temp == NULL) return -1;
    }
    else if (PyBytes_Check(op) || PyMemoryView_Check(op)) {
        temp = PyObject_Bytes(op);
        if (temp == NULL) {
            return -1;
        }
    }
    else {
        /* Emulate similar casting behavior as on Python 2 */
        PyObject *str;
        str = PyObject_Str(op);
        if (str == NULL) {
            return -1;
        }
        temp = PyUnicode_AsASCIIString(str);
        Py_DECREF(str);
        if (temp == NULL) {
            return -1;
        }
    }
#else
    if ((temp = PyObject_Str(op)) == NULL) {
        return -1;
    }
#endif
    if (PyBytes_AsStringAndSize(temp, &ptr, &len) == -1) {
        Py_DECREF(temp);
        return -1;
    }
    memcpy(ov, ptr, MIN(ap->descr->elsize,len));
    /*
     * If string lenth is smaller than room in array
     * Then fill the rest of the element size with NULL
     */
    if (ap->descr->elsize > len) {
        memset(ov + len, 0, (ap->descr->elsize - len));
    }
    Py_DECREF(temp);
    return 0;
}

/* OBJECT */

#define __ALIGNED(obj, sz) ((((size_t) obj) % (sz))==0)

PyObject *
OBJECT_getitem(char *ip, PyArrayObject *ap)
{
    /* TODO: We might be able to get away with just the "else" clause now */
    if (!ap || PyArray_ISALIGNED(ap)) {
        if (*(PyObject **)ip == NULL) {
            Py_INCREF(Py_None);
            return Py_None;
        }
        else {
            Py_INCREF(*(PyObject **)ip);
            return *(PyObject **)ip;
        }
    }
    else {
        PyObject *obj;
        NPY_COPY_PYOBJECT_PTR(&obj, ip);
        if (obj == NULL) {
            Py_INCREF(Py_None);
            return Py_None;
        }
        else {
            Py_INCREF(obj);
            return obj;
        }
    }
}


int
OBJECT_setitem(PyObject *op, char *ov, PyArrayObject *ap)
{
    Py_INCREF(op);
    /* TODO: We might be able to get away with just the "else" clause now */
    if (!ap || PyArray_ISALIGNED(ap)) {
        Py_XDECREF(*(PyObject **)ov);
        *(PyObject **)ov = op;
    }
    else {
        PyObject *obj;
        NPY_COPY_PYOBJECT_PTR(&obj, ov);
        Py_XDECREF(obj);
        NPY_COPY_PYOBJECT_PTR(ov, &op);
    }
    return PyErr_Occurred() ? -1 : 0;
}

/* VOID */

PyObject *
VOID_getitem(char *ip, PyArrayObject *ap)
{
    PyObject *u = NULL;
    PyArray_Descr* descr;
    int itemsize;

    descr = ap->descr;
    if (NULL != descr->names) {
        char **names;
        int i, n;
        PyObject *ret;
        NpyArray_DescrField *value;
        int savedflags;

        /* get the names from the fields dictionary*/
        names = descr->names;
        if (NULL == names) {
            goto finish;
        }
        for (n=0; NULL != names[n]; n++) ;
        
        ret = PyTuple_New(n);
        savedflags = ap->flags;
        for (i = 0; i < n; i++) {
            value = (NpyArray_DescrField *)NpyDict_Get(descr->fields, names[i]);
            if (NULL == value) {
                Py_DECREF(ret);
                ap->descr = descr;
                return NULL;
            }
            ap->descr = value->descr;
            /* update alignment based on offset */
            if ((value->descr->alignment > 1)
                    && ((((intp)(ip+value->offset)) % value->descr->alignment) != 0)) {
                ap->flags &= ~ALIGNED;
            }
            else {
                ap->flags |= ALIGNED;
            }
            PyTuple_SET_ITEM(ret, i, value->descr->f->getitem(ip +  value->offset, ap));
            ap->flags = savedflags;
        }
        ap->descr = descr;
        return ret;
    }

    if (descr->subarray) {
        /* return an array of the basic type */
        PyArrayObject *ret;

        Py_INCREF(descr->subarray->base);
        ret = (PyArrayObject *)PyArray_NewFromDescr(&PyArray_Type,
                descr->subarray->base, descr->subarray->shape_num_dims, 
                descr->subarray->shape_dims,
                NULL, ip, ap->flags, NULL);
        if (!ret) {
            return NULL;
        }
        ret->base_arr = ap;         /* TODO: Need to unwrap array structure */
        assert(NULL == ret->base_arr || NULL == ret->base_obj);
        Npy_INCREF(ret->base_arr);
        PyArray_UpdateFlags(ret, UPDATE_ALL);
        return (PyObject *)ret;
    }

finish:
    if (PyDataType_FLAGCHK(descr, NPY_ITEM_HASOBJECT)
            || PyDataType_FLAGCHK(descr, NPY_ITEM_IS_POINTER)) {
        PyErr_SetString(PyExc_ValueError,
                "tried to get void-array with object members as buffer.");
        return NULL;
    }
    itemsize = ap->descr->elsize;
#if defined(NPY_PY3K)
    /*
     * Return a byte array; there are no plain buffer objects on Py3
     */
    {
        intp dims[1], strides[1];
        PyArray_Descr *descr;
        dims[0] = itemsize;
        strides[0] = 1;
        descr = PyArray_DescrNewFromType(PyArray_BYTE);
        u = PyArray_NewFromDescr(&PyArray_Type, descr, 1, dims, strides,
                                 ip,
                                 PyArray_ISWRITEABLE(ap) ? NPY_WRITEABLE : 0,
                                 NULL);
        ((PyArrayObject*)u)->base_arr = ap;     /* TODO: Need to unwrap array structure */
        assert(NULL == ((PyArrayObject *)u)->base_arr || NULL == ((PyArrayObject *)u)->base_obj);
        Npy_INCREF(ap);
    }
#else
    /*
     * default is to return buffer object pointing to
     * current item a view of it
     */
    if (PyArray_ISWRITEABLE(ap)) {
        u = PyBuffer_FromReadWriteMemory(ip, itemsize);
    }
    else {
        u = PyBuffer_FromMemory(ip, itemsize);
    }
#endif
    if (u == NULL) {
        goto fail;
    }
    return u;

fail:
    return NULL;
}


NPY_NO_EXPORT int PyArray_CopyObject(PyArrayObject *, PyObject *);

int
VOID_setitem(PyObject *op, char *ip, PyArrayObject *ap)
{
    PyArray_Descr* descr;
    int itemsize=ap->descr->elsize;
    int res;

    descr = ap->descr;
    if (descr->names && PyTuple_Check(op)) {
        char **names;
        int i, n;
        NpyArray_DescrField *value;
        int savedflags;

        res = -1;
        /* get the names from the fields dictionary*/
        names = descr->names;
        for (n=0; NULL != names[n]; n++) ;
        if (PyTuple_GET_SIZE(op) != n) {
            PyErr_SetString(PyExc_ValueError,
                    "size of tuple must match number of fields.");
            return -1;
        }
        savedflags = ap->flags;
        for (i = 0; i < n; i++) {
            value = (NpyArray_DescrField *)NpyDict_Get(descr->fields, names[i]);
            ap->descr = value->descr;
            /* remember to update alignment flags */
            if ((value->descr->alignment > 1)
                    && ((((intp)(ip+value->offset)) % value->descr->alignment) != 0)) {
                ap->flags &= ~ALIGNED;
            }
            else {
                ap->flags |= ALIGNED;
            }
            res = value->descr->f->setitem(PyTuple_GET_ITEM(op, i), ip+value->offset, ap);
            ap->flags = savedflags;
            if (res < 0) {
                break;
            }
        }
        ap->descr = descr;
        return res;
    }

    if (descr->subarray) {
        /* copy into an array of the same basic type */
        PyArrayObject *ret;
        Py_INCREF(descr->subarray->base);
        ret = (PyArrayObject *)PyArray_NewFromDescr(&PyArray_Type,
                descr->subarray->base, descr->subarray->shape_num_dims, 
                descr->subarray->shape_dims,
                NULL, ip, ap->flags, NULL);
        if (!ret) {
            return -1;
        }
        ret->base_arr = ap;     /* TODO: Need to unwrap array object */
        assert(NULL == ret->base_arr || NULL == ret->base_obj);
        Npy_INCREF(ap);
        PyArray_UpdateFlags((PyArrayObject *)ret, UPDATE_ALL);
        res = PyArray_CopyObject((PyArrayObject *)ret, op);
        Py_DECREF(ret);
        return res;
    }

    /* Default is to use buffer interface to set item */
    {
        const void *buffer;
        Py_ssize_t buflen;
        if (PyDataType_FLAGCHK(descr, NPY_ITEM_HASOBJECT)
                || PyDataType_FLAGCHK(descr, NPY_ITEM_IS_POINTER)) {
            PyErr_SetString(PyExc_ValueError,
                    "Setting void-array with object members using buffer.");
            return -1;
        }
        res = PyObject_AsReadBuffer(op, &buffer, &buflen);
        if (res == -1) {
            goto fail;
        }
        memcpy(ip, buffer, NPY_MIN(buflen, itemsize));
        if (itemsize > buflen) {
            memset(ip + buflen, 0, itemsize - buflen);
        }
    }
    return 0;

fail:
    return -1;
}

/*
 * Acknowledgement:  Example code contributed by Marty Fuhr sponsored by
 * Google Summer of Code 2009 was used to integrate and adapt the mxDateTime
 * parser
 */

/* #include "datetime.c" --- now included in multiarray_onefile */


/* DateTime Objects in Python only keep microsecond resolution.
 *
 * When converting from datetime objects with an event component return a
 * tuple: * (baseunit, number of event)  where baseunit follows is a datetime
 * type and number of events is a Python integer
 */


/*
 * Return a Python Datetime Object from a number representing the number of
 * units since the epoch (1970-01-01T00:00:00Z) ignoring leap seconds.
 */

NPY_NO_EXPORT PyObject *
PyDateTime_FromNormalized(npy_datetime val, NPY_DATETIMEUNIT base)
{
    npy_datetimestruct ydate;

    /* Must be here to use PyDateTime_FromDateAndTime */
    PyDateTime_IMPORT;

    /* We just truncate the unused variables and don't wory about overflow */
    PyArray_DatetimeToDatetimeStruct(val, base, &ydate);

    /* FIXME?: We discard ydate.ns, ydate.ps, ydate.fs, and ydate.as */
    return PyDateTime_FromDateAndTime(ydate.year, ydate.month, ydate.day,
                                      ydate.hour, ydate.min, ydate.sec,
                                      ydate.us);
}

/*
 * We also can lose precision and range here.  Ignored.
 * Don't use this function if you care.
 */

NPY_NO_EXPORT PyObject *
PyTimeDelta_FromNormalized(npy_timedelta val, NPY_DATETIMEUNIT base)
{
    npy_timedeltastruct td;

    PyDateTime_IMPORT;
    PyArray_TimedeltaToTimedeltaStruct(val, base, &td);

    /* We discard td.ps and td.as */
    return PyDelta_FromDSU(td.day, td.sec, td.us);
}


NPY_NO_EXPORT PyObject *
PyDateTime_FromInt64(datetime val, PyArray_Descr *descr)
{
    if (descr->dtinfo == NULL) {
        PyErr_SetString(PyExc_RuntimeError,
                "datetime info data not set for descriptor");
        return NULL;
    }

    if (descr->dtinfo->events > 1) {
        int events, rem, div;
        PyObject *obj;

        obj = PyTuple_New(2);
        events = descr->dtinfo->events;
        div = val/events;
        rem = val % events;
        PyTuple_SET_ITEM(obj, 1, PyInt_FromLong(rem));
        /* This resets descr->dtinfo->events for recursive call */
        descr->dtinfo->events = 1;
        PyTuple_SET_ITEM(obj, 0, PyDateTime_FromInt64(div, descr));
        descr->dtinfo->events = events;
        if (PyErr_Occurred()) {
            Py_DECREF(obj);
            return NULL;
        }
        return obj;
    }

    /*
     * We normalize the number to a base-unit and then return a
     * Python Datetime Object
     *
     * FIXME? : We silently truncate if it doesn't fit, either too
     *  wide (e.g. 10 BC) or too narrow (nanoseconds)
     */

    /* Normalization and then conversion to Datetime */
    /* FIXME? : Check for Overflow... */
    return PyDateTime_FromNormalized(val*descr->dtinfo->num, descr->dtinfo->base);
}


NPY_NO_EXPORT PyObject *
PyTimeDelta_FromInt64(timedelta val, PyArray_Descr *descr)
{
  if (descr->dtinfo == NULL) {
        PyErr_SetString(PyExc_RuntimeError,
                "timedelta info data not set for descriptor");
        return NULL;
    }

    if (descr->dtinfo->events > 1) {
        int events, rem, div;
        PyObject *obj;

        obj = PyTuple_New(2);
        events = descr->dtinfo->events;
        div = val/events;
        rem = val % events;
        PyTuple_SET_ITEM(obj, 1, PyInt_FromLong(rem));
        /* This resets descr->dtinfo->events for recursive call */
        descr->dtinfo->events = 1;
        PyTuple_SET_ITEM(obj, 0, PyTimeDelta_FromInt64(div, descr));
        descr->dtinfo->events = events;
        if (PyErr_Occurred()) {
            Py_DECREF(obj);
            return NULL;
        }
        return obj;
    }

    /* FIXME? : Check for Overflow */
    return PyTimeDelta_FromNormalized(val*descr->dtinfo->num, descr->dtinfo->base);
}



NPY_NO_EXPORT npy_datetime
PyDateTime_AsNormalized(PyObject *obj, NPY_DATETIMEUNIT base)
{
    npy_datetimestruct ydate;

    /* Must be here to use PyDateTime_FromDateAndTime */
    PyDateTime_IMPORT;

    if (!PyDateTime_Check(obj) && !PyDate_Check(obj)) {
        PyErr_SetString(PyExc_ValueError,
                "Must be a datetime.date or datetime.datetime object");
        return -1;
    }

    ydate.year = PyDateTime_GET_YEAR(obj);
    ydate.month = PyDateTime_GET_MONTH(obj);
    ydate.day = PyDateTime_GET_DAY(obj);

    if (PyDateTime_Check(obj)) {
        ydate.hour = PyDateTime_DATE_GET_HOUR(obj);
        ydate.min = PyDateTime_DATE_GET_MINUTE(obj);
        ydate.sec = PyDateTime_DATE_GET_SECOND(obj);
        ydate.us = PyDateTime_DATE_GET_MICROSECOND(obj);
    }
    else {
        ydate.hour = 0;
        ydate.min = 0;
        ydate.sec = 0;
        ydate.us = 0;
    }

    ydate.ps = 0;
    ydate.as = 0;

    /* We just truncate the unused variables and don't wory about overflow */
    return PyArray_DatetimeStructToDatetime(base, &ydate);
}

NPY_NO_EXPORT npy_timedelta
PyTimeDelta_AsNormalized(PyObject *obj, NPY_DATETIMEUNIT base)
{
    npy_timedeltastruct td;

    PyDateTime_IMPORT;

    if (!PyDelta_Check(obj)) {
        PyErr_SetString(PyExc_ValueError,
                "Must be a datetime.timedelta object");
        return -1;
    }

    td.day = ((PyDateTime_Delta *)obj)->days;
    td.sec = ((PyDateTime_Delta *)obj)->seconds;
    td.us  = ((PyDateTime_Delta *)obj)->microseconds;
    td.ps  = 0;
    td.as  = 0;

    return PyArray_TimedeltaStructToTimedelta(base, &td);
}


/*
 * These expect a 2-tuple if descr->dtinfo->events > 1  (baseobj, num-counts)
 * where baseobj is a datetime object or a timedelta object respectively.
 *
 */

NPY_NO_EXPORT npy_datetime
PyDateTime_AsInt64(PyObject *obj, PyArray_Descr *descr)
{
    npy_datetime res;

    if (descr->dtinfo == NULL) {
        PyErr_SetString(PyExc_RuntimeError,
                "datetime info data not set for descriptor");
        return -1;
    }


    if (descr->dtinfo->events > 1) {
        datetime tmp;
        int events;

        if (!PyTuple_Check(obj) || PyTuple_GET_SIZE(obj) != 2) {
            PyErr_SetString(PyExc_ValueError,
                    "need a 2-tuple on setting if events > 1");
            return -1;
        }
        /* Alter the dictionary and call again */
        /* FIXME:  not thread safe */
        events = descr->dtinfo->events;
        descr->dtinfo->events = 1;
        tmp = PyDateTime_AsInt64(PyTuple_GET_ITEM(obj, 0), descr);
        descr->dtinfo->events = events;
        if (PyErr_Occurred()) {
            return -1;
        }
        /* FIXME: Check for overflow */
        tmp *= events;
        tmp += MyPyLong_AsLongLong(PyTuple_GET_ITEM(obj, 1));
        if (PyErr_Occurred()) {
            return -1;
        }
        return tmp;
    }

    res = PyDateTime_AsNormalized(obj, descr->dtinfo->base);
    return res/descr->dtinfo->num;
}


NPY_NO_EXPORT timedelta
PyTimeDelta_AsInt64(PyObject *obj, PyArray_Descr *descr)
{
    npy_timedelta res;

     if (descr->dtinfo == NULL) {
        PyErr_SetString(PyExc_RuntimeError,
                "timedelta info data  not set for descriptor");
        return -1;
    }

    if (descr->dtinfo->events > 1) {
        timedelta tmp;
        int events;

        if (!PyTuple_Check(obj) || PyTuple_GET_SIZE(obj) != 2) {
            PyErr_SetString(PyExc_ValueError,
                    "need a 2-tuple on setting if events > 1");
            return -1;
        }
        /* Alter the dictionary and call again (not thread safe) */
        events = descr->dtinfo->events;
        descr->dtinfo->events = 1;
        tmp = PyTimeDelta_AsInt64(PyTuple_GET_ITEM(obj, 0), descr);
        descr->dtinfo->events = events;
        if (PyErr_Occurred()) {
            return -1;
        }
        /* FIXME: Check for overflow */
        tmp *= events;
        tmp += MyPyLong_AsLongLong(PyTuple_GET_ITEM(obj, 1));
        if (PyErr_Occurred()) {
            return -1;
        }
        return tmp;
    }

    res = PyTimeDelta_AsNormalized(obj, descr->dtinfo->base);
    return res / descr->dtinfo->num;
}


/*
 * Always return DateTime Object after normalizing to basic units (or a tuple
 * if descr->dtinfo->events > 1):
 *
 *  Problem:  DateTime does not support all the resolutions (ns) nor the
 *  dynamic range (pre 1 AD) of NumPy Date-times.
 *
 * getitem is not used that much --- if losing resolution hurts, stick
 * with the array scalar versions of the date-time.
 *
 * considered returning array scalars here just like longdouble. This has the
 * problem of recursion in some cases (because in a few places the code
 * expects getitem to return a Python-system object)
 *
 * considered returning different things depending on the resolution but this
 * would make it hard to write generic code  --- but do you need to write
 * generic code on all the frequencies because they cover a wide range.
 *
 * Solution:  The use-case of actually wanting a date-time object when the
 * resolution and dynamic range match, make it the compelling default. When it
 * does fails, there are alternatives for the programmer to use.
 *
 * New question: Should we change (c)longdouble at this point? to return Python Float?
 */

PyObject *
DATETIME_getitem(char *ip, PyArrayObject *ap) {
    datetime t1;

    if ((ap == NULL) || PyArray_ISBEHAVED_RO(ap)) {
        t1 = *((datetime *)ip);
        return PyDateTime_FromInt64((datetime)t1, ap->descr);
    }
    else {
        ap->descr->f->copyswap(&t1, ip, !PyArray_ISNOTSWAPPED(ap), ap);
        return PyDateTime_FromInt64((datetime)t1, ap->descr);
    }
}


PyObject *
TIMEDELTA_getitem(char *ip, PyArrayObject *ap) {
    timedelta t1;

    if ((ap == NULL) || PyArray_ISBEHAVED_RO(ap)) {
        t1 = *((timedelta *)ip);
        return PyTimeDelta_FromInt64((timedelta)t1, ap->descr);
    }
    else {
        ap->descr->f->copyswap(&t1, ip, !PyArray_ISNOTSWAPPED(ap), ap);
        return PyTimeDelta_FromInt64((timedelta)t1, ap->descr);
    }
}

/* FIXME:
 *  This needs to take
 *      1) Integers and Longs (anything that can be converted to an Int)
 *      2) Strings (ISO-style dates)
 *      3) Datetime Scalars (that it converts based on scalar dtype.
 *      4) Datetime and Date objects
 *  Plus a tuple for descr->dtinfo->events > 1
 *
 *      3) is partially implemented, 4) is implemented
 */

int
DATETIME_setitem(PyObject *op, char *ov, PyArrayObject *ap) {
    /* ensure alignment */
    datetime temp;

    if (PyArray_IsScalar(op, Datetime)) {
        /* This needs to convert based on type */
        temp = ((PyDatetimeScalarObject *)op)->obval;
    }
#if defined(NPY_PY3K)
    else if (PyUString_Check(op)) {
#else
    else if (PyUString_Check(op) || PyUnicode_Check(op)) {
#endif
        /* FIXME:  Converts to DateTime first and therefore does not handle extended notation */
        /* import _mx_datetime_parser 
         * res = _mx_datetime_parser(name)
         *  Convert from datetime to Int
         */
        PyObject *res, *module;

        module = PyImport_ImportModule("numpy.core._mx_datetime_parser");
        if (module == NULL) { return -1; }
        res = PyObject_CallMethod(module, "datetime_from_string", "O", op);
        Py_DECREF(module);
        if (res == NULL) { return -1; }
        temp = PyDateTime_AsInt64(res, ap->descr);
        Py_DECREF(res);
        if (PyErr_Occurred()) return -1;
    }
    else if (PyInt_Check(op)) {
        temp = PyInt_AS_LONG(op);
    }
    else if (PyLong_Check(op)) {
        temp = PyLong_AsLongLong(op);
    }
    else {
        temp = PyDateTime_AsInt64(op, ap->descr);
    }
    if (PyErr_Occurred()) {
        if (PySequence_Check(op)) {
            PyErr_Clear();
            PyErr_SetString(PyExc_ValueError, _SEQUENCE_MESSAGE);
        }
        return -1;
    }
    if (ap == NULL || PyArray_ISBEHAVED(ap))
        *((datetime *)ov)=temp;
    else {
        ap->descr->f->copyswap(ov, &temp, !PyArray_ISNOTSWAPPED(ap), ap);
    }
    return 0;
}

/* FIXME: This needs to take
 *    1) Integers and Longs (anything that can be converted to an Int)
 *    2) Timedelta scalar objects (with resolution conversion)
 *    3) Python Timedelta objects
 *
 *    Plus a tuple for descr->dtinfo->events > 1
 */

int
TIMEDELTA_setitem(PyObject *op, char *ov, PyArrayObject *ap) {
    /* ensure alignment */
    timedelta temp;

    if (PyArray_IsScalar(op, Timedelta)) {
        temp = ((PyTimedeltaScalarObject *)op)->obval;
    }
    else if (PyInt_Check(op)) {
        temp = PyInt_AS_LONG(op);
    }
    else if (PyLong_Check(op)) {
        temp = PyLong_AsLongLong(op);
    }
    else {
        temp = PyTimeDelta_AsInt64(op, ap->descr);
    }
    if (PyErr_Occurred()) {
        if (PySequence_Check(op)) {
            PyErr_Clear();
            PyErr_SetString(PyExc_ValueError, _SEQUENCE_MESSAGE);
        }
        return -1;
    }
    if (ap == NULL || PyArray_ISBEHAVED(ap))
        *((timedelta *)ov)=temp;
    else {
        ap->descr->f->copyswap(ov, &temp, !PyArray_ISNOTSWAPPED(ap), ap);
    }
    return 0;
}


    
/*
 *****************************************************************************
 **                       TYPE TO TYPE CONVERSIONS                          **
 *****************************************************************************
 */
    
/**begin repeat
 *
 * #FROMTYPE = BOOL, BYTE, UBYTE, SHORT, USHORT, INT, UINT, LONG, ULONG,
 *             LONGLONG, ULONGLONG, FLOAT, DOUBLE, LONGDOUBLE,
 *             CFLOAT, CDOUBLE, CLONGDOUBLE, STRING, UNICODE, VOID, OBJECT,
 *             DATETIME, TIMEDELTA#
 * #fromtype = Bool, byte, ubyte, short, ushort, int, uint, long, ulong,
 *             longlong, ulonglong, float, double, longdouble,
 *             cfloat, cdouble, clongdouble, char, char, char, PyObject *,
 *             datetime, timedelta#
 * #skip = 1*17, aip->descr->elsize*3, 1*3#
 */
void
@FROMTYPE@_to_OBJECT(@fromtype@ *ip, PyObject **op, intp n, PyArrayObject *aip,
                 PyArrayObject *NPY_UNUSED(aop))
{
    intp i;
    int skip = @skip@;
    for (i = 0; i < n; i++, ip +=skip, op++) {
        Py_XDECREF(*op);
        *op = @FROMTYPE@_getitem((char *)ip, aip);
    }
}
/**end repeat**/

#define _NPY_UNUSEDBOOL  NPY_UNUSED
#define _NPY_UNUSEDBYTE  NPY_UNUSED
#define _NPY_UNUSEDUBYTE  NPY_UNUSED
#define _NPY_UNUSEDSHORT  NPY_UNUSED
#define _NPY_UNUSEDUSHORT  NPY_UNUSED
#define _NPY_UNUSEDINT  NPY_UNUSED
#define _NPY_UNUSEDUINT  NPY_UNUSED
#define _NPY_UNUSEDLONG  NPY_UNUSED
#define _NPY_UNUSEDULONG  NPY_UNUSED
#define _NPY_UNUSEDLONGLONG  NPY_UNUSED
#define _NPY_UNUSEDULONGLONG  NPY_UNUSED
#define _NPY_UNUSEDFLOAT  NPY_UNUSED
#define _NPY_UNUSEDDOUBLE  NPY_UNUSED
#define _NPY_UNUSEDLONGDOUBLE  NPY_UNUSED
#define _NPY_UNUSEDCFLOAT  NPY_UNUSED
#define _NPY_UNUSEDCDOUBLE  NPY_UNUSED
#define _NPY_UNUSEDCLONGDOUBLE  NPY_UNUSED
#define _NPY_UNUSEDDATETIME  NPY_UNUSED
#define _NPY_UNUSEDTIMEDELTA  NPY_UNUSED
#define _NPY_UNUSEDSTRING
#define _NPY_UNUSEDVOID
#define _NPY_UNUSEDUNICODE

/**begin repeat
 *
 * #TOTYPE = BOOL, BYTE, UBYTE, SHORT, USHORT, INT, UINT, LONG, ULONG,
 *           LONGLONG, ULONGLONG, FLOAT, DOUBLE, LONGDOUBLE,
 *           CFLOAT, CDOUBLE, CLONGDOUBLE, STRING, UNICODE, VOID, DATETIME,
 *           TIMEDELTA#
 * #totype = Bool, byte, ubyte, short, ushort, int, uint, long, ulong,
 *           longlong, ulonglong, float, double, longdouble,
 *           cfloat, cdouble, clongdouble, char, char, char, datetime,
 *           timedelta#
 * #skip = 1*17, aop->descr->elsize*3, 1*2#
 */
void
OBJECT_to_@TOTYPE@(PyObject **ip, @totype@ *op, intp n,
        PyArrayObject *_NPY_UNUSED@TOTYPE@(aip), PyArrayObject *aop)
{
    intp i;
    int skip = @skip@;

    for (i = 0; i < n; i++, ip++, op += skip) {
        if (*ip == NULL) {
            @TOTYPE@_setitem(Py_False, (char *)op, aop);
        }
        else {
            @TOTYPE@_setitem(*ip, (char *)op, aop);
        }
    }
}
/**end repeat**/


/**begin repeat
 *
 * #from = STRING*22, UNICODE*22, VOID*22#
 * #fromtyp = char*66#
 * #to = (BOOL, BYTE, UBYTE, SHORT, USHORT, INT, UINT, LONG, ULONG, LONGLONG, ULONGLONG, FLOAT, DOUBLE, LONGDOUBLE, CFLOAT, CDOUBLE, CLONGDOUBLE, STRING, UNICODE, VOID, DATETIME, TIMEDELTA)*3#
 * #totyp = (Bool, byte, ubyte, short, ushort, int, uint, long, ulong, longlong, ulonglong, float, double, longdouble, cfloat, cdouble, clongdouble, char, char, char, datetime, timedelta)*3#
 * #oskip = (1*17,aop->descr->elsize*3,1*2)*3#
 * #convert = 1*17, 0*3, 1*2, 1*17, 0*3, 1*2, 0*22#
 * #convstr = (Int*9, Long*2, Float*3, Complex*3, Tuple*3, Long*2)*3#
 */
void
@from@_to_@to@(@fromtyp@ *ip, @totyp@ *op, intp n, PyArrayObject *aip,
             PyArrayObject *aop)
{
    intp i;
    PyObject *temp = NULL;
    int skip = aip->descr->elsize;
    int oskip = @oskip@;

    for (i = 0; i < n; i++, ip+=skip, op+=oskip) {
        temp = @from@_getitem((char *)ip, aip);
        if (temp == NULL) {
            return;
        }
        /* convert from Python object to needed one */
        if (@convert@) {
            PyObject *new, *args;
            /* call out to the Python builtin given by convstr */
            args = Py_BuildValue("(N)", temp);
#if defined(NPY_PY3K)
#define PyInt_Type PyLong_Type
#endif
            new = Py@convstr@_Type.tp_new(&Py@convstr@_Type, args, NULL);
#if defined(NPY_PY3K)
#undef PyInt_Type
#endif
            Py_DECREF(args);
            temp = new;
            if (temp == NULL) {
                return;
            }
        }
        if (@to@_setitem(temp,(char *)op, aop)) {
            Py_DECREF(temp);
            return;
        }
        Py_DECREF(temp);
    }
}
/**end repeat**/


/**begin repeat
 *
 * #to = STRING*19, UNICODE*19, VOID*19#
 * #totyp = char*19, char*19, char*19#
 * #from = (BOOL, BYTE, UBYTE, SHORT, USHORT, INT, UINT, LONG, ULONG,
 *         LONGLONG, ULONGLONG, FLOAT, DOUBLE, LONGDOUBLE,
 *         CFLOAT, CDOUBLE, CLONGDOUBLE, DATETIME, TIMEDELTA)*3#
 * #fromtyp = (Bool, byte, ubyte, short, ushort, int, uint, long, ulong,
 *            longlong, ulonglong, float, double, longdouble,
 *            cfloat, cdouble, clongdouble, datetime, timedelta)*3#
 */
void
@from@_to_@to@(@fromtyp@ *ip, @totyp@ *op, intp n, PyArrayObject *aip,
             PyArrayObject *aop)
{
    intp i;
    PyObject *temp = NULL;
    int skip = 1;
    int oskip = aop->descr->elsize;
    for (i = 0; i < n; i++, ip += skip, op += oskip) {
        temp = @from@_getitem((char *)ip, aip);
        if (temp == NULL) {
            Py_INCREF(Py_False);
            temp = Py_False;
        }
        if (@to@_setitem(temp,(char *)op, aop)) {
            Py_DECREF(temp);
            return;
        }
        Py_DECREF(temp);
    }
}

/**end repeat**/


/*
 *****************************************************************************
 **                               SCAN                                      **
 *****************************************************************************
 */


/*
 * The first ignore argument is for backwards compatibility.
 * Should be removed when the API version is bumped up.
 */

/**begin repeat
 * #fname = SHORT, USHORT, INT, UINT, LONG, ULONG, LONGLONG, ULONGLONG#
 * #type = short, ushort, int, uint, long, ulong, longlong, ulonglong#
 * #format = "hd", "hu", "d", "u", "ld", "lu", LONGLONG_FMT, ULONGLONG_FMT#
 */
int
@fname@_scan(FILE *fp, @type@ *ip, void *NPY_UNUSED(ignore), PyArray_Descr *NPY_UNUSED(ignored))
{
    return fscanf(fp, "%"@format@, ip);
}
/**end repeat**/

/**begin repeat
 * #fname = FLOAT, DOUBLE, LONGDOUBLE#
 * #type = float, double, longdouble#
 */
int
@fname@_scan(FILE *fp, @type@ *ip, void *NPY_UNUSED(ignore), PyArray_Descr *NPY_UNUSED(ignored))
{
    double result;
    int ret;

    ret = NumPyOS_ascii_ftolf(fp, &result);
    *ip = (@type@) result;
    return ret;
}
/**end repeat**/

/**begin repeat
 * #fname = BYTE, UBYTE#
 * #type = byte, ubyte#
 * #btype = int, uint#
 * #format = "d", "u"#
 */
int
@fname@_scan(FILE *fp, @type@ *ip, void *NPY_UNUSED(ignore), PyArray_Descr *NPY_UNUSED(ignore2))
{
    @btype@ temp;
    int num;

    num = fscanf(fp, "%"@format@, &temp);
    *ip = (@type@) temp;
    return num;
}
/**end repeat**/

int
BOOL_scan(FILE *fp, Bool *ip, void *NPY_UNUSED(ignore), PyArray_Descr *NPY_UNUSED(ignore2))
{
    int temp;
    int num;

    num = fscanf(fp, "%d", &temp);
    *ip = (Bool) (temp != 0);
    return num;
}

/**begin repeat
 * #fname = CFLOAT, CDOUBLE, CLONGDOUBLE, OBJECT, STRING, UNICODE, VOID,
 *          DATETIME, TIMEDELTA#
 */
#define @fname@_scan NULL
/**end repeat**/


/*
 *****************************************************************************
 **                             FROMSTR                                     **
 *****************************************************************************
 */


/**begin repeat
 * #fname = BYTE, UBYTE, SHORT, USHORT, INT, UINT, LONG, ULONG, LONGLONG,
 *          ULONGLONG, DATETIME, TIMEDELTA#
 * #type = byte, ubyte, short, ushort, int, uint, long, ulong, longlong,
 *         ulonglong, datetime, timedelta#
 * #func = (l, ul)*5, l, l#
 * #btype = (long, ulong)*5, long, long#
 */
int
@fname@_fromstr(char *str, @type@ *ip, char **endptr, PyArray_Descr *NPY_UNUSED(ignore))
{
    @btype@ result;

    result = PyOS_strto@func@(str, endptr, 10);
    *ip = (@type@) result;
    return 0;
}
/**end repeat**/

/**begin repeat
 *
 * #fname=FLOAT,DOUBLE,LONGDOUBLE#
 * #type=float,double,longdouble#
 */
int
@fname@_fromstr(char *str, @type@ *ip, char **endptr, PyArray_Descr *NPY_UNUSED(ignore))
{
    double result;

    result = NumPyOS_ascii_strtod(str, endptr);
    *ip = (@type@) result;
    return 0;
}
/**end repeat**/



/**begin repeat
 * #fname = BOOL, CFLOAT, CDOUBLE, CLONGDOUBLE, OBJECT, STRING, UNICODE, VOID#
 */
#define @fname@_fromstr NULL
/**end repeat**/



void
OBJECT_copyswapn (PyObject **dst, intp dstride, PyObject **src, intp sstride,
                  intp n, int NPY_UNUSED(swap), void *NPY_UNUSED(arr))
{
    intp i;
    if (src != NULL) {
        if (__ALIGNED(dst, sizeof(PyObject **))
                && __ALIGNED(src, sizeof(PyObject **))
                && __ALIGNED(dstride, sizeof(PyObject **))
                && __ALIGNED(sstride, sizeof(PyObject **))) {
            dstride /= sizeof(PyObject **);
            sstride /= sizeof(PyObject **);
            for (i = 0; i < n; i++) {
                Py_XINCREF(*src);
                Py_XDECREF(*dst);
                *dst = *src;
                dst += dstride;
                src += sstride;
            }
        }
        else {
            unsigned char *dstp, *srcp;
            PyObject *tmp;
            dstp = (unsigned char*)dst;
            srcp = (unsigned char*)src;
            for (i = 0; i < n; i++) {
                NPY_COPY_PYOBJECT_PTR(&tmp, dstp);
                Py_XDECREF(tmp);
                NPY_COPY_PYOBJECT_PTR(&tmp, srcp);
                Py_XINCREF(tmp);
                NPY_COPY_PYOBJECT_PTR(dstp, srcp);
                dstp += dstride;
                srcp += sstride;
            }
        }
    }
    /* ignore swap */
    return;
}

void
OBJECT_copyswap(PyObject **dst, PyObject **src, int NPY_UNUSED(swap), void *NPY_UNUSED(arr))
{

    if (src != NULL) {
        if (__ALIGNED(dst,sizeof(PyObject **)) && __ALIGNED(src,sizeof(PyObject **))) {
            Py_XINCREF(*src);
            Py_XDECREF(*dst);
            *dst = *src;
        }
        else {
            PyObject *tmp;
            NPY_COPY_PYOBJECT_PTR(&tmp, dst);
            Py_XDECREF(tmp);
            NPY_COPY_PYOBJECT_PTR(&tmp, src);
            Py_XINCREF(tmp);
            NPY_COPY_PYOBJECT_PTR(dst, src);
        }
    }
}




/* object type */

int
OBJECT_compare(PyObject **ip1, PyObject **ip2, PyArrayObject *NPY_UNUSED(ap))
{
    /*
     * ALIGNMENT NOTE: It seems that PyArray_Sort is already handling
     * the alignment of pointers, so it doesn't need to be handled
     * here.
     */
    if ((*ip1 == NULL) || (*ip2 == NULL)) {
        if (ip1 == ip2) {
            return 1;
        }
        if (ip1 == NULL) {
            return -1;
        }
        return 1;
    }
#if defined(NPY_PY3K)
    if (PyObject_RichCompareBool(*ip1, *ip2, Py_LT) == 1) {
        return -1;
    }
    else if (PyObject_RichCompareBool(*ip1, *ip2, Py_GT) == 1) {
        return 1;
    }
    else {
        return 0;
    }
#else
    return PyObject_Compare(*ip1, *ip2);
#endif
}



int
OBJECT_argmax(PyObject **ip, intp n, intp *max_ind, PyArrayObject *NPY_UNUSED(aip))
{
    intp i;
    PyObject *mp = ip[0];

    *max_ind = 0;
    i = 1;
    while (i < n && mp == NULL) {
        mp = ip[i];
        i++;
    }
    for (; i < n; i++) {
        ip++;
#if defined(NPY_PY3K)
        if (*ip != NULL && PyObject_RichCompareBool(*ip, mp, Py_GT) == 1) {
#else
        if (*ip != NULL && PyObject_Compare(*ip, mp) > 0) {
#endif
            mp = *ip;
            *max_ind = i;
        }
    }
    return 0;
}


void
OBJECT_dot(char *ip1, intp is1, char *ip2, intp is2, char *op, intp n,
           void *NPY_UNUSED(ignore))
{
    /*
     * ALIGNMENT NOTE: np.dot, np.inner etc. enforce that the array is
     * BEHAVED before getting to this point, so unaligned pointers aren't
     * handled here.
     */
    intp i;
    PyObject *tmp1, *tmp2, *tmp = NULL;
    PyObject **tmp3;
    for (i = 0; i < n; i++, ip1 += is1, ip2 += is2) {
        if ((*((PyObject **)ip1) == NULL) || (*((PyObject **)ip2) == NULL)) {
            tmp1 = Py_False;
            Py_INCREF(Py_False);
        }
        else {
            tmp1 = PyNumber_Multiply(*((PyObject **)ip1), *((PyObject **)ip2));
            if (!tmp1) {
                Py_XDECREF(tmp);
                return;
            }
        }
        if (i == 0) {
            tmp = tmp1;
        }
        else {
            tmp2 = PyNumber_Add(tmp, tmp1);
            Py_XDECREF(tmp);
            Py_XDECREF(tmp1);
            if (!tmp2) {
                return;
            }
            tmp = tmp2;
        }
    }
    tmp3 = (PyObject**) op;
    tmp2 = *tmp3;
    *((PyObject **)op) = tmp;
    Py_XDECREF(tmp2);
}


/*
 *****************************************************************************
 **                                 FILL                                    **
 *****************************************************************************
 */


<<<<<<< HEAD
#define BOOL_fill NULL
=======
#define _ALIGN(type) offsetof(struct {char c; type v;}, v)
/*
 * Disable harmless compiler warning "4116: unnamed type definition in
 * parentheses" which is caused by the _ALIGN macro.
 */
#if defined(_MSC_VER)
#pragma warning(disable:4116)
#endif


/**begin repeat
 *
 * #from = VOID, STRING, UNICODE#
 * #align = char, char, PyArray_UCS4#
 * #NAME = Void, String, Unicode#
 * #endian = |, |, =#
*/
static PyArray_ArrFuncs _Py@NAME@_ArrFuncs = {
    (PyArray_GetItemFunc*)@from@_getitem,
    (PyArray_SetItemFunc*)@from@_setitem,
    (PyArray_CopySwapNFunc*)@from@_copyswapn,
    (PyArray_CopySwapFunc*)@from@_copyswap,
    (PyArray_CompareFunc*)@from@_compare,
    (PyArray_ArgFunc*)@from@_argmax,
    (PyArray_DotFunc*)NULL,
    (PyArray_ScanFunc*)@from@_scan,
    (PyArray_FromStrFunc*)@from@_fromstr,
    (PyArray_NonzeroFunc*)@from@_nonzero,
    (PyArray_FillFunc*)NULL,
    (PyArray_FillWithScalarFunc*)NULL,
    {
        NULL, NULL, NULL
    },
    {
        NULL, NULL, NULL
    },
    NULL,
    (PyArray_ScalarKindFunc*)NULL,
    NULL,
    NULL,
    (PyArray_FastClipFunc *)NULL,
    (PyArray_FastPutmaskFunc *)NULL,
    (PyArray_FastTakeFunc *)NULL,
    NULL, NULL, NULL, NULL,
    {
        (PyArray_VectorUnaryFunc*)@from@_to_BOOL,
        (PyArray_VectorUnaryFunc*)@from@_to_BYTE,
        (PyArray_VectorUnaryFunc*)@from@_to_UBYTE,
        (PyArray_VectorUnaryFunc*)@from@_to_SHORT,
        (PyArray_VectorUnaryFunc*)@from@_to_USHORT,
        (PyArray_VectorUnaryFunc*)@from@_to_INT,
        (PyArray_VectorUnaryFunc*)@from@_to_UINT,
        (PyArray_VectorUnaryFunc*)@from@_to_LONG,
        (PyArray_VectorUnaryFunc*)@from@_to_ULONG,
        (PyArray_VectorUnaryFunc*)@from@_to_LONGLONG,
        (PyArray_VectorUnaryFunc*)@from@_to_ULONGLONG,
        (PyArray_VectorUnaryFunc*)@from@_to_FLOAT,
        (PyArray_VectorUnaryFunc*)@from@_to_DOUBLE,
        (PyArray_VectorUnaryFunc*)@from@_to_LONGDOUBLE,
        (PyArray_VectorUnaryFunc*)@from@_to_CFLOAT,
        (PyArray_VectorUnaryFunc*)@from@_to_CDOUBLE,
        (PyArray_VectorUnaryFunc*)@from@_to_CLONGDOUBLE,
        (PyArray_VectorUnaryFunc*)@from@_to_DATETIME,
        (PyArray_VectorUnaryFunc*)@from@_to_TIMEDELTA,
        (PyArray_VectorUnaryFunc*)@from@_to_OBJECT,
        (PyArray_VectorUnaryFunc*)@from@_to_STRING,
        (PyArray_VectorUnaryFunc*)@from@_to_UNICODE,
        (PyArray_VectorUnaryFunc*)@from@_to_VOID
    }
};

/*
 * FIXME: check for PY3K
 */
static PyArray_Descr @from@_Descr = {
    PyObject_HEAD_INIT(&PyArrayDescr_Type)
    &Py@NAME@ArrType_Type,
    NPY_VALID_MAGIC,
    PyArray_@from@LTR,
    PyArray_@from@LTR,
    '@endian@',
    0,
    0,
    PyArray_@from@,
    0,
    _ALIGN(@align@),
    NULL,
    NULL,
    NULL,
    &_Py@NAME@_ArrFuncs,
    NULL,
};

/**end repeat**/


/**begin repeat
 *
 * #from = BOOL, BYTE, UBYTE, SHORT, USHORT, INT, UINT, LONG, ULONG,
 *         LONGLONG, ULONGLONG, FLOAT, DOUBLE, LONGDOUBLE,
 *         CFLOAT, CDOUBLE, CLONGDOUBLE, OBJECT, DATETIME, TIMEDELTA#
 * #num = 1*14, 2*3, 1*3#
 * #fromtyp = Bool, byte, ubyte, short, ushort, int, uint, long, ulong,
 *            longlong, ulonglong, float, double, longdouble,
 *            float, double, longdouble, PyObject *, datetime, timedelta#
 * #NAME = Bool, Byte, UByte, Short, UShort, Int, UInt, Long, ULong,
 *         LongLong, ULongLong, Float, Double, LongDouble,
 *         CFloat, CDouble, CLongDouble, Object, Datetime, Timedelta#
 * #kind = GENBOOL, SIGNED, UNSIGNED, SIGNED, UNSIGNED, SIGNED, UNSIGNED, SIGNED, UNSIGNED,
 *         SIGNED, UNSIGNED, FLOATING, FLOATING, FLOATING,
 *         COMPLEX, COMPLEX, COMPLEX, OBJECT, DATETIME, TIMEDELTA#
 * #endian = |*3, =*14, |, =*2#
 * #isobject= 0*17,NPY_OBJECT_DTYPE_FLAGS,0*2#
 */
static PyArray_ArrFuncs _Py@NAME@_ArrFuncs = {
    (PyArray_GetItemFunc*)@from@_getitem,
    (PyArray_SetItemFunc*)@from@_setitem,
    (PyArray_CopySwapNFunc*)@from@_copyswapn,
    (PyArray_CopySwapFunc*)@from@_copyswap,
    (PyArray_CompareFunc*)@from@_compare,
    (PyArray_ArgFunc*)@from@_argmax,
    (PyArray_DotFunc*)@from@_dot,
    (PyArray_ScanFunc*)@from@_scan,
    (PyArray_FromStrFunc*)@from@_fromstr,
    (PyArray_NonzeroFunc*)@from@_nonzero,
    (PyArray_FillFunc*)@from@_fill,
    (PyArray_FillWithScalarFunc*)@from@_fillwithscalar,
    {
        NULL, NULL, NULL
    },
    {
        NULL, NULL, NULL
    },
    NULL,
    (PyArray_ScalarKindFunc*)NULL,
    NULL,
    NULL,
    (PyArray_FastClipFunc*)@from@_fastclip,
    (PyArray_FastPutmaskFunc*)@from@_fastputmask,
    (PyArray_FastTakeFunc*)@from@_fasttake,
    NULL, NULL, NULL, NULL,
    {
        (PyArray_VectorUnaryFunc*)@from@_to_BOOL,
        (PyArray_VectorUnaryFunc*)@from@_to_BYTE,
        (PyArray_VectorUnaryFunc*)@from@_to_UBYTE,
        (PyArray_VectorUnaryFunc*)@from@_to_SHORT,
        (PyArray_VectorUnaryFunc*)@from@_to_USHORT,
        (PyArray_VectorUnaryFunc*)@from@_to_INT,
        (PyArray_VectorUnaryFunc*)@from@_to_UINT,
        (PyArray_VectorUnaryFunc*)@from@_to_LONG,
        (PyArray_VectorUnaryFunc*)@from@_to_ULONG,
        (PyArray_VectorUnaryFunc*)@from@_to_LONGLONG,
        (PyArray_VectorUnaryFunc*)@from@_to_ULONGLONG,
        (PyArray_VectorUnaryFunc*)@from@_to_FLOAT,
        (PyArray_VectorUnaryFunc*)@from@_to_DOUBLE,
        (PyArray_VectorUnaryFunc*)@from@_to_LONGDOUBLE,
        (PyArray_VectorUnaryFunc*)@from@_to_CFLOAT,
        (PyArray_VectorUnaryFunc*)@from@_to_CDOUBLE,
        (PyArray_VectorUnaryFunc*)@from@_to_CLONGDOUBLE,
        (PyArray_VectorUnaryFunc*)@from@_to_DATETIME,
        (PyArray_VectorUnaryFunc*)@from@_to_TIMEDELTA,
        (PyArray_VectorUnaryFunc*)@from@_to_OBJECT,
        (PyArray_VectorUnaryFunc*)@from@_to_STRING,
        (PyArray_VectorUnaryFunc*)@from@_to_UNICODE,
        (PyArray_VectorUnaryFunc*)@from@_to_VOID
    }
};

/*
 * FIXME: check for PY3K
 */
NPY_NO_EXPORT PyArray_Descr @from@_Descr = {
    PyObject_HEAD_INIT(&PyArrayDescr_Type)
    &Py@NAME@ArrType_Type,
    NPY_VALID_MAGIC,
    PyArray_@kind@LTR,
    PyArray_@from@LTR,
    '@endian@',
    0,
    @isobject@,
    PyArray_@from@,
    @num@*sizeof(@fromtyp@),
    _ALIGN(@fromtyp@),
    NULL,
    NULL,
    NULL,
    &_Py@NAME@_ArrFuncs,
    NULL,
};

/**end repeat**/

static void
_init_datetime_descr(PyArray_Descr *descr)
{
    PyArray_DateTimeInfo *dt_data;

    dt_data = _pya_malloc(sizeof(PyArray_DateTimeInfo));
    dt_data->base = NPY_FR_us;
    dt_data->num = 1;
    dt_data->den = 1;
    dt_data->events = 1;

/* FIXME
 * There is no error check here and no way to indicate an error
 * until the metadata turns up NULL.
 */
    descr->dtinfo = dt_data;
}
>>>>>>> 92257a9b

/* this requires buffer to be filled with objects or NULL */
void
OBJECT_fill(PyObject **buffer, intp length, void *NPY_UNUSED(ignored))
{
    intp i;
    PyObject *start = buffer[0];
    PyObject *delta = buffer[1];

    delta = PyNumber_Subtract(delta, start);
    if (!delta) {
        return;
    }
    start = PyNumber_Add(start, delta);
    if (!start) {
        goto finish;
    }
    buffer += 2;

<<<<<<< HEAD
    for (i = 2; i < length; i++, buffer++) {
        start = PyNumber_Add(start, delta);
        if (!start) {
            goto finish;
=======
    /* Make sure dtype metadata is initialized for DATETIME */
    if (NpyTypeNum_ISDATETIME(type)) {
        if (ret->dtinfo == NULL) {
            _init_datetime_descr(ret);
>>>>>>> 92257a9b
        }
        Py_XDECREF(*buffer);
        *buffer = start;
    }

finish:
    Py_DECREF(delta);
    return;
}



/* this requires buffer to be filled with objects or NULL */
void
OBJECT_fillwithscalar(PyObject **buffer, intp length, PyObject **value, void *NPY_UNUSED(ignored))
{
    intp i;
    PyObject *val = *value;
    for (i = 0; i < length; i++) {
        Py_XDECREF(buffer[i]);
        Py_XINCREF(val);
        buffer[i] = val;
    }
}


<|MERGE_RESOLUTION|>--- conflicted
+++ resolved
@@ -1673,219 +1673,6 @@
  */
 
 
-<<<<<<< HEAD
-#define BOOL_fill NULL
-=======
-#define _ALIGN(type) offsetof(struct {char c; type v;}, v)
-/*
- * Disable harmless compiler warning "4116: unnamed type definition in
- * parentheses" which is caused by the _ALIGN macro.
- */
-#if defined(_MSC_VER)
-#pragma warning(disable:4116)
-#endif
-
-
-/**begin repeat
- *
- * #from = VOID, STRING, UNICODE#
- * #align = char, char, PyArray_UCS4#
- * #NAME = Void, String, Unicode#
- * #endian = |, |, =#
-*/
-static PyArray_ArrFuncs _Py@NAME@_ArrFuncs = {
-    (PyArray_GetItemFunc*)@from@_getitem,
-    (PyArray_SetItemFunc*)@from@_setitem,
-    (PyArray_CopySwapNFunc*)@from@_copyswapn,
-    (PyArray_CopySwapFunc*)@from@_copyswap,
-    (PyArray_CompareFunc*)@from@_compare,
-    (PyArray_ArgFunc*)@from@_argmax,
-    (PyArray_DotFunc*)NULL,
-    (PyArray_ScanFunc*)@from@_scan,
-    (PyArray_FromStrFunc*)@from@_fromstr,
-    (PyArray_NonzeroFunc*)@from@_nonzero,
-    (PyArray_FillFunc*)NULL,
-    (PyArray_FillWithScalarFunc*)NULL,
-    {
-        NULL, NULL, NULL
-    },
-    {
-        NULL, NULL, NULL
-    },
-    NULL,
-    (PyArray_ScalarKindFunc*)NULL,
-    NULL,
-    NULL,
-    (PyArray_FastClipFunc *)NULL,
-    (PyArray_FastPutmaskFunc *)NULL,
-    (PyArray_FastTakeFunc *)NULL,
-    NULL, NULL, NULL, NULL,
-    {
-        (PyArray_VectorUnaryFunc*)@from@_to_BOOL,
-        (PyArray_VectorUnaryFunc*)@from@_to_BYTE,
-        (PyArray_VectorUnaryFunc*)@from@_to_UBYTE,
-        (PyArray_VectorUnaryFunc*)@from@_to_SHORT,
-        (PyArray_VectorUnaryFunc*)@from@_to_USHORT,
-        (PyArray_VectorUnaryFunc*)@from@_to_INT,
-        (PyArray_VectorUnaryFunc*)@from@_to_UINT,
-        (PyArray_VectorUnaryFunc*)@from@_to_LONG,
-        (PyArray_VectorUnaryFunc*)@from@_to_ULONG,
-        (PyArray_VectorUnaryFunc*)@from@_to_LONGLONG,
-        (PyArray_VectorUnaryFunc*)@from@_to_ULONGLONG,
-        (PyArray_VectorUnaryFunc*)@from@_to_FLOAT,
-        (PyArray_VectorUnaryFunc*)@from@_to_DOUBLE,
-        (PyArray_VectorUnaryFunc*)@from@_to_LONGDOUBLE,
-        (PyArray_VectorUnaryFunc*)@from@_to_CFLOAT,
-        (PyArray_VectorUnaryFunc*)@from@_to_CDOUBLE,
-        (PyArray_VectorUnaryFunc*)@from@_to_CLONGDOUBLE,
-        (PyArray_VectorUnaryFunc*)@from@_to_DATETIME,
-        (PyArray_VectorUnaryFunc*)@from@_to_TIMEDELTA,
-        (PyArray_VectorUnaryFunc*)@from@_to_OBJECT,
-        (PyArray_VectorUnaryFunc*)@from@_to_STRING,
-        (PyArray_VectorUnaryFunc*)@from@_to_UNICODE,
-        (PyArray_VectorUnaryFunc*)@from@_to_VOID
-    }
-};
-
-/*
- * FIXME: check for PY3K
- */
-static PyArray_Descr @from@_Descr = {
-    PyObject_HEAD_INIT(&PyArrayDescr_Type)
-    &Py@NAME@ArrType_Type,
-    NPY_VALID_MAGIC,
-    PyArray_@from@LTR,
-    PyArray_@from@LTR,
-    '@endian@',
-    0,
-    0,
-    PyArray_@from@,
-    0,
-    _ALIGN(@align@),
-    NULL,
-    NULL,
-    NULL,
-    &_Py@NAME@_ArrFuncs,
-    NULL,
-};
-
-/**end repeat**/
-
-
-/**begin repeat
- *
- * #from = BOOL, BYTE, UBYTE, SHORT, USHORT, INT, UINT, LONG, ULONG,
- *         LONGLONG, ULONGLONG, FLOAT, DOUBLE, LONGDOUBLE,
- *         CFLOAT, CDOUBLE, CLONGDOUBLE, OBJECT, DATETIME, TIMEDELTA#
- * #num = 1*14, 2*3, 1*3#
- * #fromtyp = Bool, byte, ubyte, short, ushort, int, uint, long, ulong,
- *            longlong, ulonglong, float, double, longdouble,
- *            float, double, longdouble, PyObject *, datetime, timedelta#
- * #NAME = Bool, Byte, UByte, Short, UShort, Int, UInt, Long, ULong,
- *         LongLong, ULongLong, Float, Double, LongDouble,
- *         CFloat, CDouble, CLongDouble, Object, Datetime, Timedelta#
- * #kind = GENBOOL, SIGNED, UNSIGNED, SIGNED, UNSIGNED, SIGNED, UNSIGNED, SIGNED, UNSIGNED,
- *         SIGNED, UNSIGNED, FLOATING, FLOATING, FLOATING,
- *         COMPLEX, COMPLEX, COMPLEX, OBJECT, DATETIME, TIMEDELTA#
- * #endian = |*3, =*14, |, =*2#
- * #isobject= 0*17,NPY_OBJECT_DTYPE_FLAGS,0*2#
- */
-static PyArray_ArrFuncs _Py@NAME@_ArrFuncs = {
-    (PyArray_GetItemFunc*)@from@_getitem,
-    (PyArray_SetItemFunc*)@from@_setitem,
-    (PyArray_CopySwapNFunc*)@from@_copyswapn,
-    (PyArray_CopySwapFunc*)@from@_copyswap,
-    (PyArray_CompareFunc*)@from@_compare,
-    (PyArray_ArgFunc*)@from@_argmax,
-    (PyArray_DotFunc*)@from@_dot,
-    (PyArray_ScanFunc*)@from@_scan,
-    (PyArray_FromStrFunc*)@from@_fromstr,
-    (PyArray_NonzeroFunc*)@from@_nonzero,
-    (PyArray_FillFunc*)@from@_fill,
-    (PyArray_FillWithScalarFunc*)@from@_fillwithscalar,
-    {
-        NULL, NULL, NULL
-    },
-    {
-        NULL, NULL, NULL
-    },
-    NULL,
-    (PyArray_ScalarKindFunc*)NULL,
-    NULL,
-    NULL,
-    (PyArray_FastClipFunc*)@from@_fastclip,
-    (PyArray_FastPutmaskFunc*)@from@_fastputmask,
-    (PyArray_FastTakeFunc*)@from@_fasttake,
-    NULL, NULL, NULL, NULL,
-    {
-        (PyArray_VectorUnaryFunc*)@from@_to_BOOL,
-        (PyArray_VectorUnaryFunc*)@from@_to_BYTE,
-        (PyArray_VectorUnaryFunc*)@from@_to_UBYTE,
-        (PyArray_VectorUnaryFunc*)@from@_to_SHORT,
-        (PyArray_VectorUnaryFunc*)@from@_to_USHORT,
-        (PyArray_VectorUnaryFunc*)@from@_to_INT,
-        (PyArray_VectorUnaryFunc*)@from@_to_UINT,
-        (PyArray_VectorUnaryFunc*)@from@_to_LONG,
-        (PyArray_VectorUnaryFunc*)@from@_to_ULONG,
-        (PyArray_VectorUnaryFunc*)@from@_to_LONGLONG,
-        (PyArray_VectorUnaryFunc*)@from@_to_ULONGLONG,
-        (PyArray_VectorUnaryFunc*)@from@_to_FLOAT,
-        (PyArray_VectorUnaryFunc*)@from@_to_DOUBLE,
-        (PyArray_VectorUnaryFunc*)@from@_to_LONGDOUBLE,
-        (PyArray_VectorUnaryFunc*)@from@_to_CFLOAT,
-        (PyArray_VectorUnaryFunc*)@from@_to_CDOUBLE,
-        (PyArray_VectorUnaryFunc*)@from@_to_CLONGDOUBLE,
-        (PyArray_VectorUnaryFunc*)@from@_to_DATETIME,
-        (PyArray_VectorUnaryFunc*)@from@_to_TIMEDELTA,
-        (PyArray_VectorUnaryFunc*)@from@_to_OBJECT,
-        (PyArray_VectorUnaryFunc*)@from@_to_STRING,
-        (PyArray_VectorUnaryFunc*)@from@_to_UNICODE,
-        (PyArray_VectorUnaryFunc*)@from@_to_VOID
-    }
-};
-
-/*
- * FIXME: check for PY3K
- */
-NPY_NO_EXPORT PyArray_Descr @from@_Descr = {
-    PyObject_HEAD_INIT(&PyArrayDescr_Type)
-    &Py@NAME@ArrType_Type,
-    NPY_VALID_MAGIC,
-    PyArray_@kind@LTR,
-    PyArray_@from@LTR,
-    '@endian@',
-    0,
-    @isobject@,
-    PyArray_@from@,
-    @num@*sizeof(@fromtyp@),
-    _ALIGN(@fromtyp@),
-    NULL,
-    NULL,
-    NULL,
-    &_Py@NAME@_ArrFuncs,
-    NULL,
-};
-
-/**end repeat**/
-
-static void
-_init_datetime_descr(PyArray_Descr *descr)
-{
-    PyArray_DateTimeInfo *dt_data;
-
-    dt_data = _pya_malloc(sizeof(PyArray_DateTimeInfo));
-    dt_data->base = NPY_FR_us;
-    dt_data->num = 1;
-    dt_data->den = 1;
-    dt_data->events = 1;
-
-/* FIXME
- * There is no error check here and no way to indicate an error
- * until the metadata turns up NULL.
- */
-    descr->dtinfo = dt_data;
-}
->>>>>>> 92257a9b
 
 /* this requires buffer to be filled with objects or NULL */
 void
@@ -1905,17 +1692,10 @@
     }
     buffer += 2;
 
-<<<<<<< HEAD
     for (i = 2; i < length; i++, buffer++) {
         start = PyNumber_Add(start, delta);
         if (!start) {
             goto finish;
-=======
-    /* Make sure dtype metadata is initialized for DATETIME */
-    if (NpyTypeNum_ISDATETIME(type)) {
-        if (ret->dtinfo == NULL) {
-            _init_datetime_descr(ret);
->>>>>>> 92257a9b
         }
         Py_XDECREF(*buffer);
         *buffer = start;
