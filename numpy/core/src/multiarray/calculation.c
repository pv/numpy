#define PY_SSIZE_T_CLEAN
#include <Python.h>
#include "structmember.h"

#define _MULTIARRAYMODULE
#define NPY_NO_PREFIX
#include "numpy/arrayobject.h"
#include "numpy/numpy_api.h"

#include "npy_config.h"

#include "npy_3kcompat.h"

#include "common.h"
#include "number.h"
<<<<<<< HEAD
#include "ctors.h"
=======
#include "arrayobject.h"
>>>>>>> a9fdfd23

#include "calculation.h"

/* FIXME: just remove _check_axis ? */
#define _check_axis PyArray_CheckAxis
#define PyAO PyArrayObject


NPY_NO_EXPORT NpyArray_Descr *
PyArray_DescrFromObjectUnwrap(PyObject *op, NpyArray_Descr *mintype);


static double
power_of_ten(int n)
{
    static const double p10[] = {1e0, 1e1, 1e2, 1e3, 1e4, 1e5, 1e6, 1e7, 1e8};
    double ret;
    if (n < 9) {
        ret = p10[n];
    }
    else {
        ret = 1e9;
        while (n-- > 9) {
            ret *= 10.;
        }
    }
    return ret;
}

/*NUMPY_API
 * ArgMax
 */
NPY_NO_EXPORT PyObject *
PyArray_ArgMax(PyArrayObject *op, int axis, PyArrayObject *out)
{
    RETURN_PYARRAY(NpyArray_ArgMax(PyArray_ARRAY(op), axis, 
                                   PyArray_ARRAY(out)));
}

/*NUMPY_API
 * ArgMin
 */
NPY_NO_EXPORT PyObject *
PyArray_ArgMin(PyArrayObject *ap, int axis, PyArrayObject *out)
{
    PyObject *obj, *new, *ret;

    if (PyArray_ISFLEXIBLE(ap)) {
        PyErr_SetString(PyExc_TypeError,
                        "argmax is unsupported for this type");
        return NULL;
    }
    else if (PyArray_ISUNSIGNED(ap)) {
        obj = PyInt_FromLong((long) -1);
    }
    else if (PyArray_TYPE(ap) == PyArray_BOOL) {
        obj = PyInt_FromLong((long) 1);
    }
    else {
        obj = PyInt_FromLong((long) 0);
    }
    new = PyArray_EnsureAnyArray(PyNumber_Subtract(obj, (PyObject *)ap));
    Py_DECREF(obj);
    if (new == NULL) {
        return NULL;
    }
    ret = PyArray_ArgMax((PyArrayObject *)new, axis, out);
    Py_DECREF(new);
    return ret;
}


/*NUMPY_API
 * Max
 */
NPY_NO_EXPORT PyObject *
PyArray_Max(PyArrayObject *ap, int axis, PyArrayObject *out)
{
    PyArrayObject *arr;
    PyObject *ret;

    if ((arr=(PyArrayObject *)_check_axis(ap, &axis, 0)) == NULL) {
        return NULL;
    }
    ret = PyArray_GenericReduceFunction(arr, n_ops.maximum, axis,
                                        PyArray_TYPE(arr), out);
    Py_DECREF(arr);
    return ret;
}

/*NUMPY_API
 * Min
 */
NPY_NO_EXPORT PyObject *
PyArray_Min(PyArrayObject *ap, int axis, PyArrayObject *out)
{
    PyArrayObject *arr;
    PyObject *ret;

    if ((arr=(PyArrayObject *)_check_axis(ap, &axis, 0)) == NULL) {
        return NULL;
    }
    ret = PyArray_GenericReduceFunction(arr, n_ops.minimum, axis,
                                        PyArray_TYPE(arr), out);
    Py_DECREF(arr);
    return ret;
}

/*NUMPY_API
 * Ptp
 */
NPY_NO_EXPORT PyObject *
PyArray_Ptp(PyArrayObject *ap, int axis, PyArrayObject *out)
{
    PyArrayObject *arr;
    PyObject *ret;
    PyObject *obj1 = NULL, *obj2 = NULL;

    if ((arr=(PyArrayObject *)_check_axis(ap, &axis, 0)) == NULL) {
        return NULL;
    }
    obj1 = PyArray_Max(arr, axis, out);
    if (obj1 == NULL) {
        goto fail;
    }
    obj2 = PyArray_Min(arr, axis, NULL);
    if (obj2 == NULL) {
        goto fail;
    }
    Py_DECREF(arr);
    if (out) {
        ret = PyObject_CallFunction(n_ops.subtract, "OOO", out, obj2, out);
    }
    else {
        ret = PyNumber_Subtract(obj1, obj2);
    }
    Py_DECREF(obj1);
    Py_DECREF(obj2);
    return ret;

 fail:
    Py_XDECREF(arr);
    Py_XDECREF(obj1);
    Py_XDECREF(obj2);
    return NULL;
}



/*NUMPY_API
 * Set variance to 1 to by-pass square-root calculation and return variance
 * Std
 */
NPY_NO_EXPORT PyObject *
PyArray_Std(PyArrayObject *self, int axis, int rtype, PyArrayObject *out,
            int variance)
{
    return __New_PyArray_Std(self, axis, rtype, out, variance, 0);
}

NPY_NO_EXPORT PyObject *
__New_PyArray_Std(PyArrayObject *self, int axis, int rtype, PyArrayObject *out,
                  int variance, int num)
{
    PyObject *obj1 = NULL, *obj2 = NULL, *obj3 = NULL, *new = NULL;
    PyObject *ret = NULL, *newshape = NULL;
    int i, n;
    intp val;

    if ((new = _check_axis(self, &axis, 0)) == NULL) {
        return NULL;
    }
    /* Compute and reshape mean */
    obj1 = PyArray_EnsureAnyArray(PyArray_Mean((PyAO *)new, axis, rtype, NULL));
    if (obj1 == NULL) {
        Py_DECREF(new);
        return NULL;
    }
    n = PyArray_NDIM(new);
    newshape = PyTuple_New(n);
    if (newshape == NULL) {
        Py_DECREF(obj1);
        Py_DECREF(new);
        return NULL;
    }
    for (i = 0; i < n; i++) {
        if (i == axis) {
            val = 1;
        }
        else {
            val = PyArray_DIM(new,i);
        }
        PyTuple_SET_ITEM(newshape, i, PyInt_FromLong((long)val));
    }
    obj2 = PyArray_Reshape((PyAO *)obj1, newshape);
    Py_DECREF(obj1);
    Py_DECREF(newshape);
    if (obj2 == NULL) {
        Py_DECREF(new);
        return NULL;
    }

    /* Compute x = x - mx */
    obj1 = PyArray_EnsureAnyArray(PyNumber_Subtract((PyObject *)new, obj2));
    Py_DECREF(obj2);
    if (obj1 == NULL) {
        Py_DECREF(new);
        return NULL;
    }
    /* Compute x * x */
    if (PyArray_ISCOMPLEX(obj1)) {
        obj3 = PyArray_Conjugate((PyAO *)obj1, NULL);
    }
    else {
        obj3 = obj1;
        Py_INCREF(obj1);
    }
    if (obj3 == NULL) {
        Py_DECREF(new);
        return NULL;
    }
    obj2 = PyArray_EnsureAnyArray                                      \
        (PyArray_GenericBinaryFunction((PyAO *)obj1, obj3, n_ops.multiply));
    Py_DECREF(obj1);
    Py_DECREF(obj3);
    if (obj2 == NULL) {
        Py_DECREF(new);
        return NULL;
    }
    if (PyArray_ISCOMPLEX(obj2)) {
        obj3 = PyObject_GetAttrString(obj2, "real");
        switch(rtype) {
        case NPY_CDOUBLE:
            rtype = NPY_DOUBLE;
            break;
        case NPY_CFLOAT:
            rtype = NPY_FLOAT;
            break;
        case NPY_CLONGDOUBLE:
            rtype = NPY_LONGDOUBLE;
            break;
        }
    }
    else {
        obj3 = obj2;
        Py_INCREF(obj2);
    }
    if (obj3 == NULL) {
        Py_DECREF(new);
        return NULL;
    }
    /* Compute add.reduce(x*x,axis) */
    obj1 = PyArray_GenericReduceFunction((PyAO *)obj3, n_ops.add,
                                         axis, rtype, NULL);
    Py_DECREF(obj3);
    Py_DECREF(obj2);
    if (obj1 == NULL) {
        Py_DECREF(new);
        return NULL;
    }
    n = PyArray_DIM(new,axis);
    Py_DECREF(new);
    n = (n-num);
    if (n == 0) {
        n = 1;
    }
    obj2 = PyFloat_FromDouble(1.0/((double )n));
    if (obj2 == NULL) {
        Py_DECREF(obj1);
        return NULL;
    }
    ret = PyNumber_Multiply(obj1, obj2);
    Py_DECREF(obj1);
    Py_DECREF(obj2);

    if (!variance) {
        obj1 = PyArray_EnsureAnyArray(ret);
        /* sqrt() */
        ret = PyArray_GenericUnaryFunction((PyAO *)obj1, n_ops.sqrt);
        Py_DECREF(obj1);
    }
    if (ret == NULL || PyArray_CheckExact(self)) {
        return ret;
    }
    if (PyArray_Check(self) && Py_TYPE(self) == Py_TYPE(ret)) {
        return ret;
    }
    obj1 = PyArray_EnsureArray(ret);
    if (obj1 == NULL) {
        return NULL;
    }
    ret = PyArray_View((PyAO *)obj1, NULL, Py_TYPE(self));
    Py_DECREF(obj1);
    if (out) {
        if (PyArray_CopyAnyInto(out, (PyArrayObject *)ret) < 0) {
            Py_DECREF(ret);
            return NULL;
        }
        Py_DECREF(ret);
        Py_INCREF(out);
        return (PyObject *)out;
    }
    return ret;
}


/*NUMPY_API
 *Sum
 */
NPY_NO_EXPORT PyObject *
PyArray_Sum(PyArrayObject *self, int axis, int rtype, PyArrayObject *out)
{
    PyObject *new, *ret;

    if ((new = _check_axis(self, &axis, 0)) == NULL) {
        return NULL;
    }
    ret = PyArray_GenericReduceFunction((PyAO *)new, n_ops.add, axis,
                                        rtype, out);
    Py_DECREF(new);
    return ret;
}

/*NUMPY_API
 * Prod
 */
NPY_NO_EXPORT PyObject *
PyArray_Prod(PyArrayObject *self, int axis, int rtype, PyArrayObject *out)
{
    PyObject *new, *ret;

    if ((new = _check_axis(self, &axis, 0)) == NULL) {
        return NULL;
    }
    ret = PyArray_GenericReduceFunction((PyAO *)new, n_ops.multiply, axis,
                                        rtype, out);
    Py_DECREF(new);
    return ret;
}

/*NUMPY_API
 *CumSum
 */
NPY_NO_EXPORT PyObject *
PyArray_CumSum(PyArrayObject *self, int axis, int rtype, PyArrayObject *out)
{
    PyObject *new, *ret;

    if ((new = _check_axis(self, &axis, 0)) == NULL) {
        return NULL;
    }
    ret = PyArray_GenericAccumulateFunction((PyAO *)new, n_ops.add, axis,
                                            rtype, out);
    Py_DECREF(new);
    return ret;
}

/*NUMPY_API
 * CumProd
 */
NPY_NO_EXPORT PyObject *
PyArray_CumProd(PyArrayObject *self, int axis, int rtype, PyArrayObject *out)
{
    PyObject *new, *ret;

    if ((new = _check_axis(self, &axis, 0)) == NULL) {
        return NULL;
    }

    ret = PyArray_GenericAccumulateFunction((PyAO *)new,
                                            n_ops.multiply, axis,
                                            rtype, out);
    Py_DECREF(new);
    return ret;
}

/*NUMPY_API
 * Round
 */
NPY_NO_EXPORT PyObject *
PyArray_Round(PyArrayObject *a, int decimals, PyArrayObject *out)
{
    PyObject *f, *ret = NULL, *tmp, *op1, *op2;
    int ret_int=0;

    if (out && (PyArray_SIZE(out) != PyArray_SIZE(a))) {
        PyErr_SetString(PyExc_ValueError,
                        "invalid output shape");
        return NULL;
    }
    if (PyArray_ISCOMPLEX(a)) {
        PyObject *part;
        PyObject *round_part;
        PyObject *new;
        int res;

        if (out) {
            new = (PyObject *)out;
            Py_INCREF(new);
        }
        else {
            new = PyArray_Copy(a);
            if (new == NULL) {
                return NULL;
            }
        }

        /* new.real = a.real.round(decimals) */
        part = PyObject_GetAttrString(new, "real");
        if (part == NULL) {
            Py_DECREF(new);
            return NULL;
        }
        part = PyArray_EnsureAnyArray(part);
        round_part = PyArray_Round((PyArrayObject *)part,
                                   decimals, NULL);
        Py_DECREF(part);
        if (round_part == NULL) {
            Py_DECREF(new);
            return NULL;
        }
        res = PyObject_SetAttrString(new, "real", round_part);
        Py_DECREF(round_part);
        if (res < 0) {
            Py_DECREF(new);
            return NULL;
        }

        /* new.imag = a.imag.round(decimals) */
        part = PyObject_GetAttrString(new, "imag");
        if (part == NULL) {
            Py_DECREF(new);
            return NULL;
        }
        part = PyArray_EnsureAnyArray(part);
        round_part = PyArray_Round((PyArrayObject *)part,
                                   decimals, NULL);
        Py_DECREF(part);
        if (round_part == NULL) {
            Py_DECREF(new);
            return NULL;
        }
        res = PyObject_SetAttrString(new, "imag", round_part);
        Py_DECREF(round_part);
        if (res < 0) {
            Py_DECREF(new);
            return NULL;
        }
        return new;
    }
    /* do the most common case first */
    if (decimals >= 0) {
        if (PyArray_ISINTEGER(a)) {
            if (out) {
                if (PyArray_CopyAnyInto(out, a) < 0) {
                    return NULL;
                }
                Py_INCREF(out);
                return (PyObject *)out;
            }
            else {
                Py_INCREF(a);
                return (PyObject *)a;
            }
        }
        if (decimals == 0) {
            if (out) {
                return PyObject_CallFunction(n_ops.rint, "OO", a, out);
            }
            return PyObject_CallFunction(n_ops.rint, "O", a);
        }
        op1 = n_ops.multiply;
        op2 = n_ops.true_divide;
    }
    else {
        op1 = n_ops.true_divide;
        op2 = n_ops.multiply;
        decimals = -decimals;
    }
    if (!out) {
        NpyArray_Descr *my_descr;
        PyArray_Descr *my_descr_wrap;
        
        if (PyArray_ISINTEGER(a)) {
            ret_int = 1;
            my_descr = NpyArray_DescrFromType(NPY_DOUBLE);
        }
        else {
            my_descr = PyArray_DESCR(a);
            _Npy_INCREF(my_descr);
        }
        
        /* TODO: Ugly.  Refactor PyArray_Empty into core once zero fill is refactored. */
        my_descr_wrap = PyArray_Descr_WRAP(my_descr);
        Py_INCREF(my_descr_wrap);
        _Npy_DECREF(my_descr);
        out = (PyArrayObject *)PyArray_Empty(PyArray_NDIM(a), PyArray_DIMS(a),
                                              my_descr_wrap,
                                              PyArray_ISFORTRAN(a));
        if (out == NULL) {
            return NULL;
        }
    }
    else {
        Py_INCREF(out);
    }
    f = PyFloat_FromDouble(power_of_ten(decimals));
    if (f == NULL) {
        return NULL;
    }
    ret = PyObject_CallFunction(op1, "OOO", a, f, out);
    if (ret == NULL) {
        goto finish;
    }
    tmp = PyObject_CallFunction(n_ops.rint, "OO", ret, ret);
    if (tmp == NULL) {
        Py_DECREF(ret);
        ret = NULL;
        goto finish;
    }
    Py_DECREF(tmp);
    tmp = PyObject_CallFunction(op2, "OOO", ret, f, ret);
    if (tmp == NULL) {
        Py_DECREF(ret);
        ret = NULL;
        goto finish;
    }
    Py_DECREF(tmp);

 finish:
    Py_DECREF(f);
    Py_DECREF(out);
    if (ret_int) {
        _Npy_INCREF(PyArray_DESCR(a));
        tmp = Npy_INTERFACE( NpyArray_CastToType(PyArray_ARRAY(ret),
                                                 PyArray_DESCR(a), PyArray_ISFORTRAN(a)) );
        Py_DECREF(ret);
        return tmp;
    }
    return ret;
}


/*NUMPY_API
 * Mean
 */
NPY_NO_EXPORT PyObject *
PyArray_Mean(PyArrayObject *self, int axis, int rtype, PyArrayObject *out)
{
    PyObject *obj1 = NULL, *obj2 = NULL;
    PyObject *new, *ret;

    if ((new = _check_axis(self, &axis, 0)) == NULL) {
        return NULL;
    }
    obj1 = PyArray_GenericReduceFunction((PyAO *)new, n_ops.add, axis,
                                         rtype, out);
    obj2 = PyFloat_FromDouble((double) PyArray_DIM(new,axis));
    Py_DECREF(new);
    if (obj1 == NULL || obj2 == NULL) {
        Py_XDECREF(obj1);
        Py_XDECREF(obj2);
        return NULL;
    }
    if (!out) {
#if defined(NPY_PY3K)
        ret = PyNumber_TrueDivide(obj1, obj2);
#else
        ret = PyNumber_Divide(obj1, obj2);
#endif
    }
    else {
        ret = PyObject_CallFunction(n_ops.divide, "OOO", out, obj2, out);
    }
    Py_DECREF(obj1);
    Py_DECREF(obj2);
    return ret;
}

/*NUMPY_API
 * Any
 */
NPY_NO_EXPORT PyObject *
PyArray_Any(PyArrayObject *self, int axis, PyArrayObject *out)
{
    PyObject *new, *ret;

    if ((new = _check_axis(self, &axis, 0)) == NULL) {
        return NULL;
    }
    ret = PyArray_GenericReduceFunction((PyAO *)new,
                                        n_ops.logical_or, axis,
                                        PyArray_BOOL, out);
    Py_DECREF(new);
    return ret;
}

/*NUMPY_API
 * All
 */
NPY_NO_EXPORT PyObject *
PyArray_All(PyArrayObject *self, int axis, PyArrayObject *out)
{
    PyObject *new, *ret;

    if ((new = _check_axis(self, &axis, 0)) == NULL) {
        return NULL;
    }
    ret = PyArray_GenericReduceFunction((PyAO *)new,
                                        n_ops.logical_and, axis,
                                        PyArray_BOOL, out);
    Py_DECREF(new);
    return ret;
}


static PyObject *
_GenericBinaryOutFunction(PyArrayObject *m1, PyObject *m2, PyArrayObject *out,
                          PyObject *op)
{
    if (out == NULL) {
        return PyObject_CallFunction(op, "OO", m1, m2);
    }
    else {
        return PyObject_CallFunction(op, "OOO", m1, m2, out);
    }
}

static PyObject *
_slow_array_clip(PyArrayObject *self, PyObject *min, PyObject *max, PyArrayObject *out)
{
    PyObject *res1=NULL, *res2=NULL;

    if (max != NULL) {
        res1 = _GenericBinaryOutFunction(self, max, out, n_ops.minimum);
        if (res1 == NULL) {
            return NULL;
        }
    }
    else {
        res1 = (PyObject *)self;
        Py_INCREF(res1);
    }

    if (min != NULL) {
        res2 = _GenericBinaryOutFunction((PyArrayObject *)res1,
                                         min, out, n_ops.maximum);
        if (res2 == NULL) {
            Py_XDECREF(res1);
            return NULL;
        }
    }
    else {
        res2 = res1;
        Py_INCREF(res2);
    }
    Py_DECREF(res1);
    return res2;
}

/*NUMPY_API
 * Clip
 */
NPY_NO_EXPORT PyObject *
PyArray_Clip(PyArrayObject *self, PyObject *min, PyObject *max, PyArrayObject *out)
{
    PyArray_FastClipFunc *func;
    int outgood = 0, ingood = 0;
    PyArrayObject *maxa = NULL;
    PyArrayObject *mina = NULL;
    PyArrayObject *newout = NULL, *newin = NULL;
    NpyArray_Descr *indescr, *newdescr;
    char *max_data, *min_data;
    PyObject *zero;

    if ((max == NULL) && (min == NULL)) {
        PyErr_SetString(PyExc_ValueError, "array_clip: must set either max "\
                        "or min");
        return NULL;
    }

    func = PyArray_DESCR(self)->f->fastclip;
    if (func == NULL || (min != NULL && !PyArray_CheckAnyScalar(min)) ||
        (max != NULL && !PyArray_CheckAnyScalar(max))) {
        return _slow_array_clip(self, min, max, out);
    }
    /* Use the fast scalar clip function */

    /* First we need to figure out the correct type */
    indescr = NULL;
    if (min != NULL) {
        indescr = PyArray_DescrFromObjectUnwrap(min, NULL);
        if (indescr == NULL) {
            return NULL;
        }
    }
    if (max != NULL) {
        newdescr = PyArray_DescrFromObjectUnwrap(max, indescr);
        _Npy_XDECREF(indescr);
        if (newdescr == NULL) {
            return NULL;
        }
    }
    else {
        /* Steal the reference */
        newdescr = indescr;
    }


    /*
     * Use the scalar descriptor only if it is of a bigger
     * KIND than the input array (and then find the
     * type that matches both).
     */
    if (PyArray_ScalarKind(newdescr->type_num, NULL) >
        PyArray_ScalarKind(PyArray_TYPE(self), NULL)) {
        indescr = NpyArray_SmallType(newdescr, PyArray_DESCR(self));
        func = indescr->f->fastclip;
        if (func == NULL) {
            return _slow_array_clip(self, min, max, out);
        }
    }
    else {
        indescr = PyArray_DESCR(self);
        _Npy_INCREF(indescr);
    }
    _Npy_DECREF(newdescr);

    if (!NpyArray_ISNBO(indescr->byteorder)) {
        NpyArray_Descr *descr2;
        descr2 = NpyArray_DescrNewByteorder(indescr, '=');
        _Npy_DECREF(indescr);
        if (descr2 == NULL) {
            goto fail;
        }
        indescr = descr2;
    }

    /* Convert max to an array */
    if (max != NULL) {
        maxa = (NPY_AO *)PyArray_FromAnyUnwrap(max, indescr, 0, 0,
                                               NPY_DEFAULT, NULL);
        if (maxa == NULL) {
            return NULL;
        }
    }
    else {
        /* Side-effect of PyArray_FromAny */
        _Npy_DECREF(indescr);
    }

    /*
     * If we are unsigned, then make sure min is not < 0
     * This is to match the behavior of _slow_array_clip
     *
     * We allow min and max to go beyond the limits
     * for other data-types in which case they
     * are interpreted as their modular counterparts.
    */
    if (min != NULL) {
        if (PyArray_ISUNSIGNED(self)) {
            int cmp;
            zero = PyInt_FromLong(0);
            cmp = PyObject_RichCompareBool(min, zero, Py_LT);
            if (cmp == -1) {
                Py_DECREF(zero);
                goto fail;
            }
            if (cmp == 1) {
                min = zero;
            }
            else {
                Py_DECREF(zero);
                Py_INCREF(min);
            }
        }
        else {
            Py_INCREF(min);
        }

        /* Convert min to an array */
        _Npy_INCREF(indescr);
        mina = (NPY_AO *)PyArray_FromAnyUnwrap(min, indescr, 0, 0,
                                               NPY_DEFAULT, NULL);
        Py_DECREF(min);
        if (mina == NULL) {
            goto fail;
        }
    }


    /*
     * Check to see if input is single-segment, aligned,
     * and in native byteorder
     */
    if (PyArray_ISONESEGMENT(self) && PyArray_CHKFLAGS(self, ALIGNED) &&
        PyArray_ISNOTSWAPPED(self) && (PyArray_DESCR(self) == indescr)) {
        ingood = 1;
    }
    if (!ingood) {
        int flags;

        if (PyArray_ISFORTRAN(self)) {
            flags = NPY_FARRAY;
        }
        else {
            flags = NPY_CARRAY;
        }
        _Npy_INCREF(indescr);
        newin = (NPY_AO *)NpyArray_FromArray(self, indescr, flags);
        if (newin == NULL) {
            goto fail;
        }
    }
    else {
        newin = self;
        Py_INCREF(newin);
    }

    /*
     * At this point, newin is a single-segment, aligned, and correct
     * byte-order array of the correct type
     *
     * if ingood == 0, then it is a copy, otherwise,
     * it is the original input.
     */

    /*
     * If we have already made a copy of the data, then use
     * that as the output array
     */
    if (out == NULL && !ingood) {
        out = newin;
    }

    /*
     * Now, we know newin is a usable array for fastclip,
     * we need to make sure the output array is available
     * and usable
     */
    if (out == NULL) {
        _Npy_INCREF(indescr);
        out = (NPY_AO*)NpyArray_NewFromDescr(indescr, PyArray_NDIM(self),
                                             PyArray_DIMS(self),
                                             NULL, NULL,
                                             PyArray_ISFORTRAN(self),
                                             NPY_FALSE, Py_TYPE(self), self);
        if (out == NULL) {
            goto fail;
        }
        outgood = 1;
    }
    else Py_INCREF(out);
    /* Input is good at this point */
    if (out == newin) {
        outgood = 1;
    }
    if (!outgood && PyArray_ISONESEGMENT(out) &&
        PyArray_CHKFLAGS(out, ALIGNED) && PyArray_ISNOTSWAPPED(out) &&
        NpyArray_EquivTypes(PyArray_DESCR(out), indescr)) {
        outgood = 1;
    }

    /*
     * Do we still not have a suitable output array?
     * Create one, now
     */
    if (!outgood) {
        int oflags;
        if (PyArray_ISFORTRAN(out))
            oflags = NPY_FARRAY;
        else
            oflags = NPY_CARRAY;
        oflags |= NPY_UPDATEIFCOPY | NPY_FORCECAST;
        _Npy_INCREF(indescr);
        newout = (NPY_AO*)NpyArray_FromArray(out, indescr, oflags);
        if (newout == NULL) {
            goto fail;
        }
    }
    else {
        newout = out;
        Py_INCREF(newout);
    }

    /* make sure the shape of the output array is the same */
    if (!PyArray_SAMESHAPE(newin, newout)) {
        PyErr_SetString(PyExc_ValueError, "clip: Output array must have the"
                        "same shape as the input.");
        goto fail;
    }
    if (PyArray_BYTES(newout) != PyArray_BYTES(newin)) {
        memcpy(PyArray_BYTES(newout), PyArray_BYTES(newin), PyArray_NBYTES(newin));
    }

    /* Now we can call the fast-clip function */
    min_data = max_data = NULL;
    if (mina != NULL) {
        min_data = PyArray_BYTES(mina);
    }
    if (maxa != NULL) {
        max_data = PyArray_BYTES(maxa);
    }
    func(PyArray_BYTES(newin), PyArray_SIZE(newin), min_data, max_data, PyArray_BYTES(newout));

    /* Clean up temporary variables */
    Py_XDECREF(mina);
    Py_XDECREF(maxa);
    Py_DECREF(newin);
    /* Copy back into out if out was not already a nice array. */
    Py_DECREF(newout);
    return (PyObject *)out;

 fail:
    Py_XDECREF(maxa);
    Py_XDECREF(mina);
    Py_XDECREF(newin);
    PyArray_XDECREF_ERR(newout);
    return NULL;
}


/*NUMPY_API
 * Conjugate
 */
NPY_NO_EXPORT PyObject *
PyArray_Conjugate(PyArrayObject *self, PyArrayObject *out)
{
    if (PyArray_ISCOMPLEX(self)) {
        if (out == NULL) {
            return PyArray_GenericUnaryFunction(self,
                                                n_ops.conjugate);
        }
        else {
            return PyArray_GenericBinaryFunction(self,
                                                 (PyObject *)out,
                                                 n_ops.conjugate);
        }
    }
    else {
        PyArrayObject *ret;
        if (out) {
            if (PyArray_CopyAnyInto(out, self) < 0) {
                return NULL;
            }
            ret = out;
        }
        else {
            ret = self;
        }
        Py_INCREF(ret);
        return (PyObject *)ret;
    }
}

/*NUMPY_API
 * Trace
 */
NPY_NO_EXPORT PyObject *
PyArray_Trace(PyArrayObject *self, int offset, int axis1, int axis2,
              int rtype, PyArrayObject *out)
{
    PyObject *diag = NULL, *ret = NULL;

    diag = PyArray_Diagonal(self, offset, axis1, axis2);
    if (diag == NULL) {
        return NULL;
    }
    ret = PyArray_GenericReduceFunction((PyAO *)diag, n_ops.add, -1, rtype, out);
    Py_DECREF(diag);
    return ret;
}
<|MERGE_RESOLUTION|>--- conflicted
+++ resolved
@@ -13,11 +13,8 @@
 
 #include "common.h"
 #include "number.h"
-<<<<<<< HEAD
 #include "ctors.h"
-=======
 #include "arrayobject.h"
->>>>>>> a9fdfd23
 
 #include "calculation.h"
 
@@ -827,7 +824,8 @@
             flags = NPY_CARRAY;
         }
         _Npy_INCREF(indescr);
-        newin = (NPY_AO *)NpyArray_FromArray(self, indescr, flags);
+        ASSIGN_TO_PYARRAY(newin, 
+                          NpyArray_FromArray(PyArray_ARRAY(self), indescr, flags));
         if (newin == NULL) {
             goto fail;
         }
@@ -860,11 +858,12 @@
      */
     if (out == NULL) {
         _Npy_INCREF(indescr);
-        out = (NPY_AO*)NpyArray_NewFromDescr(indescr, PyArray_NDIM(self),
-                                             PyArray_DIMS(self),
-                                             NULL, NULL,
-                                             PyArray_ISFORTRAN(self),
-                                             NPY_FALSE, Py_TYPE(self), self);
+        ASSIGN_TO_PYARRAY(out, 
+            NpyArray_NewFromDescr(indescr, PyArray_NDIM(self),
+                                  PyArray_DIMS(self),
+                                  NULL, NULL,
+                                  PyArray_ISFORTRAN(self),
+                                  NPY_FALSE, Py_TYPE(self), self));
         if (out == NULL) {
             goto fail;
         }
@@ -893,7 +892,8 @@
             oflags = NPY_CARRAY;
         oflags |= NPY_UPDATEIFCOPY | NPY_FORCECAST;
         _Npy_INCREF(indescr);
-        newout = (NPY_AO*)NpyArray_FromArray(out, indescr, oflags);
+        ASSIGN_TO_PYARRAY(newout,
+                          NpyArray_FromArray(PyArray_ARRAY(out), indescr, oflags));
         if (newout == NULL) {
             goto fail;
         }
