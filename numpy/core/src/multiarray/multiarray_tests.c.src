--- conflicted
+++ resolved
@@ -3,12 +3,10 @@
 #include "numpy/ndarrayobject.h"
 
 #include "numpy/npy_3kcompat.h"
-<<<<<<< HEAD
+
 
 /* We need a single-word token for the type corresponding to NPY_LONGLONG. */
 typedef long long longlong;
-=======
->>>>>>> 03f4cf39
 
 /*
  * TODO:
