#define PY_SSIZE_T_CLEAN
#include <Python.h>
#include <datetime.h>

#include <time.h>

#define _MULTIARRAYMODULE
#define NPY_NO_PREFIX
#include <numpy/ndarrayobject.h>
#include <npy_api.h>

<<<<<<< HEAD
=======
#include "npy_config.h"

#include "numpy/npy_3kcompat.h"

#include "_datetime.h"

/* For defaults and errors */
#define NPY_FR_ERR  -1

/* Offset for number of days between Dec 31, 1969 and Jan 1, 0001
*  Assuming Gregorian calendar was always in effect (proleptic Gregorian calendar)
*/

/* Calendar Structure for Parsing Long -> Date */
typedef struct {
    int year, month, day;
} ymdstruct;

typedef struct {
    int hour, min, sec;
} hmsstruct;


/*
  ====================================================
  == Beginning of section borrowed from mx.DateTime ==
  ====================================================
*/

/*
 * Functions in the following section are borrowed from mx.DateTime version
 * 2.0.6, and hence this code is subject to the terms of the egenix public
 * license version 1.0.0
 */

#define Py_AssertWithArg(x,errortype,errorstr,a1) {if (!(x)) {PyErr_Format(errortype,errorstr,a1);goto onError;}}

/* Table with day offsets for each month (0-based, without and with leap) */
static int month_offset[2][13] = {
    { 0, 31, 59, 90, 120, 151, 181, 212, 243, 273, 304, 334, 365 },
    { 0, 31, 60, 91, 121, 152, 182, 213, 244, 274, 305, 335, 366 }
};

/* Table of number of days in a month (0-based, without and with leap) */
static int days_in_month[2][12] = {
    { 31, 28, 31, 30, 31, 30, 31, 31, 30, 31, 30, 31 },
    { 31, 29, 31, 30, 31, 30, 31, 31, 30, 31, 30, 31 }
};

/* Return 1/0 iff year points to a leap year in calendar. */
static int
is_leapyear(long year)
{
    return (year % 4 == 0) && ((year % 100 != 0) || (year % 400 == 0));
}


/*
 * Return the day of the week for the given absolute date.
 * Monday is 0 and Sunday is 6
 */
static int
day_of_week(npy_longlong absdate)
{
    /* Add in four for the Thursday on Jan 1, 1970 (epoch offset)*/
    absdate += 4;

    if (absdate >= 0) {
        return absdate % 7;
    }
    else {
        return 6 + (absdate + 1) % 7;
    }
}

/*
 * Return the year offset, that is the absolute date of the day
 * 31.12.(year-1) since 31.12.1969 in the proleptic Gregorian calendar.
 */
static npy_longlong
year_offset(npy_longlong year)
{
    /* Note that 477 == 1969/4 - 1969/100 + 1969/400 */
    year--;
    if (year >= 0 || -1/4 == -1)
        return (year-1969)*365 + year/4 - year/100 + year/400 - 477;
    else
        return (year-1969)*365 + (year-3)/4 - (year-99)/100 + (year-399)/400 - 477;
}

/*
 * Modified version of mxDateTime function
 * Returns absolute number of days since Jan 1, 1970
 * assuming a proleptic Gregorian Calendar
 * Raises a ValueError if out of range month or day
 * day -1 is Dec 31, 1969, day 0 is Jan 1, 1970, day 1 is Jan 2, 1970
 */
static npy_longlong
days_from_ymd(int year, int month, int day)
{

    /* Calculate the absolute date */
    int leap;
    npy_longlong yearoffset, absdate;

    /* Is it a leap year ? */
    leap = is_leapyear(year);

    /* Negative month values indicate months relative to the years end */
    if (month < 0) month += 13;
    Py_AssertWithArg(month >= 1 && month <= 12,
                     PyExc_ValueError,
                     "month out of range (1-12): %i",
                     month);

    /* Negative values indicate days relative to the months end */
    if (day < 0) day += days_in_month[leap][month - 1] + 1;
    Py_AssertWithArg(day >= 1 && day <= days_in_month[leap][month - 1],
                     PyExc_ValueError,
                     "day out of range: %i",
                     day);

    /*
     * Number of days between Dec 31, (year - 1) and Dec 31, 1969
     *    (can be negative).
     */
    yearoffset = year_offset(year);

    if (PyErr_Occurred()) goto onError;

    /*
     * Calculate the number of days using yearoffset
     * Jan 1, 1970 is day 0 and thus Dec. 31, 1969 is day -1
     */
    absdate = day-1 + month_offset[leap][month - 1] + yearoffset;

    return absdate;

 onError:
    return 0;

}

/* Returns absolute seconds from an hour, minute, and second
 */
#define secs_from_hms(hour, min, sec, multiplier) (\
  ((hour)*3600 + (min)*60 + (sec)) * (npy_int64)(multiplier)\
)

/*
 * Takes a number of days since Jan 1, 1970 (positive or negative)
 * and returns the year. month, and day in the proleptic
 * Gregorian calendar
 *
 * Examples:
 *
 * -1 returns 1969, 12, 31
 * 0  returns 1970, 1, 1
 * 1  returns 1970, 1, 2
 */

static ymdstruct
days_to_ymdstruct(npy_datetime dlong)
{
    ymdstruct ymd;
    long year;
    npy_longlong yearoffset;
    int leap, dayoffset;
    int month = 1, day = 1;
    int *monthoffset;

    dlong += 1;

    /* Approximate year */
    year = 1970 + dlong / 365.2425;

    /* Apply corrections to reach the correct year */
    while (1) {
        /* Calculate the year offset */
        yearoffset = year_offset(year);

        /*
         * Backward correction: absdate must be greater than the
         * yearoffset
         */
        if (yearoffset >= dlong) {
            year--;
            continue;
        }

        dayoffset = dlong - yearoffset;
        leap = is_leapyear(year);

        /* Forward correction: non leap years only have 365 days */
        if (dayoffset > 365 && !leap) {
            year++;
            continue;
        }
        break;
    }

    /* Now iterate to find the month */
    monthoffset = month_offset[leap];
    for (month = 1; month < 13; month++) {
        if (monthoffset[month] >= dayoffset)
            break;
    }
    day = dayoffset - month_offset[leap][month-1];

    ymd.year  = year;
    ymd.month = month;
    ymd.day   = day;

    return ymd;
}
>>>>>>> 03f4cf39

/*
 * NOTE: Datetime implementation moved to libnumpy/npy_datetime.c
 */

/*NUMPY_API
 * Create a datetime value from a filled datetime struct and resolution unit.
 */
NPY_NO_EXPORT npy_datetime
PyArray_DatetimeStructToDatetime(NPY_DATETIMEUNIT fr, npy_datetimestruct *d)
{
    return NpyArray_DatetimeStructToDatetime(fr, d);
}


/*NUMPY_API
 * Create a timdelta value from a filled timedelta struct and resolution unit.
 */
NPY_NO_EXPORT npy_datetime
PyArray_TimedeltaStructToTimedelta(NPY_DATETIMEUNIT fr, npy_timedeltastruct *d)
{
    return NpyArray_TimedeltaStructToTimedelta(fr, d);
}



/*NUMPY_API
 * Fill the datetime struct from the value and resolution unit.
 */
NPY_NO_EXPORT void
PyArray_DatetimeToDatetimeStruct(npy_datetime val, NPY_DATETIMEUNIT fr,
                                 npy_datetimestruct *result)
{
    NpyArray_DatetimeToDatetimeStruct(val, fr, result);
}


/*
 * FIXME: Overflow is not handled at all
 *   To convert from Years, Months, and Business Days, multiplication by the average is done
 */

/*NUMPY_API
 * Fill the timedelta struct from the timedelta value and resolution unit.
 */
NPY_NO_EXPORT void
PyArray_TimedeltaToTimedeltaStruct(npy_timedelta val, NPY_DATETIMEUNIT fr,
                                   npy_timedeltastruct *result)
{
    NpyArray_TimedeltaToTimedeltaStruct(val, fr, result);
}<|MERGE_RESOLUTION|>--- conflicted
+++ resolved
@@ -9,8 +9,6 @@
 #include <numpy/ndarrayobject.h>
 #include <npy_api.h>
 
-<<<<<<< HEAD
-=======
 #include "npy_config.h"
 
 #include "numpy/npy_3kcompat.h"
@@ -226,7 +224,7 @@
 
     return ymd;
 }
->>>>>>> 03f4cf39
+
 
 /*
  * NOTE: Datetime implementation moved to libnumpy/npy_datetime.c
