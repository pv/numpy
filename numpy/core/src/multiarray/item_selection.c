#define PY_SSIZE_T_CLEAN
#include <Python.h>
#include "structmember.h"

#define _MULTIARRAYMODULE
#define NPY_NO_PREFIX
#include "numpy/arrayobject.h"
#include "numpy/arrayscalars.h"
#include "npy_api.h"
#include "npy_math.h"

#include "npy_config.h"

#include "numpy/npy_3kcompat.h"

#include "common.h"
#include "ctors.h"
#include "arrayobject.h"

#define PyAO PyArrayObject
#define _check_axis PyArray_CheckAxis


NPY_NO_EXPORT NpyArray_Descr *
PyArray_DescrFromObjectUnwrap(PyObject *op, NpyArray_Descr *mintype);


/*NUMPY_API
 * Take
 */
NPY_NO_EXPORT PyObject *
PyArray_TakeFrom(PyArrayObject *self0, PyObject *indices0, int axis,
                 PyArrayObject *ret, NPY_CLIPMODE clipmode)
{
<<<<<<< HEAD
    PyArrayObject* indices;
    PyObject* result;

    /* Get indices array. */
    if (PyArray_Check(indices0)) {
        indices = (PyArrayObject*) indices0;
        Py_INCREF(indices);
    } else {
        indices = (PyArrayObject*) PyArray_ContiguousFromAny(indices0, PyArray_INTP, 1, 0);
        if (indices == NULL) {
            return NULL;
=======
    PyArray_FastTakeFunc *func;
    PyArrayObject *self, *indices;
    intp nd, i, j, n, m, max_item, tmp, chunk, nelem;
    intp shape[MAX_DIMS];
    char *src, *dest;
    int copyret = 0;
    int err;

    indices = NULL;
    self = (PyAO *)_check_axis(self0, &axis, CARRAY);
    if (self == NULL) {
        return NULL;
    }
    indices = (PyArrayObject *)PyArray_ContiguousFromAny(indices0,
                                                         PyArray_INTP,
                                                         1, 0);
    if (indices == NULL) {
        Py_XINCREF(ret);
        goto fail;
    }
    n = m = chunk = 1;
    nd = self->nd + indices->nd - 1;
    for (i = 0; i < nd; i++) {
        if (i < axis) {
            shape[i] = self->dimensions[i];
            n *= shape[i];
        }
        else {
            if (i < axis+indices->nd) {
                shape[i] = indices->dimensions[i-axis];
                m *= shape[i];
            }
            else {
                shape[i] = self->dimensions[i-indices->nd+1];
                chunk *= shape[i];
            }
        }
    }
    Py_INCREF(self->descr);
    if (!ret) {
        ret = (PyArrayObject *)PyArray_NewFromDescr(Py_TYPE(self),
                                                    self->descr,
                                                    nd, shape,
                                                    NULL, NULL, 0,
                                                    (PyObject *)self);

        if (ret == NULL) {
            goto fail;
        }
    }
    else {
        PyArrayObject *obj;
        int flags = NPY_CARRAY | NPY_UPDATEIFCOPY;

        if ((ret->nd != nd) ||
            !PyArray_CompareLists(ret->dimensions, shape, nd)) {
            PyErr_SetString(PyExc_ValueError,
                            "bad shape in output array");
            ret = NULL;
            Py_DECREF(self->descr);
            goto fail;
        }

        if (clipmode == NPY_RAISE) {
            /*
             * we need to make sure and get a copy
             * so the input array is not changed
             * before the error is called
             */
            flags |= NPY_ENSURECOPY;
        }
        obj = (PyArrayObject *)PyArray_FromArray(ret, self->descr,
                                                 flags);
        if (obj != ret) {
            copyret = 1;
        }
        ret = obj;
        if (ret == NULL) {
            goto fail;
        }
    }

    max_item = self->dimensions[axis];
    nelem = chunk;
    chunk = chunk * ret->descr->elsize;
    src = self->data;
    dest = ret->data;

    func = self->descr->f->fasttake;
    if (func == NULL) {
        switch(clipmode) {
        case NPY_RAISE:
            for (i = 0; i < n; i++) {
                for (j = 0; j < m; j++) {
                    tmp = ((intp *)(indices->data))[j];
                    if (tmp < 0) {
                        tmp = tmp + max_item;
                    }
                    if ((tmp < 0) || (tmp >= max_item)) {
                        PyErr_SetString(PyExc_IndexError,
                                "index out of range "\
                                "for array");
                        goto fail;
                    }
                    memmove(dest, src + tmp*chunk, chunk);
                    dest += chunk;
                }
                src += chunk*max_item;
            }
            break;
        case NPY_WRAP:
            for (i = 0; i < n; i++) {
                for (j = 0; j < m; j++) {
                    tmp = ((intp *)(indices->data))[j];
                    if (tmp < 0) {
                        while (tmp < 0) {
                            tmp += max_item;
                        }
                    }
                    else if (tmp >= max_item) {
                        while (tmp >= max_item) {
                            tmp -= max_item;
                        }
                    }
                    memmove(dest, src + tmp*chunk, chunk);
                    dest += chunk;
                }
                src += chunk*max_item;
            }
            break;
        case NPY_CLIP:
            for (i = 0; i < n; i++) {
                for (j = 0; j < m; j++) {
                    tmp = ((intp *)(indices->data))[j];
                    if (tmp < 0) {
                        tmp = 0;
                    }
                    else if (tmp >= max_item) {
                        tmp = max_item - 1;
                    }
                    memmove(dest, src+tmp*chunk, chunk);
                    dest += chunk;
                }
                src += chunk*max_item;
            }
            break;
        }
    }
    else {
        err = func(dest, src, (intp *)(indices->data),
                    max_item, n, m, nelem, clipmode);
        if (err) {
            goto fail;
>>>>>>> c7978bd8
        }
    }
    ASSIGN_TO_PYARRAY(result, 
                      NpyArray_TakeFrom(PyArray_ARRAY(self0), 
                                        PyArray_ARRAY(indices), 
                                        axis, PyArray_ARRAY(ret), 
                                        clipmode));
    Py_DECREF(indices);
    return result;
}

/*NUMPY_API
 * Put values into an array
 */
NPY_NO_EXPORT PyObject *
PyArray_PutTo(PyArrayObject *self, PyObject* values0, PyObject *indices0,
              NPY_CLIPMODE clipmode)
{
    PyArrayObject* indices = NULL;
    PyArrayObject* values = NULL;

    if (!PyArray_Check(self)) {
        PyErr_SetString(PyExc_TypeError,
                        "put: first argument must be an array");
        return NULL;
    }
    if (PyArray_Check(indices0)) {
        indices = (PyArrayObject *) indices0;
        Py_INCREF(indices);
    } else {
        indices = (PyArrayObject*) 
            PyArray_ContiguousFromAny(indices0, PyArray_INTP, 1, 0);
        if (indices == NULL) {
            return NULL;
        }
    }
    if (PyArray_Check(values0)) {
        values = (PyArrayObject *) values0;
        Py_INCREF(values);
    } else {
        Npy_INCREF(PyArray_DESCR(self));
        values = (PyArrayObject *)PyArray_FromAnyUnwrap(values0, PyArray_DESCR(self), 0, 0, NPY_CARRAY, NULL);
        if (values == NULL) {
            goto fail;
        }
    }
    NpyArray_PutTo(PyArray_ARRAY(self), PyArray_ARRAY(values), 
                   PyArray_ARRAY(indices), clipmode);
    Py_XDECREF(indices);
    Py_XDECREF(values);
    Py_INCREF(Py_None);
    return Py_None;
  fail:
    Py_XDECREF(indices);
    Py_XDECREF(values);
    Py_INCREF(Py_None);
    return Py_None;
}

/*NUMPY_API
 * Put values into an array according to a mask.
 */
NPY_NO_EXPORT PyObject *
PyArray_PutMask(PyArrayObject *self, PyObject* values0, PyObject* mask0)
{
    PyArrayObject* values = NULL;
    PyArrayObject* mask = NULL;

    if (!PyArray_Check(self)) {
        PyErr_SetString(PyExc_TypeError,
                        "putmask: first argument must "\
                        "be an array");
        return NULL;
    }

    if (PyArray_Check(values0)) {
        values = (PyArrayObject*) values0;
        Py_INCREF(values);
    } else {
        Npy_INCREF(PyArray_DESCR(self));
        values = (PyArrayObject *)PyArray_FromAnyUnwrap(values0, PyArray_DESCR(self), 0, 0, NPY_CARRAY, NULL);
        if (values == NULL) {
            return NULL;
        }
    }

    if (PyArray_Check(mask0)) {
        mask = (PyArrayObject*) mask0;
        Py_INCREF(mask);
    } else {
        mask = (PyArrayObject*) PyArray_FROM_OTF(mask0, PyArray_BOOL,
                                                 NPY_CARRAY | NPY_FORCECAST);
        if (mask == NULL) {
            goto fail;
        }
    }

    if (NpyArray_PutMask(PyArray_ARRAY(self), 
                         PyArray_ARRAY(values), PyArray_ARRAY(mask)) == -1) {
        goto fail;
    }

    Py_XDECREF(values);
    Py_XDECREF(mask);
    Py_INCREF(Py_None);
    return Py_None;

  fail:
    Py_XDECREF(values);
    Py_XDECREF(mask);
    return NULL;
}

/*NUMPY_API
 * Repeat the array.
 */
NPY_NO_EXPORT PyObject *
PyArray_Repeat(PyArrayObject *aop, PyObject *op, int axis)
{
    PyArrayObject* repeats = NULL;
    PyObject* result = NULL;

    if (PyArray_Check(op)) {
        repeats = (PyArrayObject *) op;
        Py_INCREF(repeats);
    } else {
        repeats = (PyArrayObject *)PyArray_ContiguousFromAny(op, PyArray_INTP, 0, 1);
        if (repeats == NULL) {
            goto finish;
        }
    }
    ASSIGN_TO_PYARRAY(result,
                      NpyArray_Repeat(PyArray_ARRAY(aop), 
                                      PyArray_ARRAY(repeats), axis));
  finish:
    Py_XDECREF(repeats);
    return result;
}

/*NUMPY_API
 */
NPY_NO_EXPORT PyObject *
PyArray_Choose(PyArrayObject *ip, PyObject *op, PyArrayObject *ret,
               NPY_CLIPMODE clipmode)
{
    PyArrayObject** mps;
    PyObject* result = NULL;
    int i, n;
    NpyArray** nmps = NULL;

    /*
     * Convert all inputs to arrays of a common type
     * Also makes them C-contiguous
     */
    mps = PyArray_ConvertToCommonType(op, &n);
    if (mps == NULL) {
        return NULL;
    }
    for (i = 0; i < n; i++) {
        if (mps[i] == NULL) {
            goto finish;
        }
    }
    /* TODO: Make a ConvertToCommonType that returns core objects. */
    nmps = (NpyArray **)PyDataMem_NEW(n*sizeof(NpyArray*));
    for (i = 0; i < n; i++) {
        nmps[i] = PyArray_ARRAY(mps[i]);
    }
    ASSIGN_TO_PYARRAY(result,
                      NpyArray_Choose(PyArray_ARRAY(ip), nmps, n, 
                                      PyArray_ARRAY(ret), 
                                      clipmode));
    PyDataMem_FREE(nmps);

  finish:
    for (i = 0; i < n; i++) {
        Py_XDECREF(mps[i]);
    }
    NpyDataMem_FREE(mps);
    return result;
}


/*NUMPY_API
 * Sort an array in-place
 */
NPY_NO_EXPORT int
PyArray_Sort(PyArrayObject *op, int axis, NPY_SORTKIND which)
{
    return NpyArray_Sort(PyArray_ARRAY(op), axis, which);
}


/*NUMPY_API
 * ArgSort an array
 */
NPY_NO_EXPORT PyObject *
PyArray_ArgSort(PyArrayObject *op, int axis, NPY_SORTKIND which)
{
    RETURN_PYARRAY(NpyArray_ArgSort(PyArray_ARRAY(op), axis, which));
}


/*NUMPY_API
 *LexSort an array providing indices that will sort a collection of arrays
 *lexicographically.  The first key is sorted on first, followed by the second key
 *-- requires that arg"merge"sort is available for each sort_key
 *
 *Returns an index array that shows the indexes for the lexicographic sort along
 *the given axis.
 */
NPY_NO_EXPORT PyObject *
PyArray_LexSort(PyObject *sort_keys, int axis)
{
    NpyArray **mps;
    NpyArray *sorted = NULL;
    PyArrayObject *ret;
    int n;
    int i;

    if (!PySequence_Check(sort_keys)
           || ((n = PySequence_Size(sort_keys)) <= 0)) {
        PyErr_SetString(PyExc_TypeError,
                "need sequence of keys with len > 0 in lexsort");
        return NULL;
    }
    mps = (NpyArray **) _pya_malloc(n*sizeof(PyArrayObject*));
    if (mps == NULL) {
        return PyErr_NoMemory();
    }
    for (i = 0; i < n; i++) {
        mps[i] = NULL;
    }
    for (i = 0; i < n; i++) {
        PyObject *obj;
        PyArrayObject *arr;
        obj = PySequence_GetItem(sort_keys, i);
        arr = (PyArrayObject *)PyArray_FROM_O(obj);
        Py_DECREF(obj);
        if (arr == NULL) {
            goto fail;
        }
        mps[i] = PyArray_ARRAY(arr);
        Npy_INCREF(mps[i]);
        Py_DECREF(arr);
    }

    sorted = NpyArray_LexSort(mps, n, axis);
    if (sorted == NULL) {
        goto fail;
    }

    for (i = 0; i < n; i++) {
        Npy_XDECREF(mps[i]);
    }
    _pya_free(mps);

    ret = Npy_INTERFACE(sorted);
    Py_INCREF(ret);
    Npy_DECREF(sorted);
    
    return (PyObject *)ret;

 fail:
    Npy_XDECREF(sorted);
    for (i = 0; i < n; i++) {
        Npy_XDECREF(mps[i]);
    }
    _pya_free(mps);
    return NULL;
}

/*NUMPY_API
 * Numeric.searchsorted(a,v)
 */
NPY_NO_EXPORT PyObject *
PyArray_SearchSorted(PyArrayObject *op1, PyObject *op2, NPY_SEARCHSIDE side)
{
    PyArrayObject* ap2 = NULL;
    PyArrayObject* ret = NULL;

    if (PyArray_Check(op2)) {
        ap2 = (PyArrayObject*)op2;
        Py_INCREF(ap2);
    } else {
        NpyArray_Descr* dtype;

        dtype = PyArray_DescrFromObjectUnwrap((PyObject *)op2, PyArray_DESCR(op1));
        /* need ap2 as contiguous array and of right type */
        ap2 = (PyArrayObject *)PyArray_FromAnyUnwrap(op2, dtype,
                                                     0, 0, NPY_DEFAULT, NULL);
        if (ap2 == NULL) {
            Npy_DECREF(dtype);
            goto finish;
        }
    }

    ASSIGN_TO_PYARRAY(ret, 
                      NpyArray_SearchSorted(PyArray_ARRAY(op1), 
                                            PyArray_ARRAY(ap2), side));
  finish:
    Py_XDECREF(ap2);
    return (PyObject *) ret;
}

/*NUMPY_API
 * Diagonal
 */
NPY_NO_EXPORT PyObject *
PyArray_Diagonal(PyArrayObject *self, int offset, int axis1, int axis2)
{
    int n = PyArray_NDIM(self);
    PyObject *new;
    PyArray_Dims newaxes;
    intp dims[MAX_DIMS];
    int i, pos;

    newaxes.ptr = dims;
    if (n < 2) {
        PyErr_SetString(PyExc_ValueError,
                        "array.ndim must be >= 2");
        return NULL;
    }
    if (axis1 < 0) {
        axis1 += n;
    }
    if (axis2 < 0) {
        axis2 += n;
    }
    if ((axis1 == axis2) || (axis1 < 0) || (axis1 >= n) ||
        (axis2 < 0) || (axis2 >= n)) {
        PyErr_Format(PyExc_ValueError, "axis1(=%d) and axis2(=%d) "\
                     "must be different and within range (nd=%d)",
                     axis1, axis2, n);
        return NULL;
    }

    newaxes.len = n;
    /* insert at the end */
    newaxes.ptr[n-2] = axis1;
    newaxes.ptr[n-1] = axis2;
    pos = 0;
    for (i = 0; i < n; i++) {
        if ((i==axis1) || (i==axis2)) {
            continue;
        }
        newaxes.ptr[pos++] = i;
    }
    new = PyArray_Transpose(self, &newaxes);
    if (new == NULL) {
        return NULL;
    }
    self = (PyAO *)new;

    if (n == 2) {
        PyObject *a = NULL, *indices= NULL, *ret = NULL;
        intp n1, n2, start, stop, step, count;
        intp *dptr;

        n1 = PyArray_DIM(self, 0);
        n2 = PyArray_DIM(self, 1);
        step = n2 + 1;
        if (offset < 0) {
            start = -n2 * offset;
            stop = MIN(n2, n1+offset)*(n2+1) - n2*offset;
        }
        else {
            start = offset;
            stop = MIN(n1, n2-offset)*(n2+1) + offset;
        }

        /* count = ceil((stop-start)/step) */
        count = ((stop-start) / step) + (((stop-start) % step) != 0);
        indices = PyArray_New(&PyArray_Type, 1, &count,
                              PyArray_INTP, NULL, NULL, 0, 0, NULL);
        if (indices == NULL) {
            Py_DECREF(self);
            return NULL;
        }
        dptr = (intp *)PyArray_DATA(indices);
        for (n1 = start; n1 < stop; n1 += step) {
            *dptr++ = n1;
        }
        a = PyArray_IterNew((PyObject *)self);
        Py_DECREF(self);
        if (a == NULL) {
            Py_DECREF(indices);
            return NULL;
        }
        ret = PyObject_GetItem(a, indices);
        Py_DECREF(a);
        Py_DECREF(indices);
        return ret;
    }

    else {
        /*
         * my_diagonal = []
         * for i in range (s [0]) :
         * my_diagonal.append (diagonal (a [i], offset))
         * return array (my_diagonal)
         */
        PyObject *mydiagonal = NULL, *new = NULL, *ret = NULL, *sel = NULL;
        intp i, n1;
        int res;
        NpyArray_Descr *typecode;

        typecode = PyArray_DESCR(self);
        mydiagonal = PyList_New(0);
        if (mydiagonal == NULL) {
            Py_DECREF(self);
            return NULL;
        }
        n1 = PyArray_DIM(self, 0);
        for (i = 0; i < n1; i++) {
            new = PyInt_FromLong((long) i);
            sel = PyArray_EnsureAnyArray(PyObject_GetItem((PyObject *)self, new));
            Py_DECREF(new);
            if (sel == NULL) {
                Py_DECREF(self);
                Py_DECREF(mydiagonal);
                return NULL;
            }
            new = PyArray_Diagonal((PyAO *)sel, offset, n-3, n-2);
            Py_DECREF(sel);
            if (new == NULL) {
                Py_DECREF(self);
                Py_DECREF(mydiagonal);
                return NULL;
            }
            res = PyList_Append(mydiagonal, new);
            Py_DECREF(new);
            if (res < 0) {
                Py_DECREF(self);
                Py_DECREF(mydiagonal);
                return NULL;
            }
        }
        Py_DECREF(self);
        Npy_INCREF(typecode);
        ret =  PyArray_FromAnyUnwrap(mydiagonal, typecode, 0, 0, 0, NULL);
        Py_DECREF(mydiagonal);
        return ret;
    }
}

/*NUMPY_API
 * Compress
 */
NPY_NO_EXPORT PyObject *
PyArray_Compress(PyArrayObject *self, PyObject *condition, int axis,
                 PyArrayObject *out)
{
    PyArrayObject *cond;
    PyObject *res, *ret;

    cond = (PyAO *)PyArray_FROM_O(condition);
    if (cond == NULL) {
        return NULL;
    }
    if (PyArray_NDIM(cond) != 1) {
        Py_DECREF(cond);
        PyErr_SetString(PyExc_ValueError,
                        "condition must be 1-d array");
        return NULL;
    }

    res = PyArray_Nonzero(cond);
    Py_DECREF(cond);
    if (res == NULL) {
        return res;
    }
    ret = PyArray_TakeFrom(self, PyTuple_GET_ITEM(res, 0), axis,
                           out, NPY_RAISE);
    Py_DECREF(res);
    return ret;
}

/*NUMPY_API
 * Nonzero
 */
NPY_NO_EXPORT PyObject *
PyArray_Nonzero(PyArrayObject *self)
{
    int n = PyArray_NDIM(self), j;
    NpyArray *arrays[MAX_DIMS];
    PyObject* ret;

    ret = PyTuple_New(n);
    if (ret == NULL) {
        return NULL;
    }

    if (NpyArray_NonZero(PyArray_ARRAY(self), arrays, self) < 0) {
        Py_DECREF(ret);
        return NULL;
    }

    for (j=0; j<n; j++) {
        PyTuple_SET_ITEM(ret, j, Npy_INTERFACE(arrays[j]));
    }

    return ret;
}
<|MERGE_RESOLUTION|>--- conflicted
+++ resolved
@@ -32,7 +32,6 @@
 PyArray_TakeFrom(PyArrayObject *self0, PyObject *indices0, int axis,
                  PyArrayObject *ret, NPY_CLIPMODE clipmode)
 {
-<<<<<<< HEAD
     PyArrayObject* indices;
     PyObject* result;
 
@@ -41,164 +40,12 @@
         indices = (PyArrayObject*) indices0;
         Py_INCREF(indices);
     } else {
-        indices = (PyArrayObject*) PyArray_ContiguousFromAny(indices0, PyArray_INTP, 1, 0);
+        indices = (PyArrayObject*) PyArray_ContiguousFromAny(indices0,
+                                                             PyArray_INTP,
+                                                             1, 0);
         if (indices == NULL) {
+            Py_XINCREF(ret);
             return NULL;
-=======
-    PyArray_FastTakeFunc *func;
-    PyArrayObject *self, *indices;
-    intp nd, i, j, n, m, max_item, tmp, chunk, nelem;
-    intp shape[MAX_DIMS];
-    char *src, *dest;
-    int copyret = 0;
-    int err;
-
-    indices = NULL;
-    self = (PyAO *)_check_axis(self0, &axis, CARRAY);
-    if (self == NULL) {
-        return NULL;
-    }
-    indices = (PyArrayObject *)PyArray_ContiguousFromAny(indices0,
-                                                         PyArray_INTP,
-                                                         1, 0);
-    if (indices == NULL) {
-        Py_XINCREF(ret);
-        goto fail;
-    }
-    n = m = chunk = 1;
-    nd = self->nd + indices->nd - 1;
-    for (i = 0; i < nd; i++) {
-        if (i < axis) {
-            shape[i] = self->dimensions[i];
-            n *= shape[i];
-        }
-        else {
-            if (i < axis+indices->nd) {
-                shape[i] = indices->dimensions[i-axis];
-                m *= shape[i];
-            }
-            else {
-                shape[i] = self->dimensions[i-indices->nd+1];
-                chunk *= shape[i];
-            }
-        }
-    }
-    Py_INCREF(self->descr);
-    if (!ret) {
-        ret = (PyArrayObject *)PyArray_NewFromDescr(Py_TYPE(self),
-                                                    self->descr,
-                                                    nd, shape,
-                                                    NULL, NULL, 0,
-                                                    (PyObject *)self);
-
-        if (ret == NULL) {
-            goto fail;
-        }
-    }
-    else {
-        PyArrayObject *obj;
-        int flags = NPY_CARRAY | NPY_UPDATEIFCOPY;
-
-        if ((ret->nd != nd) ||
-            !PyArray_CompareLists(ret->dimensions, shape, nd)) {
-            PyErr_SetString(PyExc_ValueError,
-                            "bad shape in output array");
-            ret = NULL;
-            Py_DECREF(self->descr);
-            goto fail;
-        }
-
-        if (clipmode == NPY_RAISE) {
-            /*
-             * we need to make sure and get a copy
-             * so the input array is not changed
-             * before the error is called
-             */
-            flags |= NPY_ENSURECOPY;
-        }
-        obj = (PyArrayObject *)PyArray_FromArray(ret, self->descr,
-                                                 flags);
-        if (obj != ret) {
-            copyret = 1;
-        }
-        ret = obj;
-        if (ret == NULL) {
-            goto fail;
-        }
-    }
-
-    max_item = self->dimensions[axis];
-    nelem = chunk;
-    chunk = chunk * ret->descr->elsize;
-    src = self->data;
-    dest = ret->data;
-
-    func = self->descr->f->fasttake;
-    if (func == NULL) {
-        switch(clipmode) {
-        case NPY_RAISE:
-            for (i = 0; i < n; i++) {
-                for (j = 0; j < m; j++) {
-                    tmp = ((intp *)(indices->data))[j];
-                    if (tmp < 0) {
-                        tmp = tmp + max_item;
-                    }
-                    if ((tmp < 0) || (tmp >= max_item)) {
-                        PyErr_SetString(PyExc_IndexError,
-                                "index out of range "\
-                                "for array");
-                        goto fail;
-                    }
-                    memmove(dest, src + tmp*chunk, chunk);
-                    dest += chunk;
-                }
-                src += chunk*max_item;
-            }
-            break;
-        case NPY_WRAP:
-            for (i = 0; i < n; i++) {
-                for (j = 0; j < m; j++) {
-                    tmp = ((intp *)(indices->data))[j];
-                    if (tmp < 0) {
-                        while (tmp < 0) {
-                            tmp += max_item;
-                        }
-                    }
-                    else if (tmp >= max_item) {
-                        while (tmp >= max_item) {
-                            tmp -= max_item;
-                        }
-                    }
-                    memmove(dest, src + tmp*chunk, chunk);
-                    dest += chunk;
-                }
-                src += chunk*max_item;
-            }
-            break;
-        case NPY_CLIP:
-            for (i = 0; i < n; i++) {
-                for (j = 0; j < m; j++) {
-                    tmp = ((intp *)(indices->data))[j];
-                    if (tmp < 0) {
-                        tmp = 0;
-                    }
-                    else if (tmp >= max_item) {
-                        tmp = max_item - 1;
-                    }
-                    memmove(dest, src+tmp*chunk, chunk);
-                    dest += chunk;
-                }
-                src += chunk*max_item;
-            }
-            break;
-        }
-    }
-    else {
-        err = func(dest, src, (intp *)(indices->data),
-                    max_item, n, m, nelem, clipmode);
-        if (err) {
-            goto fail;
->>>>>>> c7978bd8
         }
     }
     ASSIGN_TO_PYARRAY(result, 
