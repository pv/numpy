/* Array Descr Object */

#define PY_SSIZE_T_CLEAN
#include <Python.h>
#include "structmember.h"

#define _MULTIARRAYMODULE
#define NPY_NO_PREFIX
#include "numpy/arrayobject.h"
#include "numpy/arrayscalars.h"
#include "numpy/numpy_api.h"
#include "descriptor.h"

#include "npy_config.h"

#include "npy_3kcompat.h"

#include "common.h"

#define _chk_byteorder(arg) (arg == '>' || arg == '<' ||        \
                             arg == '|' || arg == '=')

static PyObject *typeDict = NULL;   /* Must be explicitly loaded */

static PyArray_Descr *
_use_inherit(PyArray_Descr *type, PyObject *newobj, int *errflag);

NPY_NO_EXPORT PyArray_Descr *
_arraydescr_fromobj(PyObject *obj)
{
    PyObject *dtypedescr;
    PyArray_Descr *new;
    int ret;

    dtypedescr = PyObject_GetAttrString(obj, "dtype");
    PyErr_Clear();
    if (dtypedescr) {
        ret = PyArray_DescrConverter(dtypedescr, &new);
        Py_DECREF(dtypedescr);
        if (ret == PY_SUCCEED) {
            return new;
        }
        PyErr_Clear();
    }
    /* Understand basic ctypes */
    dtypedescr = PyObject_GetAttrString(obj, "_type_");
    PyErr_Clear();
    if (dtypedescr) {
        ret = PyArray_DescrConverter(dtypedescr, &new);
        Py_DECREF(dtypedescr);
        if (ret == PY_SUCCEED) {
            PyObject *length;
            length = PyObject_GetAttrString(obj, "_length_");
            PyErr_Clear();
            if (length) {
                /* derived type */
                PyObject *newtup;
                PyArray_Descr *derived;
                newtup = Py_BuildValue("NO", new, length);
                Py_DECREF(length);
                ret = PyArray_DescrConverter(newtup, &derived);
                Py_DECREF(newtup);
                if (ret == PY_SUCCEED) {
                    return derived;
                }
                PyErr_Clear();
                return NULL;
            }
            return new;
        }
        PyErr_Clear();
        return NULL;
    }
    /* Understand ctypes structures --
       bit-fields are not supported
       automatically aligns */
    dtypedescr = PyObject_GetAttrString(obj, "_fields_");
    PyErr_Clear();
    if (dtypedescr) {
        ret = PyArray_DescrAlignConverter(dtypedescr, &new);
        Py_DECREF(dtypedescr);
        if (ret == PY_SUCCEED) {
            return new;
        }
        PyErr_Clear();
    }
    return NULL;
}

NPY_NO_EXPORT PyObject *
array_set_typeDict(PyObject *NPY_UNUSED(ignored), PyObject *args)
{
    PyObject *dict;

    if (!PyArg_ParseTuple(args, "O", &dict)) {
        return NULL;
    }
    /* Decrement old reference (if any)*/
    Py_XDECREF(typeDict);
    typeDict = dict;

    Py_INCREF(Py_None);
    return Py_None;
}

static int
_check_for_commastring(char *type, int len)
{
    int i;

    /* Check for ints at start of string */
    if ((type[0] >= '0'
                && type[0] <= '9')
            || ((len > 1)
                && _chk_byteorder(type[0])
                && (type[1] >= '0'
                && type[1] <= '9'))) {
        return 1;
    }
    /* Check for empty tuple */
    if (((len > 1)
                && (type[0] == '('
                && type[1] == ')'))
            || ((len > 3)
                && _chk_byteorder(type[0])
                && (type[1] == '('
                && type[2] == ')'))) {
        return 1;
    }
    /* Check for presence of commas */
    for (i = 1; i < len; i++) {
        if (type[i] == ',') {
            return 1;
        }
    }
    return 0;
}

static int
_check_for_datetime(char *type, int len)
{
    if (len < 1) {
        return 0;
    }
    if (type[1] == '8' && (type[0] == 'M' || type[0] == 'm')) {
        return 1;
    }
    if (len < 10) {
        return 0;
    }
    if (strncmp(type, "datetime64", 10) == 0) {
        return 1;
    }
    if (len < 11) {
        return 0;
    }
    if (strncmp(type, "timedelta64", 11) == 0) {
        return 1;
    }
    return 0;
}



#undef _chk_byteorder

static PyArray_Descr *
_convert_from_tuple(PyObject *obj)
{
    PyArray_Descr *type, *res;
    PyObject *val;
    int errflag;

    if (PyTuple_GET_SIZE(obj) != 2) {
        return NULL;
    }
    if (!PyArray_DescrConverter(PyTuple_GET_ITEM(obj,0), &type)) {
        return NULL;
    }
    val = PyTuple_GET_ITEM(obj,1);
    /* try to interpret next item as a type */
    res = _use_inherit(type, val, &errflag);
    if (res || errflag) {
        Py_DECREF(type);
        if (res) {
            return res;
        }
        else {
            return NULL;
        }
    }
    PyErr_Clear();
    /*
     * We get here if res was NULL but errflag wasn't set
     * --- i.e. the conversion to a data-descr failed in _use_inherit
     */
    if (type->elsize == 0) {
        /* interpret next item as a typesize */
        int itemsize = PyArray_PyIntAsInt(PyTuple_GET_ITEM(obj,1));

        if (error_converting(itemsize)) {
            PyErr_SetString(PyExc_ValueError,
                    "invalid itemsize in generic type tuple");
            goto fail;
        }
        PyArray_DESCR_REPLACE(type);
        if (type->type_num == PyArray_UNICODE) {
            type->elsize = itemsize << 2;
        }
        else {
            type->elsize = itemsize;
        }
    }
    else if (PyDict_Check(val)) {
      /* Assume it's a metadata dictionary */
      /* FIXME: metadata removed from structure */
    }
    else {
        /*
         * interpret next item as shape (if it's a tuple)
         * and reset the type to PyArray_VOID with
         * a new fields attribute.
         */
        PyArray_Dims shape = {NULL, -1};
        PyArray_Descr *newdescr;

        if (!(PyArray_IntpConverter(val, &shape)) || (shape.len > MAX_DIMS)) {
            PyDimMem_FREE(shape.ptr);
            PyErr_SetString(PyExc_ValueError,
                    "invalid shape in fixed-type tuple.");
            goto fail;
        }
        /*
         * If (type, 1) was given, it is equivalent to type...
         * or (type, ()) was given it is equivalent to type...
         */
        if ((shape.len == 1
                    && shape.ptr[0] == 1
                    && PyNumber_Check(val))
                || (shape.len == 0
                    && PyTuple_Check(val))) {
            PyDimMem_FREE(shape.ptr);
            return type;
        }
        newdescr = PyArray_DescrNewFromType(PyArray_VOID);
        if (newdescr == NULL) {
            PyDimMem_FREE(shape.ptr);
            goto fail;
        }
        newdescr->elsize = type->elsize;
        newdescr->elsize *= PyArray_MultiplyList(shape.ptr, shape.len);
        newdescr->subarray = NpyArray_malloc(sizeof(PyArray_ArrayDescr));
        newdescr->subarray->base = type;
        newdescr->subarray->shape_num_dims = shape.len;
        newdescr->subarray->shape_dims = shape.ptr;
        shape.ptr = NULL; /* Stole shape.ptr, do not free. */
        newdescr->flags = type->flags;
        NpyArray_DescrDeallocNamesAndFields(newdescr);
        type = newdescr;
        assert(0 == newdescr->subarray->shape_num_dims && NULL == newdescr->subarray->shape_dims || 
               0 < newdescr->subarray->shape_num_dims && NULL != newdescr->subarray->shape_dims);
    }
    return type;

 fail:
    Py_XDECREF(type);
    return NULL;
}

/*
 * obj is a list.  Each item is a tuple with
 *
 * (field-name, data-type (either a list or a string), and an optional
 * shape parameter).
 *
 * field-name can be a string or a 2-tuple
 * data-type can now be a list, string, or 2-tuple (string, metadata dictionary))
 */

static PyArray_Descr *
_convert_from_array_descr(PyObject *obj, int align)
{
    int n, i, totalsize;
    int ret;
    PyObject *item, *newobj;
    PyObject *name, *title;
    NpyDict *fields = NULL;
    char **nameslist = NULL;
    int offset = 0;
    PyArray_Descr *new;
    PyArray_Descr *conv;
    int dtypeflags = 0;
    int maxalign = 0;

    n = PyList_GET_SIZE(obj);
    totalsize = 0;
    
    nameslist = NpyArray_DescrAllocNames(n);
    if (NULL == nameslist) {
        return NULL;
    }
    fields = NpyArray_DescrAllocFields();
    if (NULL == fields) {
        free(nameslist);
        return NULL;
    }
    
    for (i = 0; i < n; i++) {
        item = PyList_GET_ITEM(obj, i);
        if (!PyTuple_Check(item) || (PyTuple_GET_SIZE(item) < 2)) {
            goto fail;
        }
        name = PyTuple_GET_ITEM(item, 0);
        if (PyUString_Check(name)) {
            title = NULL;
        }
        else if (PyTuple_Check(name)) {
            if (PyTuple_GET_SIZE(name) != 2) {
                goto fail;
            }
            title = PyTuple_GET_ITEM(name, 0);
            name = PyTuple_GET_ITEM(name, 1);
            if (!PyUString_Check(name)) {
                goto fail;
            }
        }
        else {
            goto fail;
        }

        /* Insert name into nameslist */
        Py_INCREF(name);  

        if (PyUString_GET_SIZE(name) == 0) {
            Py_DECREF(name);
            if (title == NULL) {
                name = PyUString_FromFormat("f%d", i);
            }
#if defined(NPY_PY3K)
            /* On Py3, allow only non-empty Unicode strings as field names */
            else if (PyUString_Check(title) && PyUString_GET_SIZE(title) > 0) {
                name = title;
                Py_INCREF(name);
            }
            else {
                goto fail;
            }
#else
            else {
                name = title;
                Py_INCREF(name);
            }
#endif
        }
        nameslist[i] = strdup(PyString_AsString(name));
        Py_DECREF(name);

        /* Process rest */

        if (PyTuple_GET_SIZE(item) == 2) {
            ret = PyArray_DescrConverter(PyTuple_GET_ITEM(item, 1), &conv);
            if (ret == PY_FAIL) {
                PyObject_Print(PyTuple_GET_ITEM(item, 1), stderr, 0);
            }
        }
        else if (PyTuple_GET_SIZE(item) == 3) {
            newobj = PyTuple_GetSlice(item, 1, 3);
            ret = PyArray_DescrConverter(newobj, &conv);
            Py_DECREF(newobj);
        }
        else {
            goto fail;
        }
        if (ret == PY_FAIL) {
            goto fail;
        }
        
        if (NpyDict_ContainsKey(fields, nameslist[i])
            || (title
#if defined(NPY_PY3K)
                 && PyUString_Check(title)
#else
                 && (PyUString_Check(title) || PyUnicode_Check(title))
#endif
                 && NpyDict_ContainsKey(fields, (void *)PyString_AsString(title)))) {
            PyErr_SetString(PyExc_ValueError,
                    "two fields with the same name");
            Py_DECREF(conv);
            goto fail;
        }
        dtypeflags |= (conv->flags & NPY_FROM_FIELDS);
                 
        
        if (align) {
            int _align;

            _align = conv->alignment;
            if (_align > 1) {
                totalsize = ((totalsize + _align - 1)/_align)*_align;
            }
            maxalign = MAX(maxalign, _align);
        }
        offset = totalsize;

        /*
         * Title can be "meta-data".  Only insert it
         * into the fields dictionary if it is a string
         * and if it is not the same as the name.
         */
        if (title != NULL) {
#if defined(NPY_PY3K)
            if (PyUString_Check(title)) 
#else
            if (PyUString_Check(title) || PyUnicode_Check(title)) 
#endif
            {
                char *titleStr = PyString_AsString(title);
                if (!strcmp(nameslist[i], titleStr) || NpyDict_ContainsKey(fields, titleStr)) {
                    PyErr_SetString(PyExc_ValueError,
                            "title already used as a name or title.");
                    Py_DECREF(conv);
                    goto fail;
                }
                NpyArray_DescrSetField(fields, nameslist[i], conv, offset, titleStr);
                Npy_INCREF(conv);       /* First DescrSetField call steals the reference, need a second to steal. */
                NpyArray_DescrSetField(fields, titleStr, conv, offset, titleStr);
            }
        } else {
            NpyArray_DescrSetField(fields, nameslist[i], conv, offset, NULL);
        }
        totalsize += conv->elsize;
    }
    new = PyArray_DescrNewFromType(PyArray_VOID);
    new->fields = fields;
    new->names = nameslist;
    new->elsize = totalsize;
    new->flags=dtypeflags;
    if (maxalign > 1) {
        totalsize = ((totalsize + maxalign - 1)/maxalign)*maxalign;
    }
    if (align) {
        new->alignment = maxalign;
    }
    return new;

 fail:
    if (NULL != nameslist) {
        for (i=0; i < n; i++) {
            if (NULL != nameslist[i]) {
                free(nameslist[i]);
            }
        }
        free(nameslist);
    }
    
    if (NULL != fields) {
        NpyDict_Destroy(fields);   
    }
    return NULL;
}

    
    
/*
 * a list specifying a data-type can just be
 * a list of formats.  The names for the fields
 * will default to f0, f1, f2, and so forth.
 */
static PyArray_Descr *
_convert_from_list(PyObject *obj, int align)
{
    int n, i;
    int totalsize;
    PyArray_Descr *conv = NULL;
    PyArray_Descr *new;
    PyObject *key;
    NpyDict *fields = NULL;
    char **nameslist = NULL;
    int ret;
    int maxalign = 0;
    int dtypeflags = 0;

    n = PyList_GET_SIZE(obj);
    /*
     * Ignore any empty string at end which _internal._commastring
     * can produce
     */
    key = PyList_GET_ITEM(obj, n-1);
    if (PyBytes_Check(key) && PyBytes_GET_SIZE(key) == 0) {
        n = n - 1;
    }
    /* End ignore code.*/
    totalsize = 0;
    if (n == 0) {
        return NULL;
    }
    nameslist = NpyArray_DescrAllocNames(n);
    if (NULL == nameslist) {
        return NULL;
    }
    fields = NpyArray_DescrAllocFields();
    if (NULL == fields) {
        free(nameslist);
        return NULL;
    }
    
    for (i = 0; i < n; i++) {
        key = PyUString_FromFormat("f%d", i);
        ret = PyArray_DescrConverter(PyList_GET_ITEM(obj, i), &conv);
        if (ret == PY_FAIL) {
            Py_DECREF(key);
            goto fail;
        }
        dtypeflags |= (conv->flags & NPY_FROM_FIELDS);
        if (align) {
            int _align;

            _align = conv->alignment;
            if (_align > 1) {
                totalsize = ((totalsize + _align - 1)/_align)*_align;
            }
            maxalign = MAX(maxalign, _align);
        }
        NpyArray_DescrSetField(fields, PyString_AsString(key), conv, totalsize, NULL);
        nameslist[i] = strdup(PyString_AsString(key));
        totalsize += conv->elsize;
        Py_DECREF(key);
    }
    new = PyArray_DescrNewFromType(PyArray_VOID);
    new->fields = fields;
    new->names = nameslist;
    new->flags=dtypeflags;
    if (maxalign > 1) {
        totalsize = ((totalsize+maxalign-1)/maxalign)*maxalign;
    }
    if (align) {
        new->alignment = maxalign;
    }
    new->elsize = totalsize;
    return new;

 fail:
    if (NULL != nameslist) {
        for (i=0; i < n; i++) {
            if (NULL != nameslist[i]) {
                free(nameslist[i]);
            }
        }
        free(nameslist);
    }
    
    if (NULL != fields) {
        NpyDict_Destroy(fields);   
    }
    return NULL;
}

/* Exported as DATETIMEUNITS in multiarraymodule.c */
NPY_NO_EXPORT char *_datetime_strings[] = {
    NPY_STR_Y,
    NPY_STR_M,
    NPY_STR_W,
    NPY_STR_B,
    NPY_STR_D,
    NPY_STR_h,
    NPY_STR_m,
    NPY_STR_s,
    NPY_STR_ms,
    NPY_STR_us,
    NPY_STR_ns,
    NPY_STR_ps,
    NPY_STR_fs,
    NPY_STR_as
};

static NPY_DATETIMEUNIT
 _unit_from_str(char *base)
{
    NPY_DATETIMEUNIT unit;

    if (base == NULL) {
        return NPY_DATETIME_DEFAULTUNIT;
    }

    unit = NPY_FR_Y;
    while (unit < NPY_DATETIME_NUMUNITS) {
        if (strcmp(base, _datetime_strings[unit]) == 0) {
            break;
        }
        unit++;
    }
    if (unit == NPY_DATETIME_NUMUNITS) {
        return NPY_DATETIME_DEFAULTUNIT;
    }

    return unit;
}

static int _multiples_table[16][4] = { 
    {12, 52, 365},                            /* NPY_FR_Y */
    {NPY_FR_M, NPY_FR_W, NPY_FR_D},
    {4,  30, 720},                            /* NPY_FR_M */
    {NPY_FR_W, NPY_FR_D, NPY_FR_h},
    {5,  7,  168, 10080},                     /* NPY_FR_W */
    {NPY_FR_B, NPY_FR_D, NPY_FR_h, NPY_FR_m},
    {24, 1440, 86400},                        /* NPY_FR_B */
    {NPY_FR_h, NPY_FR_m, NPY_FR_s},
    {24, 1440, 86400},                        /* NPY_FR_D */
    {NPY_FR_h, NPY_FR_m, NPY_FR_s},
    {60, 3600},                               /* NPY_FR_h */
    {NPY_FR_m, NPY_FR_s},
    {60, 60000},                              /* NPY_FR_m */
    {NPY_FR_s, NPY_FR_ms},
    {1000, 1000000},                          /* >=NPY_FR_s */
    {0, 0}
};


/* Translate divisors into multiples of smaller units */
static int
_convert_divisor_to_multiple(PyArray_DateTimeInfo *dtinfo) 
{
    int i, num, ind;
    int *totry;
    NPY_DATETIMEUNIT *baseunit;
<<<<<<< HEAD
    int q=0, r;

    ind = ((int)meta->base - (int)NPY_FR_Y)*2;
=======
    int q, r;
    
    ind = ((int)dtinfo->base - (int)NPY_FR_Y)*2;
>>>>>>> c3de990a
    totry = _multiples_table[ind];
    baseunit = (NPY_DATETIMEUNIT *)_multiples_table[ind + 1];

    num = 3;
    if (dtinfo->base == NPY_FR_W) {
        num = 4;
    }
    else if (dtinfo->base > NPY_FR_D) {
        num = 2;
    }
    if (dtinfo->base >= NPY_FR_s) {
        ind = ((int)NPY_FR_s - (int)NPY_FR_Y)*2;
        totry = _multiples_table[ind];
        baseunit = (NPY_DATETIMEUNIT *)_multiples_table[ind + 1];
        baseunit[0] = dtinfo->base + 1;
        baseunit[1] = dtinfo->base + 2;
        if (dtinfo->base == NPY_DATETIME_NUMUNITS - 2) {
            num = 1;
        }
        if (dtinfo->base == NPY_DATETIME_NUMUNITS - 1) {
            num = 0;
        }
    }

    for (i = 0; i < num; i++) {
        q = totry[i] / dtinfo->den;
        r = totry[i] % dtinfo->den;
        if (r == 0) {
            break;
        }
    }
    if (i == num) {
        PyErr_Format(PyExc_ValueError,
                "divisor (%d) is not a multiple of a lower-unit", dtinfo->den);
        return -1;
    }
    dtinfo->base = baseunit[i];
    dtinfo->den = 1;
    dtinfo->num *= q;

    return 0;
}


static PyObject * 
_get_datetime_tuple_from_datetimeinfo(PyArray_DateTimeInfo *dt_data) 
{
    PyObject *dt_tuple; 

    dt_tuple = PyTuple_New(4);

    PyTuple_SET_ITEM(dt_tuple, 0,
            PyBytes_FromString(_datetime_strings[dt_data->base]));
    PyTuple_SET_ITEM(dt_tuple, 1,
            PyInt_FromLong(dt_data->num));
    PyTuple_SET_ITEM(dt_tuple, 2,
            PyInt_FromLong(dt_data->den));
    PyTuple_SET_ITEM(dt_tuple, 3,
            PyInt_FromLong(dt_data->events));

    return dt_tuple;
}  



static PyArray_DateTimeInfo *
_convert_datetime_tuple_to_datetimeinfo(PyObject *tuple) 
{
    PyArray_DateTimeInfo *dt_data; 
    PyObject *ret;

    dt_data = _pya_malloc(sizeof(PyArray_DateTimeInfo));
    dt_data->base = _unit_from_str(
            PyBytes_AsString(PyTuple_GET_ITEM(tuple, 0)));

    /* Assumes other objects are Python integers */
    dt_data->num = PyInt_AS_LONG(PyTuple_GET_ITEM(tuple, 1));
    dt_data->den = PyInt_AS_LONG(PyTuple_GET_ITEM(tuple, 2));
    dt_data->events = PyInt_AS_LONG(PyTuple_GET_ITEM(tuple, 3));

    if (dt_data->den > 1) {
        if (_convert_divisor_to_multiple(dt_data) < 0) {
            _pya_free(dt_data);
            return NULL;
        }
    }

    return dt_data;
}


static PyArray_Descr *
_convert_from_datetime_tuple(PyObject *obj) 
{
    PyArray_Descr *new;
    PyObject *dt_tuple;
    PyArray_DateTimeInfo *dtinfo;
    PyObject *datetime;

    if (!PyTuple_Check(obj) || PyTuple_GET_SIZE(obj)!=2) {
        PyErr_SetString(PyExc_RuntimeError,
                "_datetimestring is not returning a tuple with length 2");
        return NULL;
    }

    dt_tuple = PyTuple_GET_ITEM(obj, 0);
    datetime = PyTuple_GET_ITEM(obj, 1);
    if (!PyTuple_Check(dt_tuple)
	  || PyTuple_GET_SIZE(dt_tuple) != 4
	  || !PyInt_Check(datetime)) {
      PyErr_SetString(PyExc_RuntimeError,
		      "_datetimestring is not returning a length 4 tuple" \
		      " and an integer");
      return NULL;
    }

    /* Create new timedelta or datetime dtype */ 
    if (PyObject_IsTrue(datetime)) {
        new = PyArray_DescrNewFromType(PyArray_DATETIME);
    }
    else {
        new = PyArray_DescrNewFromType(PyArray_TIMEDELTA);
    }

    if (new == NULL) {
        return NULL;
    }

    dtinfo = _convert_datetime_tuple_to_datetimeinfo(dt_tuple);

    if (dtinfo == NULL) {
        /* Failure in conversion */
        Py_DECREF(new);
        return NULL;
    }


    new->dtinfo = dtinfo;

    return new;
}


static PyArray_Descr *
_convert_from_datetime(PyObject *obj)
{
    PyObject *tupleobj;
    PyArray_Descr *res;
    PyObject *_numpy_internal;

    if (!PyBytes_Check(obj)) {
        return NULL;
    }
    _numpy_internal = PyImport_ImportModule("numpy.core._internal");
    if (_numpy_internal == NULL) {
        return NULL;
    }
    tupleobj = PyObject_CallMethod(_numpy_internal,
            "_datetimestring", "O", obj);
    Py_DECREF(_numpy_internal);
    if (!tupleobj) {
        return NULL;
    }
    /*
     * tuple of a standard tuple (baseunit, num, den, events) and a timedelta
     * boolean
     */
    res = _convert_from_datetime_tuple(tupleobj);
    Py_DECREF(tupleobj);
    if (!res && !PyErr_Occurred()) {
        PyErr_SetString(PyExc_ValueError,
                "invalid data-type");
        return NULL;
    }
    return res;
}


/*
 * comma-separated string
 * this is the format developed by the numarray records module and implemented
 * by the format parser in that module this is an alternative implementation
 * found in the _internal.py file patterned after that one -- the approach is
 * to try to convert to a list (with tuples if any repeat information is
 * present) and then call the _convert_from_list)
 */
static PyArray_Descr *
_convert_from_commastring(PyObject *obj, int align)
{
    PyObject *listobj;
    PyArray_Descr *res;
    PyObject *_numpy_internal;

    if (!PyBytes_Check(obj)) {
        return NULL;
    }
    _numpy_internal = PyImport_ImportModule("numpy.core._internal");
    if (_numpy_internal == NULL) {
        return NULL;
    }
    listobj = PyObject_CallMethod(_numpy_internal, "_commastring", "O", obj);
    Py_DECREF(_numpy_internal);
    if (!listobj) {
        return NULL;
    }
    if (!PyList_Check(listobj) || PyList_GET_SIZE(listobj) < 1) {
        PyErr_SetString(PyExc_RuntimeError,
                "_commastring is not returning a list with len >= 1");
        Py_DECREF(listobj);
        return NULL;
    }
    if (PyList_GET_SIZE(listobj) == 1) {
        if (PyArray_DescrConverter(
                    PyList_GET_ITEM(listobj, 0), &res) == NPY_FAIL) {
            res = NULL;
        }
    }
    else {
        res = _convert_from_list(listobj, align);
    }
    Py_DECREF(listobj);
    if (!res && !PyErr_Occurred()) {
        PyErr_SetString(PyExc_ValueError,
                "invalid data-type");
        return NULL;
    }
    return res;
}

static int
_is_tuple_of_integers(PyObject *obj)
{
    int i;

    if (!PyTuple_Check(obj)) {
        return 0;
    }
    for (i = 0; i < PyTuple_GET_SIZE(obj); i++) {
        if (!PyArray_IsIntegerScalar(PyTuple_GET_ITEM(obj, i))) {
            return 0;
        }
    }
    return 1;
}

/*
 * A tuple type would be either (generic typeobject, typesize)
 * or (fixed-length data-type, shape)
 *
 * or (inheriting data-type, new-data-type)
 * The new data-type must have the same itemsize as the inheriting data-type
 * unless the latter is 0
 *
 * Thus (int32, {'real':(int16,0),'imag',(int16,2)})
 *
 * is one way to specify a descriptor that will give
 * a['real'] and a['imag'] to an int32 array.
 *
 * leave type reference alone
 */
static PyArray_Descr *
_use_inherit(PyArray_Descr *type, PyObject *newobj, int *errflag)
{
    PyArray_Descr *new;
    PyArray_Descr *conv;

    *errflag = 0;
    if (PyArray_IsScalar(newobj, Integer)
            || _is_tuple_of_integers(newobj)
            || !PyArray_DescrConverter(newobj, &conv)) {
        return NULL;
    }
    *errflag = 1;
    new = PyArray_DescrNew(type);
    if (new == NULL) {
        goto fail;
    }
    if (new->elsize && new->elsize != conv->elsize) {
        PyErr_SetString(PyExc_ValueError,
                "mismatch in size of old and new data-descriptor");
        Py_DECREF(new);
        goto fail;
    }
    new->elsize = conv->elsize;
    if (NULL != conv->names) {
        new->names = NpyArray_DescrNamesCopy(conv->names);
        new->fields = NpyArray_DescrFieldsCopy(conv->fields);
    }
    new->flags = conv->flags;
    Py_DECREF(conv);
    *errflag = 0;
    return new;

 fail:
    Py_DECREF(conv);
    return NULL;
}



/*
 * a dictionary specifying a data-type
 * must have at least two and up to four
 * keys These must all be sequences of the same length.
 *
 * can also have an additional key called "metadata" which can be any dictionary
 *
 * "names" --- field names
 * "formats" --- the data-type descriptors for the field.
 *
 * Optional:
 *
 * "offsets" --- integers indicating the offset into the
 * record of the start of the field.
 * if not given, then "consecutive offsets"
 * will be assumed and placed in the dictionary.
 *
 * "titles" --- Allows the use of an additional key
 * for the fields dictionary.(if these are strings
 * or unicode objects) or
 * this can also be meta-data to
 * be passed around with the field description.
 *
 * Attribute-lookup-based field names merely has to query the fields
 * dictionary of the data-descriptor.  Any result present can be used
 * to return the correct field.
 *
 * So, the notion of what is a name and what is a title is really quite
 * arbitrary.
 *
 * What does distinguish a title, however, is that if it is not None,
 * it will be placed at the end of the tuple inserted into the
 * fields dictionary.and can therefore be used to carry meta-data around.
 *
 * If the dictionary does not have "names" and "formats" entries,
 * then it will be checked for conformity and used directly.
 */
static PyArray_Descr *
_use_fields_dict(PyObject *obj, int align)
{
    PyObject *_numpy_internal;
    PyArray_Descr *res;

    _numpy_internal = PyImport_ImportModule("numpy.core._internal");
    if (_numpy_internal == NULL) {
        return NULL;
    }
    res = (PyArray_Descr *)PyObject_CallMethod(_numpy_internal,
            "_usefields", "Oi", obj, align);
    Py_DECREF(_numpy_internal);
    return res;
}

static PyArray_Descr *
_convert_from_dict(PyObject *obj, int align)
{
    PyArray_Descr *new;
    NpyDict *fields = NULL;
    char **nameslist = NULL;
    PyObject *names, *offsets, *descrs, *titles;
    int n, i;
    int totalsize;
    int maxalign = 0;
    int dtypeflags = 0;

    names = PyDict_GetItemString(obj, "names");
    descrs = PyDict_GetItemString(obj, "formats");
    if (!names || !descrs) {
        return _use_fields_dict(obj, align);
    }
    n = PyObject_Length(names);

    fields = NpyArray_DescrAllocFields();
    if (fields == NULL) {
        return (PyArray_Descr *)PyErr_NoMemory();
    }
    nameslist = NpyArray_DescrAllocNames(n);
    if (NULL == nameslist) {
        NpyDict_Destroy(fields);
        return NULL;
    }
    
    offsets = PyDict_GetItemString(obj, "offsets");
    titles = PyDict_GetItemString(obj, "titles");
    if ((n > PyObject_Length(descrs))
        || (offsets && (n > PyObject_Length(offsets)))
        || (titles && (n > PyObject_Length(titles)))) {
        PyErr_SetString(PyExc_ValueError,
                "all items in the dictionary must have the same length.");
        goto fail;
    }

    totalsize = 0;
    for (i = 0; i < n; i++) {
        PyObject *descr, *index, *item, *name, *off;
        long offset = 0;
        int len, ret, _align = 1;
        PyArray_Descr *newdescr;

        /* Build item to insert (descr, offset, [title])*/
        len = 2;
        item = NULL;
        index = PyInt_FromLong(i);
        if (titles) {
            item=PyObject_GetItem(titles, index);
            if (item && item != Py_None) {
                len = 3;
            }
            else {
                Py_XDECREF(item);
            }
            PyErr_Clear();
        }

        descr = PyObject_GetItem(descrs, index);
        if (!descr) {
            goto fail;
        }
        ret = PyArray_DescrConverter(descr, &newdescr);
        Py_DECREF(descr);
        if (ret == PY_FAIL) {
            Py_DECREF(index);
            goto fail;
        }
        if (align) {
            _align = newdescr->alignment;
            maxalign = MAX(maxalign,_align);
        }
        if (offsets) {
            off = PyObject_GetItem(offsets, index);
            if (!off) {
                goto fail;
            }
            offset = PyInt_AsLong(off);
            if (offset < totalsize) {
                PyErr_SetString(PyExc_ValueError,
                        "invalid offset (must be ordered)");
                ret = PY_FAIL;
            }
            if (offset > totalsize) {
                totalsize = offset;
            }
        }
        else {
            if (align && _align > 1) {
                totalsize = ((totalsize + _align - 1)/_align)*_align;
            }
            offset = totalsize;
        }
        name = PyObject_GetItem(names, index);
        if (!name) {
            goto fail;
        }
        Py_DECREF(index);
#if defined(NPY_PY3K)
        if (!PyUString_Check(name)) 
#else
        if (!(PyUString_Check(name) || PyUnicode_Check(name))) 
#endif
        {
            PyErr_SetString(PyExc_ValueError,
                    "field names must be strings");
            ret = PY_FAIL;
        } else {
            nameslist[i] = strdup(PyString_AsString(name));
        }

        /* Insert into dictionary */
        if (NpyDict_ContainsKey(fields, PyString_AsString(name))) {
            PyErr_SetString(PyExc_ValueError,
                    "name already used as a name or title");
            ret = PY_FAIL;
        }
        NpyArray_DescrSetField(fields, PyString_AsString(name), newdescr, offset, (3 == len) ? PyString_AsString(item) : NULL);
        Py_DECREF(name);
        if (len == 3) {
#if defined(NPY_PY3K)
            if (PyUString_Check(item)) 
#else
            if (PyUString_Check(item) || PyUnicode_Check(item)) 
#endif
            {
                if (NpyDict_ContainsKey(fields, PyString_AsString(item))) {
                    PyErr_SetString(PyExc_ValueError,
                            "title already used as a name or title.");
                    ret=PY_FAIL;
                }
                Npy_INCREF(newdescr);           /* First DescrSetField stole the ref, need a second */
                NpyArray_DescrSetField(fields, PyString_AsString(item), newdescr, offset, PyString_AsString(item));
            }
            Py_DECREF(item);
        }
        if ((ret == PY_FAIL) || (newdescr->elsize == 0)) {
            goto fail;
        }
        dtypeflags |= (newdescr->flags & NPY_FROM_FIELDS);
        totalsize += newdescr->elsize;
    }

    new = PyArray_DescrNewFromType(PyArray_VOID);
    if (new == NULL) {
        goto fail;
    }
    if (maxalign > 1) {
        totalsize = ((totalsize + maxalign - 1)/maxalign)*maxalign;
    }
    if (align) {
        new->alignment = maxalign;
    }
    new->elsize = totalsize;
    new->names = nameslist;
    new->fields = fields;
    new->flags = dtypeflags;

    return new;

 fail:
    if (NULL != nameslist) {
        for (i=0; i < n; i++) {
            if (NULL != nameslist[i]) {
                free(nameslist[i]);
            }
        }
        free(nameslist);
    }
    
    if (NULL != fields) {
        NpyDict_Destroy(fields);   
    }
    return NULL;
}


/*NUMPY_API*/
NPY_NO_EXPORT PyArray_Descr *
PyArray_DescrNewFromType(int type_num)
{
    /* TODO: Wrap result in pyobject. */
    return NpyArray_DescrNewFromType(type_num);
}

/*NUMPY_API
 * Get typenum from an object -- None goes to NULL
 */
NPY_NO_EXPORT int
PyArray_DescrConverter2(PyObject *obj, PyArray_Descr **at)
{
    if (obj == Py_None) {
        *at = NULL;
        return PY_SUCCEED;
    }
    else {
        return PyArray_DescrConverter(obj, at);
    }
}

/*NUMPY_API
 * Get typenum from an object -- None goes to PyArray_DEFAULT
 * This function takes a Python object representing a type and converts it
 * to a the correct PyArray_Descr * structure to describe the type.
 *
 * Many objects can be used to represent a data-type which in NumPy is
 * quite a flexible concept.
 *
 * This is the central code that converts Python objects to
 * Type-descriptor objects that are used throughout numpy.
 * new reference in *at
 */
NPY_NO_EXPORT int
PyArray_DescrConverter(PyObject *obj, PyArray_Descr **at)
{
    char *type;
    int check_num = PyArray_NOTYPE + 10;
    int len;
    PyObject *item;
    int elsize = 0;
    char endian = '=';

    *at = NULL;
    /* default */
    if (obj == Py_None) {
        *at = PyArray_DescrFromType(PyArray_DEFAULT);
        return PY_SUCCEED;
    }
    if (PyArray_DescrCheck(obj)) {
        *at = (PyArray_Descr *)obj;
        Py_INCREF(*at);
        return PY_SUCCEED;
    }

    if (PyType_Check(obj)) {
        if (PyType_IsSubtype((PyTypeObject *)obj, &PyGenericArrType_Type)) {
            *at = PyArray_DescrFromTypeObject(obj);
            if (*at) {
                return PY_SUCCEED;
            }
            else {
                return PY_FAIL;
            }
        }
        check_num = PyArray_OBJECT;
#if !defined(NPY_PY3K)
        if (obj == (PyObject *)(&PyInt_Type)) {
            check_num = PyArray_LONG;
        }
        else if (obj == (PyObject *)(&PyLong_Type)) {
            check_num = PyArray_LONGLONG;
        }
#else
        if (obj == (PyObject *)(&PyLong_Type)) {
            check_num = PyArray_LONG;
        }
#endif
        else if (obj == (PyObject *)(&PyFloat_Type)) {
            check_num = PyArray_DOUBLE;
        }
        else if (obj == (PyObject *)(&PyComplex_Type)) {
            check_num = PyArray_CDOUBLE;
        }
        else if (obj == (PyObject *)(&PyBool_Type)) {
            check_num = PyArray_BOOL;
        }
        else if (obj == (PyObject *)(&PyBytes_Type)) {
            check_num = PyArray_STRING;
        }
        else if (obj == (PyObject *)(&PyUnicode_Type)) {
            check_num = PyArray_UNICODE;
        }
#if defined(NPY_PY3K)
        else if (obj == (PyObject *)(&PyMemoryView_Type)) {
            check_num = PyArray_VOID;
        }
#else
        else if (obj == (PyObject *)(&PyBuffer_Type)) {
            check_num = PyArray_VOID;
        }
#endif
        else {
            *at = _arraydescr_fromobj(obj);
            if (*at) {
                return PY_SUCCEED;
            }
        }
        goto finish;
    }

    /* or a typecode string */

    if (PyUnicode_Check(obj)) {
        /* Allow unicode format strings: convert to bytes */
        int retval;
        PyObject *obj2;
        obj2 = PyUnicode_AsASCIIString(obj);
        if (obj2 == NULL) {
            goto fail;
        }
        retval = PyArray_DescrConverter(obj2, at);
        Py_DECREF(obj2);
        return retval;
    }

    if (PyBytes_Check(obj)) {
        /* Check for a string typecode. */
        type = PyBytes_AS_STRING(obj);
        len = PyBytes_GET_SIZE(obj);
        if (len <= 0) {
            goto fail;
        }
        /* check for datetime format */
        if ((len > 1) && _check_for_datetime(type, len)) {
            *at = _convert_from_datetime(obj);
            if (*at) {
                return PY_SUCCEED;
            }
            return PY_FAIL;
        }
        /* check for commas present or first (or second) element a digit */
        if (_check_for_commastring(type, len)) {
            *at = _convert_from_commastring(obj, 0);
            if (*at) {
                return PY_SUCCEED;
            }
            return PY_FAIL;
        }
        check_num = (int) type[0];
        if ((char) check_num == '>'
                || (char) check_num == '<'
                || (char) check_num == '|'
                || (char) check_num == '=') {
            if (len <= 1) {
                goto fail;
            }
            endian = (char) check_num;
            type++; len--;
            check_num = (int) type[0];
            if (endian == '|') {
                endian = '=';
            }
        }
        if (len > 1) {
            elsize = atoi(type + 1);
            if (elsize == 0) {
                check_num = PyArray_NOTYPE+10;
            }
            /*
             * When specifying length of UNICODE
             * the number of characters is given to match
             * the STRING interface.  Each character can be
             * more than one byte and itemsize must be
             * the number of bytes.
             */
            else if (check_num == PyArray_UNICODELTR) {
                elsize <<= 2;
            }
            /* Support for generic processing c4, i4, f8, etc...*/
            else if ((check_num != PyArray_STRINGLTR)
                     && (check_num != PyArray_VOIDLTR)
                     && (check_num != PyArray_STRINGLTR2)) {
                check_num = PyArray_TypestrConvert(elsize, check_num);
                if (check_num == PyArray_NOTYPE) {
                    check_num += 10;
                }
                elsize = 0;
            }
        }
    }
    else if (PyTuple_Check(obj)) {
        /* or a tuple */
        *at = _convert_from_tuple(obj);
        if (*at == NULL){
            if (PyErr_Occurred()) {
                return PY_FAIL;
            }
            goto fail;
        }
        return PY_SUCCEED;
    }
    else if (PyList_Check(obj)) {
        /* or a list */
        *at = _convert_from_array_descr(obj,0);
        if (*at == NULL) {
            if (PyErr_Occurred()) {
                return PY_FAIL;
            }
            goto fail;
        }
        return PY_SUCCEED;
    }
    else if (PyDict_Check(obj)) {
        /* or a dictionary */
        *at = _convert_from_dict(obj,0);
        if (*at == NULL) {
            if (PyErr_Occurred()) {
                return PY_FAIL;
            }
            goto fail;
        }
        return PY_SUCCEED;
    }
    else if (PyArray_Check(obj)) {
        goto fail;
    }
    else {
        *at = _arraydescr_fromobj(obj);
        if (*at) {
            return PY_SUCCEED;
        }
        if (PyErr_Occurred()) {
            return PY_FAIL;
        }
        goto fail;
    }
    if (PyErr_Occurred()) {
        goto fail;
    }
    /* if (check_num == PyArray_NOTYPE) {
           return PY_FAIL;
       }
    */

 finish:
    if ((check_num == PyArray_NOTYPE + 10)
        || (*at = PyArray_DescrFromType(check_num)) == NULL) {
        PyErr_Clear();
        /* Now check to see if the object is registered in typeDict */
        if (typeDict != NULL) {
            item = PyDict_GetItem(typeDict, obj);
#if defined(NPY_PY3K)
            if (!item && PyBytes_Check(obj)) {
                PyObject *tmp;
                tmp = PyUnicode_FromEncodedObject(obj, "ascii", "strict");
                if (tmp != NULL) {
                    item = PyDict_GetItem(typeDict, tmp);
                    Py_DECREF(tmp);
                }
            }
#endif
            if (item) {
                return PyArray_DescrConverter(item, at);
            }
        }
        goto fail;
    }

    if (((*at)->elsize == 0) && (elsize != 0)) {
        PyArray_DESCR_REPLACE(*at);
        (*at)->elsize = elsize;
    }
    if (endian != '=' && PyArray_ISNBO(endian)) {
        endian = '=';
    }
    if (endian != '=' && (*at)->byteorder != '|'
        && (*at)->byteorder != endian) {
        PyArray_DESCR_REPLACE(*at);
        (*at)->byteorder = endian;
    }
    return PY_SUCCEED;

 fail:
    PyErr_SetString(PyExc_TypeError, "data type not understood");
    *at = NULL;
    return PY_FAIL;
}

/** Array Descr Objects for dynamic types **/

/*
 * There are some statically-defined PyArray_Descr objects corresponding
 * to the basic built-in types.
 * These can and should be DECREF'd and INCREF'd as appropriate, anyway.
 * If a mistake is made in reference counting, deallocation on these
 * builtins will be attempted leading to problems.
 *
 * This let's us deal with all PyArray_Descr objects using reference
 * counting (regardless of whether they are statically or dynamically
 * allocated).
 */

/*NUMPY_API
 * base cannot be NULL
 */
NPY_NO_EXPORT PyArray_Descr *
PyArray_DescrNew(PyArray_Descr *base)
{
<<<<<<< HEAD
    return NpyArray_DescrNew(base);           /* TODO: Fix conversion of base->npy descr, wrap result in pyobject. */
=======
    PyArray_Descr *new = PyObject_New(PyArray_Descr, &PyArrayDescr_Type);

    if (new == NULL) {
        return NULL;
    }
    /* Don't copy PyObject_HEAD part */
    memcpy((char *)new + sizeof(PyObject),
           (char *)base + sizeof(PyObject),
           sizeof(PyArray_Descr) - sizeof(PyObject));

    if (new->fields == Py_None) {
        new->fields = NULL;
    }
    Py_XINCREF(new->fields);
    Py_XINCREF(new->names);
    if (new->subarray) {
        new->subarray = _pya_malloc(sizeof(PyArray_ArrayDescr));
        memcpy(new->subarray, base->subarray, sizeof(PyArray_ArrayDescr));
        Py_INCREF(new->subarray->shape);
        Py_INCREF(new->subarray->base);
    }
    Py_XINCREF(new->typeobj);

    if (new->dtinfo) {
        new->dtinfo = _pya_malloc(sizeof(PyArray_DateTimeInfo));
        memcpy(new->dtinfo, base->dtinfo, sizeof(PyArray_DateTimeInfo));
    }

    return new;
>>>>>>> c3de990a
}

/*
 * should never be called for builtin-types unless
 * there is a reference-count problem
 */
static void
arraydescr_dealloc(PyArray_Descr *self)
{
<<<<<<< HEAD
    NpyArray_DescrDestroy(self);             /* TODO: Unwrap core descr object */
=======
    if (self->fields == Py_None) {
        fprintf(stderr, "*** Reference count error detected: \n" \
                "an attempt was made to deallocate %d (%c) ***\n",
                self->type_num, self->type);
        Py_INCREF(self);
        Py_INCREF(self);
        return;
    }
    Py_XDECREF(self->typeobj);
    Py_XDECREF(self->names);
    Py_XDECREF(self->fields);
    if (self->subarray) {
        Py_DECREF(self->subarray->shape);
        Py_DECREF(self->subarray->base);
        _pya_free(self->subarray);
    }

    if (self->dtinfo)
      _pya_free(self->dtinfo);
>>>>>>> c3de990a

    Py_TYPE(self)->tp_free((PyObject *)self);
}

/*
 * we need to be careful about setting attributes because these
 * objects are pointed to by arrays that depend on them for interpreting
 * data.  Currently no attributes of data-type objects can be set
 * directly except names.
 */
static PyMemberDef arraydescr_members[] = {
    {"type",
        T_OBJECT, offsetof(PyArray_Descr, typeobj), READONLY, NULL},
    {"kind",
        T_CHAR, offsetof(PyArray_Descr, kind), READONLY, NULL},
    {"char",
        T_CHAR, offsetof(PyArray_Descr, type), READONLY, NULL},
    {"num",
        T_INT, offsetof(PyArray_Descr, type_num), READONLY, NULL},
    {"byteorder",
        T_CHAR, offsetof(PyArray_Descr, byteorder), READONLY, NULL},
    {"itemsize",
        T_INT, offsetof(PyArray_Descr, elsize), READONLY, NULL},
    {"alignment",
        T_INT, offsetof(PyArray_Descr, alignment), READONLY, NULL},
    {"flags",
        T_INT, offsetof(PyArray_Descr, flags), READONLY, NULL},
    {NULL, 0, 0, 0, NULL},
};


static PyObject *
arraydescr_subdescr_get(PyArray_Descr *self)
{
    PyObject *shape = NULL;
    PyObject *ret = NULL;

    if (self->subarray == NULL) {
        Py_INCREF(Py_None);
        return Py_None;
    }
    
    shape = PyArray_IntTupleFromIntp(self->subarray->shape_num_dims, self->subarray->shape_dims);
    ret = Py_BuildValue("OO", (PyObject *)self->subarray->base, shape);
    Py_DECREF(shape);
    return ret;
}



static PyObject *
_append_to_datetime_typestr(PyArray_Descr *self, PyObject *ret)
{
    PyObject *tmp;
    PyObject *res;
    int num, den, events;
    char *basestr;
    PyArray_DateTimeInfo *dt_data;

    /* This shouldn't happen */
    if (self->dtinfo == NULL) {
        return ret;
    }
    dt_data = self->dtinfo;
    num = dt_data->num;
    den = dt_data->den;
    events = dt_data->events;
    basestr = _datetime_strings[dt_data->base];

    if (num == 1) {
        tmp = PyUString_FromString(basestr);
    }
    else {
        tmp = PyUString_FromFormat("%d%s", num, basestr);
    }
    if (den != 1) {
        res = PyUString_FromFormat("/%d", den);
        PyUString_ConcatAndDel(&tmp, res);
    }

    res = PyUString_FromString("[");
    PyUString_ConcatAndDel(&res, tmp);
    PyUString_ConcatAndDel(&res, PyUString_FromString("]"));
    if (events != 1) {
        tmp = PyUString_FromFormat("//%d", events);
        PyUString_ConcatAndDel(&res, tmp);
    }
    PyUString_ConcatAndDel(&ret, res);
    return ret;
}

NPY_NO_EXPORT PyObject *
arraydescr_protocol_typestr_get(PyArray_Descr *self)
{
    char basic_ = self->kind;
    char endian = self->byteorder;
    int size = self->elsize;
    PyObject *ret;

    if (endian == '=') {
        endian = '<';
        if (!PyArray_IsNativeByteOrder(endian)) {
            endian = '>';
        }
    }
    if (self->type_num == PyArray_UNICODE) {
        size >>= 2;
    }

    ret = PyUString_FromFormat("%c%c%d", endian, basic_, size);
    if (PyDataType_ISDATETIME(self)) {
        ret = _append_to_datetime_typestr(self, ret);
    }

    return ret;
}

static PyObject *
arraydescr_typename_get(PyArray_Descr *self)
{
    int len;
    PyTypeObject *typeobj = self->typeobj;
    PyObject *res;
    char *s;
    /* fixme: not reentrant */
    static int prefix_len = 0;

    if (PyTypeNum_ISUSERDEF(self->type_num)) {
        s = strrchr(typeobj->tp_name, '.');
        if (s == NULL) {
            res = PyUString_FromString(typeobj->tp_name);
        }
        else {
            res = PyUString_FromStringAndSize(s + 1, strlen(s) - 1);
        }
        return res;
    }
    else {
        if (prefix_len == 0) {
            prefix_len = strlen("numpy.");
        }
        len = strlen(typeobj->tp_name);
        if (*(typeobj->tp_name + (len-1)) == '_') {
            len -= 1;
        }
        len -= prefix_len;
        res = PyUString_FromStringAndSize(typeobj->tp_name+prefix_len, len);
    }
    if (PyTypeNum_ISFLEXIBLE(self->type_num) && self->elsize != 0) {
        PyObject *p;
        p = PyUString_FromFormat("%d", self->elsize * 8);
        PyUString_ConcatAndDel(&res, p);
    }
    if (PyDataType_ISDATETIME(self)) {
        res = _append_to_datetime_typestr(self, res);
    }

    return res;
}

static PyObject *
arraydescr_base_get(PyArray_Descr *self)
{
    if (self->subarray == NULL) {
        Py_INCREF(self);
        return (PyObject *)self;
    }
    Py_INCREF(self->subarray->base);
    return (PyObject *)(self->subarray->base);
}

static PyObject *
arraydescr_shape_get(PyArray_Descr *self)
{
    if (self->subarray == NULL) {
        return PyTuple_New(0);
    }
    return PyArray_IntTupleFromIntp(self->subarray->shape_num_dims, self->subarray->shape_dims);
}

NPY_NO_EXPORT PyObject *
arraydescr_protocol_descr_get(PyArray_Descr *self)
{
    PyObject *dobj, *res;
    PyObject *_numpy_internal;

    if (self->names == NULL) {
        /* get default */
        dobj = PyTuple_New(2);
        if (dobj == NULL) {
            return NULL;
        }
        PyTuple_SET_ITEM(dobj, 0, PyUString_FromString(""));
        PyTuple_SET_ITEM(dobj, 1, arraydescr_protocol_typestr_get(self));
        res = PyList_New(1);
        if (res == NULL) {
            Py_DECREF(dobj);
            return NULL;
        }
        PyList_SET_ITEM(res, 0, dobj);
        return res;
    }

    _numpy_internal = PyImport_ImportModule("numpy.core._internal");
    if (_numpy_internal == NULL) {
        return NULL;
    }
    res = PyObject_CallMethod(_numpy_internal, "_array_descr", "O", self);
    Py_DECREF(_numpy_internal);
    return res;
}

/*
 * returns 1 for a builtin type
 * and 2 for a user-defined data-type descriptor
 * return 0 if neither (i.e. it's a copy of one)
 */
static PyObject *
arraydescr_isbuiltin_get(PyArray_Descr *self)
{
    long val;
    val = 0;
    if (NULL != self->fields) {
        val = 1;
    }
    if (PyTypeNum_ISUSERDEF(self->type_num)) {
        val = 2;
    }
    return PyInt_FromLong(val);
}

static int
_arraydescr_isnative(PyArray_Descr *self)
{
    if (self->names == NULL) {
        return PyArray_ISNBO(self->byteorder);
    }
    else {
        const char *key;
        NpyArray_DescrField *value;
        NpyDict_Iter pos;

        NpyDict_IterInit(&pos);
        while (NpyDict_IterNext(self->fields, &pos, (void **)&key, (void **)&value)) {
            if (NULL != value->title && !strcmp(value->title, key)) {
                continue;
            }
            if (0 == _arraydescr_isnative(value->descr)) {
                return 0;
            }
        }
    }
    return 1;
}

/*
 * return Py_True if this data-type descriptor
 * has native byteorder if no fields are defined
 *
 * or if all sub-fields have native-byteorder if
 * fields are defined
 */
static PyObject *
arraydescr_isnative_get(PyArray_Descr *self)
{
    PyObject *ret;
    int retval;
    retval = _arraydescr_isnative(self);
    if (retval == -1) {
        return NULL;
    }
    ret = retval ? Py_True : Py_False;
    Py_INCREF(ret);
    return ret;
}

static PyObject *
arraydescr_fields_get(PyArray_Descr *self)
{
    PyObject *dict = NULL;
    NpyDict_Iter pos;
    const char *key;
    NpyArray_DescrField *value;
    
    if (NULL == self->names) {
        Py_INCREF(Py_None);
        return Py_None;
    }
    
    dict = PyDict_New();
    NpyDict_IterInit(&pos);
    while (NpyDict_IterNext(self->fields, &pos, (void **)&key, (void **)&value)) {
        PyObject *tup = PyTuple_New( (NULL == value->title) ? 2 : 3 );
        PyTuple_SET_ITEM(tup, 0, (PyObject *)value->descr);
        Py_INCREF(value->descr);                    /* TODO: Wrap descr object */
        PyTuple_SET_ITEM(tup, 1, PyInt_FromLong(value->offset));
        if (NULL != value->title) {
            PyTuple_SET_ITEM(tup, 2, PyString_FromString(value->title));
        }
        
        PyDict_SetItemString(dict, key, tup);
        Py_DECREF(tup);
    }
    //roDict = PyDictProxy_New(dict);     /* read-only version for consistency with prior versions
    //                                       where dict was an internal data structure. */
    //Py_DECREF(dict);
    return dict;
}



static PyObject *
arraydescr_dtinfo_get(PyArray_Descr *self)
{
  PyObject *res;
  
  if (self->dtinfo == NULL) {
    Py_INCREF(Py_None);
    return Py_None;
  }
  
  res = _get_datetime_tuple_from_datetimeinfo( self->dtinfo );
  Py_INCREF( res );

  return PyDictProxy_New(res);
}

static PyObject *
arraydescr_hasobject_get(PyArray_Descr *self)
{
    PyObject *res;
    if (PyDataType_FLAGCHK(self, NPY_ITEM_HASOBJECT)) {
        res = Py_True;
    }
    else {
        res = Py_False;
    }
    Py_INCREF(res);
    return res;
}

static PyObject *
arraydescr_names_get(PyArray_Descr *self)
{
    PyObject *names;
    int i, n;
    
    if (NULL == self->names) {
        Py_INCREF(Py_None);
        return Py_None;
    }
    
    for (n = 0; NULL != self->names[n]; n++) ;
    
    names = PyTuple_New(n);
    for (i = 0; i < n; i++) {
        PyTuple_SET_ITEM(names, i, PyString_FromString(self->names[i]));
    }
    return names;
}



static int
arraydescr_names_set(PyArray_Descr *self, PyObject *val)
{
    int n = 0;
    int i;
    char **nameslist = NULL;
    if (self->names == NULL) {
        PyErr_SetString(PyExc_ValueError,
                "there are no fields defined");
        return -1;
    }

    for (n = 0; NULL != self->names[n]; n++) ;
    if (!PySequence_Check(val) || PyObject_Size((PyObject *)val) != n) {
        PyErr_Format(PyExc_ValueError,
                "must replace all names at once with a sequence of length %d",
                n);
        return -1;
    }
    /* Make sure all entries are strings */
    for (i = 0; i < n; i++) {
        PyObject *item;
        int valid = 1;
        item = PySequence_GetItem(val, i);
        valid = PyUString_Check(item);
        Py_DECREF(item);
        if (!valid) {
            PyErr_Format(PyExc_ValueError,
                    "item #%d of names is of type %s and not string",
                    i, Py_TYPE(item)->tp_name);
            return -1;
        }
    }
    /* Update dictionary keys in fields */
    nameslist = arraydescr_seq_to_nameslist(val);
    NpyArray_DescrReplaceNames(self, nameslist);

    return 0;
}



/* Takes a sequence of strings and returns an array of char**.  Each string is allocated
   and must be free'd eventually. */
NPY_NO_EXPORT char **
arraydescr_seq_to_nameslist(PyObject *seq)
{
    char **nameslist = NULL;
    int n = PySequence_Length(seq);
    int i;
    
    nameslist = NpyArray_DescrAllocNames(n);
    if (NULL != nameslist) {
        for (i = 0; i < n; i++) {
            PyObject *key = PySequence_GetItem(seq, i);
            nameslist[i] = strdup(PyString_AsString(key));
            Py_DECREF(key);
        }
        nameslist[i] = NULL;
    }
    return nameslist;
}



/* Converts a PyDict structure defining a set of PyArray_Descr fields into a
   NpyDict describing the same fields. The PyDict values are 2-tuples or 3-tuples
   containing another descr object, an offset, and an optional title string. */
NPY_NO_EXPORT NpyDict *
arraydescr_fields_from_pydict(PyObject *dict)
{
    NpyDict *fields = NpyArray_DescrAllocFields();
    PyObject *value;
    PyObject *key = NULL;
    NpyArray_Descr *descr;
    int offset;
    const char *title;
    Py_ssize_t pos;
    
    /* Extract dict of tuples of { sub descriptor, offset, [title] } and set as fields on the
       descriptor */
    pos = 0;
    while (PyDict_Next(dict, &pos, &key, &value)) {
        /* TODO: Unwrap descr object. Do we need type checking? */
        descr = (NpyArray_Descr *) PyTuple_GetItem(value, 0);                   
        offset = PyInt_AsLong(PyTuple_GetItem(value, 1));
        title = (2 < PyTuple_Size(value)) ? PyString_AsString(PyTuple_GetItem(value, 2)) : NULL;
        
        /* DescrSetField will incref subDescr, copy strings */
        Npy_INCREF(descr);
        NpyArray_DescrSetField(fields, PyString_AsString(key), descr, offset, title);
    }
    return fields;
}




static PyGetSetDef arraydescr_getsets[] = {
    {"subdtype",
        (getter)arraydescr_subdescr_get,
        NULL, NULL, NULL},
    {"descr",
        (getter)arraydescr_protocol_descr_get,
        NULL, NULL, NULL},
    {"str",
        (getter)arraydescr_protocol_typestr_get,
        NULL, NULL, NULL},
    {"name",
        (getter)arraydescr_typename_get,
        NULL, NULL, NULL},
    {"base",
        (getter)arraydescr_base_get,
        NULL, NULL, NULL},
    {"shape",
        (getter)arraydescr_shape_get,
        NULL, NULL, NULL},
    {"isbuiltin",
        (getter)arraydescr_isbuiltin_get,
        NULL, NULL, NULL},
    {"isnative",
        (getter)arraydescr_isnative_get,
        NULL, NULL, NULL},
    {"fields",
        (getter)arraydescr_fields_get,
        NULL, NULL, NULL},
    {"dtinfo",
        (getter)arraydescr_dtinfo_get,
        NULL, NULL, NULL},
    {"names",
        (getter)arraydescr_names_get,
        (setter)arraydescr_names_set,
        NULL, NULL},
    {"hasobject",
        (getter)arraydescr_hasobject_get,
        NULL, NULL, NULL},
    {NULL, NULL, NULL, NULL, NULL},
};



static PyObject *
arraydescr_new(PyTypeObject *NPY_UNUSED(subtype), PyObject *args, PyObject *kwds)
{
    PyObject *odescr=NULL;
    PyArray_Descr *descr, *conv;
    Bool align = FALSE;
    Bool copy = FALSE;
    Bool copied = FALSE;
    static char *kwlist[] = {"dtype", "align", "copy", NULL};

    if (!PyArg_ParseTupleAndKeywords(args, kwds, "O|O&O&", kwlist,
                &odescr, PyArray_BoolConverter, &align,
		PyArray_BoolConverter, &copy )) {
        return NULL;
    }

    if (align) {
        if (!PyArray_DescrAlignConverter(odescr, &conv)) {
            return NULL;
        }
    }
    else if (!PyArray_DescrConverter(odescr, &conv)) {
        return NULL;
    }
    /* Get a new copy of it unless it's already a copy */
    if (copy && NULL == conv->fields) {
        descr = PyArray_DescrNew(conv);
        Py_DECREF(conv);
        conv = descr;
        copied = TRUE;
    }

    return (PyObject *)conv;
}


/* return a tuple of (callable object, args, state). */
static PyObject *
arraydescr_reduce(PyArray_Descr *self, PyObject *NPY_UNUSED(args))
{
    /*
     * version number of this pickle type. Increment if we need to
     * change the format. Be sure to handle the old versions in
     * arraydescr_setstate.
    */
    const int version = 4;
    PyObject *ret, *mod, *obj;
    PyObject *state;
    char endian;
    int elsize, alignment;

    ret = PyTuple_New(3);
    if (ret == NULL) {
        return NULL;
    }
    mod = PyImport_ImportModule("numpy.core.multiarray");
    if (mod == NULL) {
        Py_DECREF(ret);
        return NULL;
    }
    obj = PyObject_GetAttrString(mod, "dtype");
    Py_DECREF(mod);
    if (obj == NULL) {
        Py_DECREF(ret);
        return NULL;
    }
    PyTuple_SET_ITEM(ret, 0, obj);
    if (PyTypeNum_ISUSERDEF(self->type_num)
            || ((self->type_num == PyArray_VOID
                    && self->typeobj != &PyVoidArrType_Type))) {
        obj = (PyObject *)self->typeobj;
        Py_INCREF(obj);
    }
    else {
        elsize = self->elsize;
        if (self->type_num == PyArray_UNICODE) {
            elsize >>= 2;
        }
        obj = PyUString_FromFormat("%c%d",self->kind, elsize);
    }
    PyTuple_SET_ITEM(ret, 1, Py_BuildValue("(Nii)", obj, 0, 1));

    /*
     * Now return the state which is at least byteorder,
     * subarray, and fields
     */
    endian = self->byteorder;
    if (endian == '=') {
        endian = '<';
        if (!PyArray_IsNativeByteOrder(endian)) {
            endian = '>';
        }
    }

    if (PyDataType_ISDATETIME(self)) {
      /* newobj is a tuple date_time info (str, num, den, events) */
      PyObject *newobj;
      
      state = PyTuple_New(9);
      PyTuple_SET_ITEM(state, 0, PyInt_FromLong(version));

      newobj = _get_datetime_tuple_from_datetimeinfo(self->dtinfo);
      PyTuple_SET_ITEM(state, 8, newobj);
    }
    else { /* Use version 3 pickle format */
        state = PyTuple_New(8);
        PyTuple_SET_ITEM(state, 0, PyInt_FromLong(3));
	}

    PyTuple_SET_ITEM(state, 1, PyUString_FromFormat("%c", endian));
    PyTuple_SET_ITEM(state, 2, arraydescr_subdescr_get(self));
    if (NULL != self->names) {
        PyTuple_SET_ITEM(state, 3, arraydescr_names_get(self));
        PyTuple_SET_ITEM(state, 4, arraydescr_fields_get(self));
    }
    else {
        PyTuple_SET_ITEM(state, 3, Py_None);
        PyTuple_SET_ITEM(state, 4, Py_None);
        Py_INCREF(Py_None);
        Py_INCREF(Py_None);
    }

    /* for extended types it also includes elsize and alignment */
    if (PyTypeNum_ISEXTENDED(self->type_num)) {
        elsize = self->elsize;
        alignment = self->alignment;
    }
    else {
        elsize = -1;
        alignment = -1;
    }
    PyTuple_SET_ITEM(state, 5, PyInt_FromLong(elsize));
    PyTuple_SET_ITEM(state, 6, PyInt_FromLong(alignment));
    PyTuple_SET_ITEM(state, 7, PyInt_FromLong(self->flags));

    PyTuple_SET_ITEM(ret, 2, state);
    return ret;
}

/*
 * returns 1 if this data-type has an object portion
 * used when setting the state because hasobject is not stored.
 */
static int
_descr_find_object(PyArray_Descr *self)
{
    if (self->flags
            || self->type_num == PyArray_OBJECT
            || self->kind == 'O') {
        return NPY_OBJECT_DTYPE_FLAGS;
    }
    if (PyDescr_HASFIELDS(self)) {
        const char *key = NULL;
        NpyArray_DescrField *value;
        NpyDict_Iter pos;
        
        NpyDict_IterInit(&pos);
        while (NpyDict_IterNext(self->fields, &pos, (void **)&key, (void **)&value)) {
            if (NULL != value->title && !strcmp(value->title, key)) {
                continue;
            }
            if (_descr_find_object(value->descr)) {
                value->descr->flags = NPY_OBJECT_DTYPE_FLAGS;
                return NPY_OBJECT_DTYPE_FLAGS;
            }
        }
    }
    return 0;
}

/*
 * state is at least byteorder, subarray, and fields but could include elsize
 * and alignment for EXTENDED arrays
 */
static PyObject *
arraydescr_setstate(PyArray_Descr *self, PyObject *args)
{
    int elsize = -1, alignment = -1;
    int version = 4;
#if defined(NPY_PY3K)
    int endian;
#else
    char endian;
#endif
    PyObject *subarray, *fields, *names = NULL, *dtinfo=NULL;
    int incref_names = 1;
    int dtypeflags = 0;

/*    if (NULL == self->fields) {
        Py_INCREF(Py_None);
        return Py_None;
    } */
    if (PyTuple_GET_SIZE(args) != 1
            || !(PyTuple_Check(PyTuple_GET_ITEM(args, 0)))) {
        PyErr_BadInternalCall();
        return NULL;
    }
    switch (PyTuple_GET_SIZE(PyTuple_GET_ITEM(args,0))) {
    case 9:
#if defined(NPY_PY3K)
#define _ARGSTR_ "(iCOOOiiiO)"
#else
#define _ARGSTR_ "(icOOOiiiO)"
#endif
        if (!PyArg_ParseTuple(args, _ARGSTR_, &version, &endian,
                    &subarray, &names, &fields, &elsize,
                    &alignment, &dtypeflags, &dtinfo)) {
            return NULL;
#undef _ARGSTR_
        }
        break;
    case 8:
#if defined(NPY_PY3K)
#define _ARGSTR_ "(iCOOOiii)"
#else
#define _ARGSTR_ "(icOOOiii)"
#endif
        if (!PyArg_ParseTuple(args, _ARGSTR_, &version, &endian,
                    &subarray, &names, &fields, &elsize,
                    &alignment, &dtypeflags)) {
            return NULL;
#undef _ARGSTR_
        }
        break;
    case 7:
#if defined(NPY_PY3K)
#define _ARGSTR_ "(iCOOOii)"
#else
#define _ARGSTR_ "(icOOOii)"
#endif
        if (!PyArg_ParseTuple(args, _ARGSTR_, &version, &endian,
                    &subarray, &names, &fields, &elsize,
                    &alignment)) {
            return NULL;
#undef _ARGSTR_
        }
        break;
    case 6:
#if defined(NPY_PY3K)
#define _ARGSTR_ "(iCOOii)"
#else
#define _ARGSTR_ "(icOOii)"
#endif
        if (!PyArg_ParseTuple(args, _ARGSTR_, &version,
                    &endian, &subarray, &fields,
                    &elsize, &alignment)) {
            PyErr_Clear();
#undef _ARGSTR_
        }
        break;
    case 5:
        version = 0;
#if defined(NPY_PY3K)
#define _ARGSTR_ "(COOii)"
#else
#define _ARGSTR_ "(cOOii)"
#endif
        if (!PyArg_ParseTuple(args, _ARGSTR_,
                    &endian, &subarray, &fields, &elsize,
                    &alignment)) {
#undef _ARGSTR_
            return NULL;
        }
        break;
    default:
        /* raise an error */
        if (PyTuple_GET_SIZE(PyTuple_GET_ITEM(args,0)) > 5) {
            version = PyInt_AsLong(PyTuple_GET_ITEM(args, 0));
        }
        else {
            version = -1;
        }
    }

    /*
     * If we ever need another pickle format, increment the version
     * number. But we should still be able to handle the old versions.
     */
    if (version < 0 || version > 4) {
        PyErr_Format(PyExc_ValueError,
                     "can't handle version %d of numpy.dtype pickle",
                     version);
        return NULL;
    }

    if (version == 1 || version == 0) {
        if (fields != Py_None) {
            PyObject *key, *list;
            key = PyInt_FromLong(-1);
            list = PyDict_GetItem(fields, key);
            if (!list) {
                return NULL;
            }
            Py_INCREF(list);
            names = list;
            PyDict_DelItem(fields, key);
            incref_names = 0;
        }
        else {
            names = Py_None;
        }
    }


    if ((fields == Py_None && names != Py_None) ||
        (names == Py_None && fields != Py_None)) {
        PyErr_Format(PyExc_ValueError,
                "inconsistent fields and names");
        return NULL;
    }

    if (endian != '|' && PyArray_IsNativeByteOrder(endian)) {
        endian = '=';
    }
    self->byteorder = endian;
    if (self->subarray) {
        NpyArray_DestroySubarray(self->subarray);
    }
    self->subarray = NULL;

    if (subarray != Py_None) {
        PyObject *shape = NULL;
        int len = 0;
        
        self->subarray = NpyArray_malloc(sizeof(NpyArray_ArrayDescr));
        self->subarray->base = (PyArray_Descr *)PyTuple_GET_ITEM(subarray, 0);  /* TODO: Unwrap descr */
        Py_INCREF(self->subarray->base);
        
        shape = PyTuple_GET_ITEM(subarray, 1);
        len = PySequence_Check(shape) ? PySequence_Length(shape) : 1;
        self->subarray->shape_dims = NpyArray_malloc(len * sizeof(npy_intp));
        if (PyArray_IntpFromSequence(shape, self->subarray->shape_dims, len) == -1) {
            NpyArray_free(self->subarray->shape_dims);
            NpyArray_free(self->subarray);
            self->subarray = NULL;
            return PY_FAIL;
        }
        self->subarray->shape_num_dims = len;
        assert(0 == self->subarray->shape_num_dims && NULL == self->subarray->shape_dims || 
               0 < self->subarray->shape_num_dims && NULL != self->subarray->shape_dims);
    }

    if (fields != Py_None) {
        /* Convert sequence of strings to array of char *. self will managed memory in the end. */
        NpyArray_DescrDeallocNamesAndFields(self);
        NpyArray_DescrSetNames(self, arraydescr_seq_to_nameslist(names));         
        self->fields = arraydescr_fields_from_pydict(fields);
        if (!incref_names) {
            Py_DECREF(names);
        }
    }

    if (PyTypeNum_ISEXTENDED(self->type_num)) {
        self->elsize = elsize;
        self->alignment = alignment;
    }

    self->flags = dtypeflags;
    if (version < 3) {
        self->flags = _descr_find_object(self);
    }

    
    if (PyDataType_ISDATETIME(self)
	&& (dtinfo != Py_None)
	&& (dtinfo != NULL)) {
      
      self->dtinfo = _convert_datetime_tuple_to_datetimeinfo( dtinfo );
    }

    Py_INCREF(Py_None);
    return Py_None;
}

/*NUMPY_API
 *
 * Get type-descriptor from an object forcing alignment if possible
 * None goes to DEFAULT type.
 *
 * any object with the .fields attribute and/or .itemsize attribute (if the
 *.fields attribute does not give the total size -- i.e. a partial record
 * naming).  If itemsize is given it must be >= size computed from fields
 *
 * The .fields attribute must return a convertible dictionary if present.
 * Result inherits from PyArray_VOID.
*/
NPY_NO_EXPORT int
PyArray_DescrAlignConverter(PyObject *obj, PyArray_Descr **at)
{
    if (PyDict_Check(obj)) {
        *at =  _convert_from_dict(obj, 1);
    }
    else if (PyBytes_Check(obj)) {
        *at = _convert_from_commastring(obj, 1);
    }
    else if (PyUnicode_Check(obj)) {
        PyObject *tmp;
        tmp = PyUnicode_AsASCIIString(obj);
        *at = _convert_from_commastring(tmp, 1);
        Py_DECREF(tmp);
    }
    else if (PyList_Check(obj)) {
        *at = _convert_from_array_descr(obj, 1);
    }
    else {
        return PyArray_DescrConverter(obj, at);
    }
    if (*at == NULL) {
        if (!PyErr_Occurred()) {
            PyErr_SetString(PyExc_ValueError,
                    "data-type-descriptor not understood");
        }
        return PY_FAIL;
    }
    return PY_SUCCEED;
}

/*NUMPY_API
 *
 * Get type-descriptor from an object forcing alignment if possible
 * None goes to NULL.
 */
NPY_NO_EXPORT int
PyArray_DescrAlignConverter2(PyObject *obj, PyArray_Descr **at)
{
    if (PyDict_Check(obj)) {
        *at =  _convert_from_dict(obj, 1);
    }
    else if (PyBytes_Check(obj)) {
        *at = _convert_from_commastring(obj, 1);
    }
    else if (PyUnicode_Check(obj)) {
        PyObject *tmp;
        tmp = PyUnicode_AsASCIIString(obj);
        *at = _convert_from_commastring(tmp, 1);
        Py_DECREF(tmp);
    }
    else if (PyList_Check(obj)) {
        *at = _convert_from_array_descr(obj, 1);
    }
    else {
        return PyArray_DescrConverter2(obj, at);
    }
    if (*at == NULL) {
        if (!PyErr_Occurred()) {
            PyErr_SetString(PyExc_ValueError,
                    "data-type-descriptor not understood");
        }
        return PY_FAIL;
    }
    return PY_SUCCEED;
}



/*NUMPY_API
 *
 * returns a copy of the PyArray_Descr structure with the byteorder
 * altered:
 * no arguments:  The byteorder is swapped (in all subfields as well)
 * single argument:  The byteorder is forced to the given state
 * (in all subfields as well)
 *
 * Valid states:  ('big', '>') or ('little' or '<')
 * ('native', or '=')
 *
 * If a descr structure with | is encountered it's own
 * byte-order is not changed but any fields are:
 *
 *
 * Deep bytorder change of a data-type descriptor
 * *** Leaves reference count of self unchanged --- does not DECREF self ***
 */
NPY_NO_EXPORT PyArray_Descr *
PyArray_DescrNewByteorder(PyArray_Descr *self, char newendian)
{
    return NpyArray_DescrNewByteorder(self, newendian); /* TODO: Wrap returned descr */
}


static PyObject *
arraydescr_newbyteorder(PyArray_Descr *self, PyObject *args)
{
    char endian=PyArray_SWAP;

    if (!PyArg_ParseTuple(args, "|O&", PyArray_ByteorderConverter,
                &endian)) {
        return NULL;
    }
    return (PyObject *)PyArray_DescrNewByteorder(self, endian);
}

static PyMethodDef arraydescr_methods[] = {
    /* for pickling */
    {"__reduce__",
        (PyCFunction)arraydescr_reduce,
        METH_VARARGS, NULL},
    {"__setstate__",
        (PyCFunction)arraydescr_setstate,
        METH_VARARGS, NULL},
    {"newbyteorder",
        (PyCFunction)arraydescr_newbyteorder,
        METH_VARARGS, NULL},
    {NULL, NULL, 0, NULL}           /* sentinel */
};

static PyObject *
arraydescr_str(PyArray_Descr *self)
{
    PyObject *sub;

    if (self->names) {
        PyObject *lst;
        lst = arraydescr_protocol_descr_get(self);
        if (!lst) {
            sub = PyUString_FromString("<err>");
            PyErr_Clear();
        }
        else {
            sub = PyObject_Str(lst);
        }
        Py_XDECREF(lst);
        if (self->type_num != PyArray_VOID) {
            PyObject *p, *t;
            t=PyUString_FromString("'");
            p = arraydescr_protocol_typestr_get(self);
            PyUString_Concat(&p, t);
            PyUString_ConcatAndDel(&t, p);
            p = PyUString_FromString("(");
            PyUString_ConcatAndDel(&p, t);
            PyUString_ConcatAndDel(&p, PyUString_FromString(", "));
            PyUString_ConcatAndDel(&p, sub);
            PyUString_ConcatAndDel(&p, PyUString_FromString(")"));
            sub = p;
        }
    }
    else if (self->subarray) {
        PyObject *p;
        PyObject *t = PyUString_FromString("(");
        PyObject *sh;
        p = arraydescr_str(self->subarray->base);
        if (!self->subarray->base->names && !self->subarray->base->subarray) {
            PyObject *t=PyUString_FromString("'");
            PyUString_Concat(&p, t);
            PyUString_ConcatAndDel(&t, p);
            p = t;
        }
        PyUString_ConcatAndDel(&t, p);
        PyUString_ConcatAndDel(&t, PyUString_FromString(","));
        sh = PyArray_IntTupleFromIntp(self->subarray->shape_num_dims, self->subarray->shape_dims);
        PyUString_ConcatAndDel(&t, PyObject_Str(sh));
        Py_DECREF(sh);
        PyUString_ConcatAndDel(&t, PyUString_FromString(")"));
        sub = t;
    }
    else if (PyDataType_ISFLEXIBLE(self) || !PyArray_ISNBO(self->byteorder)) {
        sub = arraydescr_protocol_typestr_get(self);
    }
    else {
        sub = arraydescr_typename_get(self);
    }
    return sub;
}

static PyObject *
arraydescr_repr(PyArray_Descr *self)
{
    PyObject *sub, *s;
    s = PyUString_FromString("dtype(");
    sub = arraydescr_str(self);
    if (sub == NULL) {
        return sub;
    }
    if (!self->names && !self->subarray) {
        PyObject *t=PyUString_FromString("'");
        PyUString_Concat(&sub, t);
        PyUString_ConcatAndDel(&t, sub);
        sub = t;
    }
    PyUString_ConcatAndDel(&s, sub);
    sub = PyUString_FromString(")");
    PyUString_ConcatAndDel(&s, sub);
    return s;
}

static PyObject *
arraydescr_richcompare(PyArray_Descr *self, PyObject *other, int cmp_op)
{
    PyArray_Descr *new = NULL;
    PyObject *result = Py_NotImplemented;
    if (!PyArray_DescrCheck(other)) {
        if (PyArray_DescrConverter(other, &new) == PY_FAIL) {
            return NULL;
        }
    }
    else {
        new = (PyArray_Descr *)other;
        Py_INCREF(new);
    }
    switch (cmp_op) {
    case Py_LT:
        if (!PyArray_EquivTypes(self, new) && PyArray_CanCastTo(self, new)) {
            result = Py_True;
        }
        else {
            result = Py_False;
        }
        break;
    case Py_LE:
        if (PyArray_CanCastTo(self, new)) {
            result = Py_True;
        }
        else {
            result = Py_False;
        }
        break;
    case Py_EQ:
        if (PyArray_EquivTypes(self, new)) {
            result = Py_True;
        }
        else {
            result = Py_False;
        }
        break;
    case Py_NE:
        if (PyArray_EquivTypes(self, new))
            result = Py_False;
        else
            result = Py_True;
        break;
    case Py_GT:
        if (!PyArray_EquivTypes(self, new) && PyArray_CanCastTo(new, self)) {
            result = Py_True;
        }
        else {
            result = Py_False;
        }
        break;
    case Py_GE:
        if (PyArray_CanCastTo(new, self)) {
            result = Py_True;
        }
        else {
            result = Py_False;
        }
        break;
    default:
        result = Py_NotImplemented;
    }

    Py_XDECREF(new);
    Py_INCREF(result);
    return result;
}

/*************************************************************************
 ****************   Implement Mapping Protocol ***************************
 *************************************************************************/

static Py_ssize_t
descr_length(PyObject *self0)
{
    PyArray_Descr *self = (PyArray_Descr *)self0;

    if (NULL != self->names) {
        int i;
        
        for (i=0; NULL != self->names[i]; i++) ;
        return i;
    }
    else {
        return 0;
    }
}

static PyObject *
descr_repeat(PyObject *self, Py_ssize_t length)
{
    PyObject *tup;
    PyArray_Descr *new;
    if (length < 0) {
        return PyErr_Format(PyExc_ValueError,
                "Array length must be >= 0, not %"INTP_FMT, length);
    }
    tup = Py_BuildValue("O" NPY_SSIZE_T_PYFMT, self, length);
    if (tup == NULL) {
        return NULL;
    }
    PyArray_DescrConverter(tup, &new);
    Py_DECREF(tup);
    return (PyObject *)new;
}

static PyObject *
descr_subscript(PyArray_Descr *self, PyObject *op)
{
    PyObject *retval;

    if (!self->names) {
        PyObject *astr = arraydescr_str(self);
#if defined(NPY_PY3K)
        PyObject *bstr = PyUnicode_AsUnicodeEscapeString(astr);
        Py_DECREF(astr);
        astr = bstr;
#endif
        PyErr_Format(PyExc_KeyError,
                "There are no fields in dtype %s.", PyBytes_AsString(astr));
        Py_DECREF(astr);
        return NULL;
    }
#if defined(NPY_PY3K)
    if (PyUString_Check(op)) {
#else
    if (PyUString_Check(op) || PyUnicode_Check(op)) {
#endif
        NpyArray_DescrField *value = NpyDict_Get(self->fields, PyString_AsString(op));
        PyObject *s;

        if (NULL == value) {
            if (PyUnicode_Check(op)) {
                s = PyUnicode_AsUnicodeEscapeString(op);
            }
            else {
                s = op;
            }

            PyErr_Format(PyExc_KeyError,
                    "Field named \'%s\' not found.", PyBytes_AsString(s));
            if (s != op) {
                Py_DECREF(s);
            }
            return NULL;
        }
        Npy_INCREF(value->descr);            /* TODO: Wrap descriptor */
        retval = (PyObject *)value->descr;
    }
    else if (PyInt_Check(op)) {
        NpyArray_DescrField *field;
        int size;
        int value = PyArray_PyIntAsInt(op);

        for (size=0; NULL != self->names[size]; size++) ;
        
        if (PyErr_Occurred()) {
            return NULL;
        }
        if (value < 0) {
            value += size;
        }
        if (value < 0 || value >= size) {
            PyErr_Format(PyExc_IndexError,
                    "Field index out of range.");
            return NULL;
        }
        
        field = NpyDict_Get(self->fields, self->names[value]);
        retval = (PyObject*) field->descr;      /* TODO: Wrap descr object */
        Npy_INCREF(field->descr);
    }
    else {
        PyErr_SetString(PyExc_ValueError,
                "Field key must be an integer, string, or unicode.");
        return NULL;
    }
    return retval;
}

static PySequenceMethods descr_as_sequence = {
    descr_length,
    (binaryfunc)NULL,
    descr_repeat,
    NULL, NULL,
    NULL,                                        /* sq_ass_item */
    NULL,                                        /* ssizessizeobjargproc sq_ass_slice */
    0,                                           /* sq_contains */
    0,                                           /* sq_inplace_concat */
    0,                                           /* sq_inplace_repeat */
};

static PyMappingMethods descr_as_mapping = {
    descr_length,                                /* mp_length*/
    (binaryfunc)descr_subscript,                 /* mp_subscript*/
    (objobjargproc)NULL,                         /* mp_ass_subscript*/
};

/****************** End of Mapping Protocol ******************************/

NPY_NO_EXPORT PyTypeObject PyArrayDescr_Type = {
#if defined(NPY_PY3K)
    PyVarObject_HEAD_INIT(NULL, 0)
#else
    PyObject_HEAD_INIT(NULL)
    0,                                          /* ob_size */
#endif
    "numpy.dtype",                              /* tp_name */
    sizeof(PyArray_Descr),                      /* tp_basicsize */
    0,                                          /* tp_itemsize */
    /* methods */
    (destructor)arraydescr_dealloc,             /* tp_dealloc */
    0,                                          /* tp_print */
    0,                                          /* tp_getattr */
    0,                                          /* tp_setattr */
#if defined(NPY_PY3K)
    (void *)0,                                  /* tp_reserved */
#else
    0,                                          /* tp_compare */
#endif
    (reprfunc)arraydescr_repr,                  /* tp_repr */
    0,                                          /* tp_as_number */
    &descr_as_sequence,                         /* tp_as_sequence */
    &descr_as_mapping,                          /* tp_as_mapping */
    0,                                          /* tp_hash */
    0,                                          /* tp_call */
    (reprfunc)arraydescr_str,                   /* tp_str */
    0,                                          /* tp_getattro */
    0,                                          /* tp_setattro */
    0,                                          /* tp_as_buffer */
    Py_TPFLAGS_DEFAULT,                         /* tp_flags */
    0,                                          /* tp_doc */
    0,                                          /* tp_traverse */
    0,                                          /* tp_clear */
    (richcmpfunc)arraydescr_richcompare,        /* tp_richcompare */
    0,                                          /* tp_weaklistoffset */
    0,                                          /* tp_iter */
    0,                                          /* tp_iternext */
    arraydescr_methods,                         /* tp_methods */
    arraydescr_members,                         /* tp_members */
    arraydescr_getsets,                         /* tp_getset */
    0,                                          /* tp_base */
    0,                                          /* tp_dict */
    0,                                          /* tp_descr_get */
    0,                                          /* tp_descr_set */
    0,                                          /* tp_dictoffset */
    0,                                          /* tp_init */
    0,                                          /* tp_alloc */
    arraydescr_new,                             /* tp_new */
    0,                                          /* tp_free */
    0,                                          /* tp_is_gc */
    0,                                          /* tp_bases */
    0,                                          /* tp_mro */
    0,                                          /* tp_cache */
    0,                                          /* tp_subclasses */
    0,                                          /* tp_weaklist */
    0,                                          /* tp_del */
#if PY_VERSION_HEX >= 0x02060000
    0,                                          /* tp_version_tag */
#endif
};<|MERGE_RESOLUTION|>--- conflicted
+++ resolved
@@ -212,8 +212,11 @@
         }
     }
     else if (PyDict_Check(val)) {
-      /* Assume it's a metadata dictionary */
-      /* FIXME: metadata removed from structure */
+        /* Assume it's a metadata dictionary */
+        if (PyDict_Merge(type->metadata, val, 0) == -1) {
+            Py_DECREF(type);
+            return NULL;
+        }
     }
     else {
         /*
@@ -596,7 +599,7 @@
     return unit;
 }
 
-static int _multiples_table[16][4] = { 
+static int _multiples_table[16][4] = {
     {12, 52, 365},                            /* NPY_FR_Y */
     {NPY_FR_M, NPY_FR_W, NPY_FR_D},
     {4,  30, 720},                            /* NPY_FR_M */
@@ -623,15 +626,9 @@
     int i, num, ind;
     int *totry;
     NPY_DATETIMEUNIT *baseunit;
-<<<<<<< HEAD
-    int q=0, r;
-
-    ind = ((int)meta->base - (int)NPY_FR_Y)*2;
-=======
     int q, r;
     
     ind = ((int)dtinfo->base - (int)NPY_FR_Y)*2;
->>>>>>> c3de990a
     totry = _multiples_table[ind];
     baseunit = (NPY_DATETIMEUNIT *)_multiples_table[ind + 1];
 
@@ -693,7 +690,7 @@
             PyInt_FromLong(dt_data->events));
 
     return dt_tuple;
-}  
+}
 
 
 
@@ -722,9 +719,8 @@
     return dt_data;
 }
 
-
 static PyArray_Descr *
-_convert_from_datetime_tuple(PyObject *obj) 
+_convert_from_datetime_tuple(PyObject *obj)
 {
     PyArray_Descr *new;
     PyObject *dt_tuple;
@@ -1476,39 +1472,7 @@
 NPY_NO_EXPORT PyArray_Descr *
 PyArray_DescrNew(PyArray_Descr *base)
 {
-<<<<<<< HEAD
     return NpyArray_DescrNew(base);           /* TODO: Fix conversion of base->npy descr, wrap result in pyobject. */
-=======
-    PyArray_Descr *new = PyObject_New(PyArray_Descr, &PyArrayDescr_Type);
-
-    if (new == NULL) {
-        return NULL;
-    }
-    /* Don't copy PyObject_HEAD part */
-    memcpy((char *)new + sizeof(PyObject),
-           (char *)base + sizeof(PyObject),
-           sizeof(PyArray_Descr) - sizeof(PyObject));
-
-    if (new->fields == Py_None) {
-        new->fields = NULL;
-    }
-    Py_XINCREF(new->fields);
-    Py_XINCREF(new->names);
-    if (new->subarray) {
-        new->subarray = _pya_malloc(sizeof(PyArray_ArrayDescr));
-        memcpy(new->subarray, base->subarray, sizeof(PyArray_ArrayDescr));
-        Py_INCREF(new->subarray->shape);
-        Py_INCREF(new->subarray->base);
-    }
-    Py_XINCREF(new->typeobj);
-
-    if (new->dtinfo) {
-        new->dtinfo = _pya_malloc(sizeof(PyArray_DateTimeInfo));
-        memcpy(new->dtinfo, base->dtinfo, sizeof(PyArray_DateTimeInfo));
-    }
-
-    return new;
->>>>>>> c3de990a
 }
 
 /*
@@ -1518,29 +1482,7 @@
 static void
 arraydescr_dealloc(PyArray_Descr *self)
 {
-<<<<<<< HEAD
     NpyArray_DescrDestroy(self);             /* TODO: Unwrap core descr object */
-=======
-    if (self->fields == Py_None) {
-        fprintf(stderr, "*** Reference count error detected: \n" \
-                "an attempt was made to deallocate %d (%c) ***\n",
-                self->type_num, self->type);
-        Py_INCREF(self);
-        Py_INCREF(self);
-        return;
-    }
-    Py_XDECREF(self->typeobj);
-    Py_XDECREF(self->names);
-    Py_XDECREF(self->fields);
-    if (self->subarray) {
-        Py_DECREF(self->subarray->shape);
-        Py_DECREF(self->subarray->base);
-        _pya_free(self->subarray);
-    }
-
-    if (self->dtinfo)
-      _pya_free(self->dtinfo);
->>>>>>> c3de990a
 
     Py_TYPE(self)->tp_free((PyObject *)self);
 }
@@ -1853,19 +1795,13 @@
 
 
 static PyObject *
-arraydescr_dtinfo_get(PyArray_Descr *self)
-{
-  PyObject *res;
-  
-  if (self->dtinfo == NULL) {
-    Py_INCREF(Py_None);
-    return Py_None;
-  }
-  
-  res = _get_datetime_tuple_from_datetimeinfo( self->dtinfo );
-  Py_INCREF( res );
-
-  return PyDictProxy_New(res);
+arraydescr_metadata_get(PyArray_Descr *self)
+{
+    if (self->metadata == NULL) {
+        Py_INCREF(Py_None);
+        return Py_None;
+    }
+    return PyDictProxy_New(self->metadata);
 }
 
 static PyObject *
@@ -2152,7 +2088,7 @@
     else { /* Use version 3 pickle format */
         state = PyTuple_New(8);
         PyTuple_SET_ITEM(state, 0, PyInt_FromLong(3));
-	}
+    }
 
     PyTuple_SET_ITEM(state, 1, PyUString_FromFormat("%c", endian));
     PyTuple_SET_ITEM(state, 2, arraydescr_subdescr_get(self));
