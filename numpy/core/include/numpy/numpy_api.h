--- conflicted
+++ resolved
@@ -1,161 +1,155 @@
-#ifndef _NUMPY_API_H_
-#define _NUMPY_API_H_
-
-#include "numpy/arrayobject.h"
-
-typedef PyObject NpyObject;
-typedef PyArrayObject NpyArray;
-typedef PyArray_Descr NpyArray_Descr;
-
-typedef PyArray_Dims NpyArray_Dims;
-
-typedef PyArray_CopySwapFunc NpyArray_CopySwapFunc;
-typedef PyArray_ArrFuncs NpyArray_ArrFuncs;
-typedef PyArray_ArgFunc NpyArray_ArgFunc;
-typedef PyArray_VectorUnaryFunc NpyArray_VectorUnaryFunc;
-
-#define Npy_TYPE(a) Py_TYPE(a)
-#define NpyArray_SIZE(a) PyArray_SIZE(a)
-#define NpyArray_ITEMSIZE(a) PyArray_ITEMSIZE(a)
-#define NpyArray_NDIM(a) PyArray_NDIM(a)
-#define NpyArray_DIM(a, i) PyArray_DIM(a, i)
-#define NpyArray_STRIDES(a) PyArray_STRIDES(a)
-#define NpyArray_DESCR(a) PyArray_DESCR(a)
-#define NpyArray_FLAGS(a) PyArray_FLAGS(a)
-#define NpyArray_BASE(a) PyArray_BASE(a)
-
-#define NpyArray_CHKFLAGS(a, flags) PyArray_CHKFLAGS(a, flags)
-#define NpyArray_ISFORTRAN(a) PyArray_ISFORTRAN(a)
-#define NpyArray_ISCONTIGUOUS(a) PyArray_ISCONTIGUOUS(a)
-#define NpyArray_ISONESEGMENT(a) PyArray_ISONESEGMENT(a)
-<<<<<<< HEAD
-#define NpyArray_ISFLEXIBLE(obj) PyTypeNum_ISFLEXIBLE(PyArray_TYPE(obj))
-#define NpyArray_ISUNSIGNED(obj) PyArray_ISUNSIGNED(obj)
-=======
-#define NpyArray_ISWRITEABLE(a) PyArray_ISWRITEABLE(a)
->>>>>>> a6bfabb4
-
-#define NpyArray_TYPE(obj) PyArray_TYPE(obj)
-#define NpyArray_NOTYPE PyArray_NOTYPE
-#define NpyArray_NTYPES PyArray_NTYPES
-#define NpyArray_NSORTS PyArray_NSORTS
-#define NpyArray_USERDEF PyArray_USERDEF
-#define NpyTypeNum_ISUSERDEF(a) PyTypeNum_ISUSERDEF(a)
-#define NpyArray_BOOL PyArray_BOOL
-
-#define NpyArray_NOSCALAR PyArray_NOSCALAR
-#define NpyArray_NSCALARKINDS PyArray_NSCALARKINDS
-
-
-/*
- * These need to be fixed to create 0-d arrays. 
- */
-
-#define NpyInt_FromLong(v) PyInt_FromLong(v)
-#define NpyNumber_Subtract(a, b) PyNumber_Subtract(a, b)
-
-
-
-/* 
- * Functions we need to convert.
- */
-
-#define NpyArray_FromAny(op, newType, min_depth, max_depth, flags, context) \
-        PyArray_FromAny(op, newType, min_depth, max_depth, flags, context)
-
-#define NpyArray_DescrFromType(type) \
-        PyArray_DescrFromType(type)
-
-#define NpyArray_FromArray(arr, newtype, flags) \
-        (NpyArray *)PyArray_FromArray(arr, newtype, flags)
-
-
-/* ctors.c */
-#define NpyArray_New(subtype, nd, dims, type_num, strides, data, itemsize, flags, obj) \
-        (NpyArray *)PyArray_New(subtype, nd, dims, type_num, strides, data, itemsize, flags, obj)
-
-#define NpyArray_CheckFromAny(op, descr, min_depth, max_depth, requires, context) \
-        PyArray_CheckFromAny(op, descr, min_depth, max_depth, requires, context)
-
-#define NpyArray_EnsureAnyArray(op)  (PyObject *)PyArray_EnsureAnyArray(op)
-
-
-/* Already exists as a macro */
-#define NpyArray_ContiguousFromAny(op, type, min_depth, max_depth)             \
-        NpyArray_FromAny(op, NpyArray_DescrFromType(type), min_depth,           \
-        max_depth, NPY_DEFAULT, NULL)
-
-/*
- * API functions.
- */
-npy_intp NpyArray_Size(NpyArray *op);
-NpyArray *NpyArray_ArgMax(NpyArray *op, int axis, NpyArray *out);
-NpyArray *NpyArray_CheckAxis(NpyArray *arr, int *axis, int flags);
-int NpyArray_CompareUCS4(npy_ucs4 *s1, npy_ucs4 *s2, size_t len);
-int NpyArray_CompareString(char *s1, char *s2, size_t len);
-int NpyArray_ElementStrides(NpyArray *arr);
-npy_bool NpyArray_CheckStrides(int elsize, int nd, npy_intp numbytes,
-                               npy_intp offset,
-                               npy_intp *dims, npy_intp *newstrides);
-
-NpyArray* NpyArray_Newshape(NpyArray* self, NpyArray_Dims *newdims,
-                            NPY_ORDER fortran);
-NpyArray* NpyArray_Squeeze(NpyArray *self);
-NpyArray* NpyArray_SwapAxes(NpyArray *ap, int a1, int a2);
-NpyArray* NpyArray_Transpose(NpyArray *ap, NpyArray_Dims *permute);
-NpyArray* NpyArray_Ravel(NpyArray *a, NPY_ORDER fortran);
-NpyArray* NpyArray_Flatten(NpyArray *a, NPY_ORDER order);
-
-void NpyArray_InitArrFuncs(NpyArray_ArrFuncs *f);
-int NpyArray_RegisterDataType(NpyArray_Descr *descr);
-int NpyArray_RegisterCastFunc(NpyArray_Descr *descr, int totype,
-                              NpyArray_VectorUnaryFunc *castfunc);
-int NpyArray_RegisterCanCast(NpyArray_Descr *descr, int totype,
-                             NPY_SCALARKIND scalar);
-int NpyArray_TypeNumFromName(char *str);
-
-/*
- * Reference counting.
- */
-
-#define Npy_INCREF(a) Py_INCREF(a)
-#define Npy_DECREF(a) Py_DECREF(a)
-<<<<<<< HEAD
-#define Npy_XDECREF(a) Py_XDECREF(a)
-=======
-#define NpyArray_REFCOUNT(a) PyArray_REFCOUNT(a)
-
-/*
- * Memory
- */
-#define NpyDataMem_RENEW(p, sz) PyDataMem_RENEW(p, sz)
-
-#define NpyDimMem_RENEW(p, sz) PyDimMem_RENEW(p, sz)
->>>>>>> a6bfabb4
-
-/*
- * Error handling.
- */
-#define NpyErr_SetString(exc, str) PyErr_SetString(exc, str)
-#define NpyErr_NoMemory() PyErr_NoMemory()
-#define NpyExc_ValueError PyExc_ValueError
-#define NpyExc_MemoryError PyExc_MemoryError
-#define NpyExc_TypeError PyExc_TypeError
-#define NpyErr_Format PyErr_Format
-
-
-
-/*
- * TMP
- */
-#define NpyArray_MultiplyList(a, b) PyArray_MultiplyList(a, b)
-#define npy_userdescrs userdescrs
-#define NpyArray_NewFromDescr(a, b, c, d, e, f, g, h) \
-    ((NpyArray*) PyArray_NewFromDescr(a, b, c, d, e, f, g, h))
-#define NpyArray_View(a, b, c) ((NpyArray*) PyArray_View(a,b,c))
-#define NpyArray_NewCopy(a, order) ((NpyArray*) PyArray_NewCopy(a, order))
-#define NpyArray_UpdateFlags(a, flags) PyArray_UpdateFlags(a, flags)
-
-extern int _flat_copyinto(PyObject *dst, PyObject *src, NPY_ORDER order);
-
-#endif
+#ifndef _NUMPY_API_H_
+#define _NUMPY_API_H_
+
+#include "numpy/arrayobject.h"
+
+typedef PyObject NpyObject;
+typedef PyArrayObject NpyArray;
+typedef PyArray_Descr NpyArray_Descr;
+
+typedef PyArray_Dims NpyArray_Dims;
+
+typedef PyArray_CopySwapFunc NpyArray_CopySwapFunc;
+typedef PyArray_ArrFuncs NpyArray_ArrFuncs;
+typedef PyArray_ArgFunc NpyArray_ArgFunc;
+typedef PyArray_VectorUnaryFunc NpyArray_VectorUnaryFunc;
+
+#define Npy_TYPE(a) Py_TYPE(a)
+#define NpyArray_SIZE(a) PyArray_SIZE(a)
+#define NpyArray_ITEMSIZE(a) PyArray_ITEMSIZE(a)
+#define NpyArray_NDIM(a) PyArray_NDIM(a)
+#define NpyArray_DIM(a, i) PyArray_DIM(a, i)
+#define NpyArray_STRIDES(a) PyArray_STRIDES(a)
+#define NpyArray_DESCR(a) PyArray_DESCR(a)
+#define NpyArray_FLAGS(a) PyArray_FLAGS(a)
+#define NpyArray_BASE(a) PyArray_BASE(a)
+
+#define NpyArray_CHKFLAGS(a, flags) PyArray_CHKFLAGS(a, flags)
+#define NpyArray_ISFORTRAN(a) PyArray_ISFORTRAN(a)
+#define NpyArray_ISCONTIGUOUS(a) PyArray_ISCONTIGUOUS(a)
+#define NpyArray_ISONESEGMENT(a) PyArray_ISONESEGMENT(a)
+#define NpyArray_ISFLEXIBLE(obj) PyTypeNum_ISFLEXIBLE(PyArray_TYPE(obj))
+#define NpyArray_ISUNSIGNED(obj) PyArray_ISUNSIGNED(obj)
+#define NpyArray_ISWRITEABLE(a) PyArray_ISWRITEABLE(a)
+
+#define NpyArray_TYPE(obj) PyArray_TYPE(obj)
+#define NpyArray_NOTYPE PyArray_NOTYPE
+#define NpyArray_NTYPES PyArray_NTYPES
+#define NpyArray_NSORTS PyArray_NSORTS
+#define NpyArray_USERDEF PyArray_USERDEF
+#define NpyTypeNum_ISUSERDEF(a) PyTypeNum_ISUSERDEF(a)
+#define NpyArray_BOOL PyArray_BOOL
+
+#define NpyArray_NOSCALAR PyArray_NOSCALAR
+#define NpyArray_NSCALARKINDS PyArray_NSCALARKINDS
+
+
+/*
+ * These need to be fixed to create 0-d arrays. 
+ */
+
+#define NpyInt_FromLong(v) PyInt_FromLong(v)
+#define NpyNumber_Subtract(a, b) PyNumber_Subtract(a, b)
+
+
+
+/* 
+ * Functions we need to convert.
+ */
+
+#define NpyArray_FromAny(op, newType, min_depth, max_depth, flags, context) \
+        PyArray_FromAny(op, newType, min_depth, max_depth, flags, context)
+
+#define NpyArray_DescrFromType(type) \
+        PyArray_DescrFromType(type)
+
+#define NpyArray_FromArray(arr, newtype, flags) \
+        (NpyArray *)PyArray_FromArray(arr, newtype, flags)
+
+
+/* ctors.c */
+#define NpyArray_New(subtype, nd, dims, type_num, strides, data, itemsize, flags, obj) \
+        (NpyArray *)PyArray_New(subtype, nd, dims, type_num, strides, data, itemsize, flags, obj)
+
+#define NpyArray_CheckFromAny(op, descr, min_depth, max_depth, requires, context) \
+        PyArray_CheckFromAny(op, descr, min_depth, max_depth, requires, context)
+
+#define NpyArray_EnsureAnyArray(op)  (PyObject *)PyArray_EnsureAnyArray(op)
+
+
+/* Already exists as a macro */
+#define NpyArray_ContiguousFromAny(op, type, min_depth, max_depth)             \
+        NpyArray_FromAny(op, NpyArray_DescrFromType(type), min_depth,           \
+        max_depth, NPY_DEFAULT, NULL)
+
+/*
+ * API functions.
+ */
+npy_intp NpyArray_Size(NpyArray *op);
+NpyArray *NpyArray_ArgMax(NpyArray *op, int axis, NpyArray *out);
+NpyArray *NpyArray_CheckAxis(NpyArray *arr, int *axis, int flags);
+int NpyArray_CompareUCS4(npy_ucs4 *s1, npy_ucs4 *s2, size_t len);
+int NpyArray_CompareString(char *s1, char *s2, size_t len);
+int NpyArray_ElementStrides(NpyArray *arr);
+npy_bool NpyArray_CheckStrides(int elsize, int nd, npy_intp numbytes,
+                               npy_intp offset,
+                               npy_intp *dims, npy_intp *newstrides);
+
+NpyArray* NpyArray_Newshape(NpyArray* self, NpyArray_Dims *newdims,
+                            NPY_ORDER fortran);
+NpyArray* NpyArray_Squeeze(NpyArray *self);
+NpyArray* NpyArray_SwapAxes(NpyArray *ap, int a1, int a2);
+NpyArray* NpyArray_Transpose(NpyArray *ap, NpyArray_Dims *permute);
+NpyArray* NpyArray_Ravel(NpyArray *a, NPY_ORDER fortran);
+NpyArray* NpyArray_Flatten(NpyArray *a, NPY_ORDER order);
+
+void NpyArray_InitArrFuncs(NpyArray_ArrFuncs *f);
+int NpyArray_RegisterDataType(NpyArray_Descr *descr);
+int NpyArray_RegisterCastFunc(NpyArray_Descr *descr, int totype,
+                              NpyArray_VectorUnaryFunc *castfunc);
+int NpyArray_RegisterCanCast(NpyArray_Descr *descr, int totype,
+                             NPY_SCALARKIND scalar);
+int NpyArray_TypeNumFromName(char *str);
+
+/*
+ * Reference counting.
+ */
+
+#define Npy_INCREF(a) Py_INCREF(a)
+#define Npy_DECREF(a) Py_DECREF(a)
+#define Npy_XDECREF(a) Py_XDECREF(a)
+#define NpyArray_REFCOUNT(a) PyArray_REFCOUNT(a)
+
+/*
+ * Memory
+ */
+#define NpyDataMem_RENEW(p, sz) PyDataMem_RENEW(p, sz)
+
+#define NpyDimMem_RENEW(p, sz) PyDimMem_RENEW(p, sz)
+
+/*
+ * Error handling.
+ */
+#define NpyErr_SetString(exc, str) PyErr_SetString(exc, str)
+#define NpyErr_NoMemory() PyErr_NoMemory()
+#define NpyExc_ValueError PyExc_ValueError
+#define NpyExc_MemoryError PyExc_MemoryError
+#define NpyExc_TypeError PyExc_TypeError
+#define NpyErr_Format PyErr_Format
+
+
+
+/*
+ * TMP
+ */
+#define NpyArray_MultiplyList(a, b) PyArray_MultiplyList(a, b)
+#define npy_userdescrs userdescrs
+#define NpyArray_NewFromDescr(a, b, c, d, e, f, g, h) \
+    ((NpyArray*) PyArray_NewFromDescr(a, b, c, d, e, f, g, h))
+#define NpyArray_View(a, b, c) ((NpyArray*) PyArray_View(a,b,c))
+#define NpyArray_NewCopy(a, order) ((NpyArray*) PyArray_NewCopy(a, order))
+#define NpyArray_UpdateFlags(a, flags) PyArray_UpdateFlags(a, flags)
+
+extern int _flat_copyinto(PyObject *dst, PyObject *src, NPY_ORDER order);
+
+#endif