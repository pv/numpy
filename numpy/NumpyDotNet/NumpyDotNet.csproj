--- conflicted
+++ resolved
@@ -1,105 +1,86 @@
-﻿<?xml version="1.0" encoding="utf-8"?>
-<Project ToolsVersion="4.0" DefaultTargets="Build" xmlns="http://schemas.microsoft.com/developer/msbuild/2003">
-  <PropertyGroup>
-    <Configuration Condition=" '$(Configuration)' == '' ">Debug</Configuration>
-    <Platform Condition=" '$(Platform)' == '' ">AnyCPU</Platform>
-    <ProductVersion>8.0.30703</ProductVersion>
-    <SchemaVersion>2.0</SchemaVersion>
-    <ProjectGuid>{9D8FA516-085C-40B2-93CA-F3A419B2FCED}</ProjectGuid>
-    <OutputType>Library</OutputType>
-    <AppDesignerFolder>Properties</AppDesignerFolder>
-    <RootNamespace>NumpyDotNet</RootNamespace>
-    <AssemblyName>NumpyDotNet</AssemblyName>
-    <TargetFrameworkVersion>v4.0</TargetFrameworkVersion>
-    <FileAlignment>512</FileAlignment>
-  </PropertyGroup>
-  <PropertyGroup Condition=" '$(Configuration)|$(Platform)' == 'Debug|AnyCPU' ">
-    <DebugSymbols>true</DebugSymbols>
-    <DebugType>full</DebugType>
-    <Optimize>false</Optimize>
-    <OutputPath>bin\Debug\</OutputPath>
-    <DefineConstants>DEBUG;TRACE</DefineConstants>
-    <ErrorReport>prompt</ErrorReport>
-    <WarningLevel>4</WarningLevel>
-    <AllowUnsafeBlocks>true</AllowUnsafeBlocks>
-  </PropertyGroup>
-  <PropertyGroup Condition=" '$(Configuration)|$(Platform)' == 'Release|AnyCPU' ">
-    <DebugType>pdbonly</DebugType>
-    <Optimize>true</Optimize>
-    <OutputPath>bin\Release\</OutputPath>
-    <DefineConstants>TRACE</DefineConstants>
-    <ErrorReport>prompt</ErrorReport>
-    <WarningLevel>4</WarningLevel>
-  </PropertyGroup>
-  <ItemGroup>
-    <Reference Include="IronPython">
-      <HintPath>..\..\..\..\..\..\..\..\Program Files (x86)\IronPython 2.6 for .NET 4.0\IronPython.dll</HintPath>
-    </Reference>
-    <Reference Include="IronPython.Modules">
-      <HintPath>..\..\..\..\..\..\..\..\Program Files (x86)\IronPython 2.6 for .NET 4.0\IronPython.Modules.dll</HintPath>
-    </Reference>
-    <Reference Include="Microsoft.Dynamic">
-      <HintPath>..\..\..\..\..\..\..\..\Program Files (x86)\IronPython 2.6 for .NET 4.0\Microsoft.Dynamic.dll</HintPath>
-    </Reference>
-    <Reference Include="Microsoft.Scripting">
-      <HintPath>..\..\..\..\..\..\..\..\Program Files (x86)\IronPython 2.6 for .NET 4.0\Microsoft.Scripting.dll</HintPath>
-    </Reference>
-    <Reference Include="Microsoft.Scripting.Debugging">
-      <HintPath>..\..\..\..\..\..\..\..\Program Files (x86)\IronPython 2.6 for .NET 4.0\Microsoft.Scripting.Debugging.dll</HintPath>
-    </Reference>
-    <Reference Include="System" />
-    <Reference Include="System.Core" />
-    <Reference Include="System.Numerics" />
-    <Reference Include="System.Xml.Linq" />
-    <Reference Include="System.Data.DataSetExtensions" />
-    <Reference Include="Microsoft.CSharp" />
-    <Reference Include="System.Data" />
-    <Reference Include="System.Xml" />
-  </ItemGroup>
-  <ItemGroup>
-    <Compile Include="dtype.cs" />
-<<<<<<< HEAD
-=======
-    <Compile Include="flatiter.cs" />
->>>>>>> d8b96d3f
-    <Compile Include="NpyIndexes.cs" />
-    <Compile Include="ModuleMethods.cs" />
-    <Compile Include="ndarray.cs" />
-    <Compile Include="NpyArray.cs" />
-    <Compile Include="NpyCoreApi.cs" />
-    <Compile Include="NpyDefs.cs" />
-    <Compile Include="NpyDescr.cs" />
-    <Compile Include="NpyUtils.cs" />
-    <Compile Include="NumericOps.cs" />
-    <Compile Include="Properties\AssemblyInfo.cs" />
-  </ItemGroup>
-  <ItemGroup>
-    <Content Include="numpy.py" />
-  </ItemGroup>
-  <Import Project="$(MSBuildToolsPath)\Microsoft.CSharp.targets" />
-  <PropertyGroup>
-<<<<<<< HEAD
-    <PostBuildEvent>copy "$(ProjectDir)$(ConfigurationName)\ndarray.*" "$(TargetDir)"
-copy "$(ProjectDir)$(ConfigurationName)\NpyAccessLib.*" "$(TargetDir)"
-copy "$(ProjectDir)numpy.py" "$(TargetDir)"</PostBuildEvent>
-  </PropertyGroup>
-  <!-- To modify your build process, add your task inside one of the targets below and uncomment it. 
-       Other similar extension points exist, see Microsoft.Common.targets.
-  <Target Name="BeforeBuild">
-  </Target>
-  <Target Name="AfterBuild">
-  </Target>
-=======
-    <PostBuildEvent>copy "$(ProjectDir)$(ConfigurationName)\ndarray.*" "$(TargetDir)"
-copy "$(ProjectDir)$(ConfigurationName)\NpyAccessLib.*" "$(TargetDir)"
-copy "$(ProjectDir)numpy.py" "$(TargetDir)"</PostBuildEvent>
-  </PropertyGroup>
-  <!-- To modify your build process, add your task inside one of the targets below and uncomment it. 
-       Other similar extension points exist, see Microsoft.Common.targets.
-  <Target Name="BeforeBuild">
-  </Target>
-  <Target Name="AfterBuild">
-  </Target>
->>>>>>> d8b96d3f
+﻿<?xml version="1.0" encoding="utf-8"?>
+<Project ToolsVersion="4.0" DefaultTargets="Build" xmlns="http://schemas.microsoft.com/developer/msbuild/2003">
+  <PropertyGroup>
+    <Configuration Condition=" '$(Configuration)' == '' ">Debug</Configuration>
+    <Platform Condition=" '$(Platform)' == '' ">AnyCPU</Platform>
+    <ProductVersion>8.0.30703</ProductVersion>
+    <SchemaVersion>2.0</SchemaVersion>
+    <ProjectGuid>{9D8FA516-085C-40B2-93CA-F3A419B2FCED}</ProjectGuid>
+    <OutputType>Library</OutputType>
+    <AppDesignerFolder>Properties</AppDesignerFolder>
+    <RootNamespace>NumpyDotNet</RootNamespace>
+    <AssemblyName>NumpyDotNet</AssemblyName>
+    <TargetFrameworkVersion>v4.0</TargetFrameworkVersion>
+    <FileAlignment>512</FileAlignment>
+  </PropertyGroup>
+  <PropertyGroup Condition=" '$(Configuration)|$(Platform)' == 'Debug|AnyCPU' ">
+    <DebugSymbols>true</DebugSymbols>
+    <DebugType>full</DebugType>
+    <Optimize>false</Optimize>
+    <OutputPath>bin\Debug\</OutputPath>
+    <DefineConstants>DEBUG;TRACE</DefineConstants>
+    <ErrorReport>prompt</ErrorReport>
+    <WarningLevel>4</WarningLevel>
+    <AllowUnsafeBlocks>true</AllowUnsafeBlocks>
+  </PropertyGroup>
+  <PropertyGroup Condition=" '$(Configuration)|$(Platform)' == 'Release|AnyCPU' ">
+    <DebugType>pdbonly</DebugType>
+    <Optimize>true</Optimize>
+    <OutputPath>bin\Release\</OutputPath>
+    <DefineConstants>TRACE</DefineConstants>
+    <ErrorReport>prompt</ErrorReport>
+    <WarningLevel>4</WarningLevel>
+  </PropertyGroup>
+  <ItemGroup>
+    <Reference Include="IronPython">
+      <HintPath>..\..\..\..\..\..\..\..\Program Files (x86)\IronPython 2.6 for .NET 4.0\IronPython.dll</HintPath>
+    </Reference>
+    <Reference Include="IronPython.Modules">
+      <HintPath>..\..\..\..\..\..\..\..\Program Files (x86)\IronPython 2.6 for .NET 4.0\IronPython.Modules.dll</HintPath>
+    </Reference>
+    <Reference Include="Microsoft.Dynamic">
+      <HintPath>..\..\..\..\..\..\..\..\Program Files (x86)\IronPython 2.6 for .NET 4.0\Microsoft.Dynamic.dll</HintPath>
+    </Reference>
+    <Reference Include="Microsoft.Scripting">
+      <HintPath>..\..\..\..\..\..\..\..\Program Files (x86)\IronPython 2.6 for .NET 4.0\Microsoft.Scripting.dll</HintPath>
+    </Reference>
+    <Reference Include="Microsoft.Scripting.Debugging">
+      <HintPath>..\..\..\..\..\..\..\..\Program Files (x86)\IronPython 2.6 for .NET 4.0\Microsoft.Scripting.Debugging.dll</HintPath>
+    </Reference>
+    <Reference Include="System" />
+    <Reference Include="System.Core" />
+    <Reference Include="System.Numerics" />
+    <Reference Include="System.Xml.Linq" />
+    <Reference Include="System.Data.DataSetExtensions" />
+    <Reference Include="Microsoft.CSharp" />
+    <Reference Include="System.Data" />
+    <Reference Include="System.Xml" />
+  </ItemGroup>
+  <ItemGroup>
+    <Compile Include="dtype.cs" />
+    <Compile Include="flatiter.cs" />
+    <Compile Include="NpyIndexes.cs" />
+    <Compile Include="ModuleMethods.cs" />
+    <Compile Include="ndarray.cs" />
+    <Compile Include="NpyArray.cs" />
+    <Compile Include="NpyCoreApi.cs" />
+    <Compile Include="NpyDefs.cs" />
+    <Compile Include="NpyDescr.cs" />
+    <Compile Include="NpyUtils.cs" />
+    <Compile Include="NumericOps.cs" />
+    <Compile Include="Properties\AssemblyInfo.cs" />
+  </ItemGroup>
+  <Import Project="$(MSBuildToolsPath)\Microsoft.CSharp.targets" />
+  <PropertyGroup>
+    <PostBuildEvent>copy "$(ProjectDir)$(ConfigurationName)\ndarray.*" "$(TargetDir)"
+copy "$(ProjectDir)$(ConfigurationName)\NpyAccessLib.*" "$(TargetDir)"
+copy "$(ProjectDir)numpy.py" "$(TargetDir)"</PostBuildEvent>
+  </PropertyGroup>
+  <!-- To modify your build process, add your task inside one of the targets below and uncomment it. 
+       Other similar extension points exist, see Microsoft.Common.targets.
+  <Target Name="BeforeBuild">
+  </Target>
+  <Target Name="AfterBuild">
+  </Target>
   -->
 </Project>