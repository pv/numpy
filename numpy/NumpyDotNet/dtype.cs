﻿using System;
using System.Collections.Generic;
using System.Linq;
using System.Runtime.InteropServices;
using System.Text;
using IronPython.Runtime;
using IronPython.Runtime.Operations;
using IronPython.Runtime.Types;
using IronPython.Modules;
using Microsoft.Scripting;
using NumpyDotNet;

namespace NumpyDotNet {

    [PythonType]
    public class dtype : Wrapper {

        public static object __new__(CodeContext cntx, PythonType cls, object dtype) {
            return NpyDescr.DescrConverter(cntx, dtype);
        }

        /// <summary>
        /// Constructs a new NpyArray_Descr objet matching the passed one.
        /// Equivalent to NpyAray_DescrNew.
        /// </summary>
        /// <param name="d">Descriptor to duplicate</param>
        internal dtype(dtype d) {
            core = NpyCoreApi.NpyArray_DescrNew(d.core);
            funcs = NumericOps.FuncsForType(this.TypeNum);
        }
        
        /// <summary>
        /// Creates a wrapper for an array created on the native side, such as 
        /// the result of a slice operation.
        /// </summary>
        /// <param name="d">Pointer to core NpyArray_Descr structure</param>
        internal dtype(IntPtr d) {
            core = d;
            funcs = NumericOps.FuncsForType(this.TypeNum);
        }


        /// <summary>
        /// Creates a wrapper for an array created on the native side, such as 
        /// the result of a slice operation.
        /// </summary>
        /// <param name="d">Pointer to core NpyArray_Descr structure</param>
        internal dtype(IntPtr d, int type) {
            core = d;
            funcs = NumericOps.FuncsForType((NpyDefs.NPY_TYPES)type);
        }

        #region Python interface

        public object subdtype {
            get {
                PythonTuple t = new PythonTuple(this.shape);
                return new PythonTuple(new Object[] { @base, t });
            }
        }


        /// <summary>
        /// Returns the name of the underlying data type such as 'int32' or 'object'.
        /// </summary>
        public string name {
            get {
                string typeName = (string)this.type.__getattribute__(NpyUtil_Python.DefaultContext, "__name__");
                if (NpyDefs.IsUserDefined(this.TypeNum)) {
                    int i = typeName.LastIndexOf('.');
                    if (i != -1) {
                        typeName = typeName.Substring(i + 1);
                    }
                } else {
                    int prefixLen = "numpy.".Length;
                    int len = typeName.Length;
                    if (typeName[len - 1] == '_') {
                        len--;
                    }
                    len -= prefixLen;
                    typeName = typeName.Substring(prefixLen, len);
                }

                if (NpyDefs.IsFlexible(this.TypeNum) && this.ElementSize != 0) {
                    typeName += this.ElementSize.ToString();
                }
                if (NpyDefs.IsDatetime(this.TypeNum)) {
                    typeName = AppendDateTimeTypestr(typeName);
                }
                return typeName;
            }
        }

        public string str {
            get {
                byte endian = this.ByteOrder;
                int size = this.ElementSize;

                if (endian == '=') {
                    endian = this.IsNativeByteOrder ? (byte)'<' : (byte)'>';
                }
                if (this.TypeNum == NpyDefs.NPY_TYPES.NPY_UNICODE) {
                    size >>= 2;
                }

                string ret = String.Format("{0}{1}{2}", endian, this.Kind, size);
                if (this.Type == NpyDefs.NPY_TYPECHAR.NPY_DATETIMELTR) {
                    ret = AppendDateTimeTypestr(ret);
                }
                return ret;
            }
        }

        public object descr {
            get {
                if (!this.HasNames) {
                    List<PythonTuple> res = new List<PythonTuple>();
                    res.Add(new PythonTuple(new Object[] { "", this.str }));
                    return res;
                }

                return NpyUtil_Python.CallInternal(NpyUtil_Python.DefaultContext, "_array_descr", this);
            }
        }

        public object @base {
            get {
                if (!this.HasSubarray) {
                    return this;
                } else {
                    return this.Subarray;
                }
            }
        }


        /// <summary>
        /// A tuple describing the size of each dimension of the array.
        /// </summary>
        public object shape {
            get { return this.HasSubarray ? this.Subarray.shape : new PythonTuple(); }
        }


        /// <summary>
        /// Returns 0 for built=-in types, 1 for a composite type, 2 for user-defined types.
        /// </summary>
        public int isbuiltin {
            get {
                int val = 0;

                if (this.fields != null) {
                    val = 1;
                }
                if (NpyDefs.IsUserDefined(this.TypeNum)) {
                    val = 2;
                }
                return val;
            }
        }

        public bool isnative {
            get {
                return NpyCoreApi.DescrIsNative(this.Descr) != 0;
            }
        }


        public object fields { get; set; }           // arraydescr_fields_get

        public object dtinfo { get; set; }           // arraydescr_dtinfo_get

        public PythonTuple names {
            get { return new PythonTuple(Names); }
            set { /* TODO */ }                  // arraydescr_names_set
        }

        public bool hasobject { get; set; }          // arraydescr_hasobject_get

        public PythonType type {
            get {
                return DynamicHelpers.GetPythonTypeFromType(ScalarType);
            }
        }


        public byte kind { get { return this.Kind; } }

        public string @char {
            get {
                StringBuilder s = new StringBuilder(2);
                s.Append((char)Type);
                return s.ToString();
            }
        }

        public int num { get; set; }                 // arraydescr_num_get

        public byte byteorder { get { return this.ByteOrder; } }

        public int itemsize { get; set; }            // arraydescr_itemsize_get

        public int alignment { get; set; }           // arraydescr_alignment_get

        public int flags { get; set; }               // arraydescr_flags_get

        #endregion

        #region .NET Properties

        public IntPtr Descr {
            get { return core; }
        }

        public bool IsNativeByteOrder {
            get { return ByteOrder != NpyCoreApi.OppositeByteOrder; }
        }

        public byte Kind {
            get {
                return Marshal.ReadByte(core, NpyCoreApi.DescrOffsets.off_kind);
            }
        }

        public NpyDefs.NPY_TYPECHAR Type {
            get { return (NpyDefs.NPY_TYPECHAR)Marshal.ReadByte(core, NpyCoreApi.DescrOffsets.off_type); }
        }

        public byte ByteOrder {
            get { return Marshal.ReadByte(core, NpyCoreApi.DescrOffsets.off_byteorder); }
            set { Marshal.WriteByte(core, NpyCoreApi.DescrOffsets.off_byteorder, value); }
        }

        public int Flags {
            get { return Marshal.ReadInt32(core, NpyCoreApi.DescrOffsets.off_flags); }
        }

        internal bool ChkFlags(int flags) {
            return (Flags & flags) == flags;
        }

        internal bool IsObject {
            get { return ChkFlags(NpyDefs.NPY_ITEM_REFCOUNT); }
        }

        public NpyDefs.NPY_TYPES TypeNum {
            get { return (NpyDefs.NPY_TYPES)Marshal.ReadInt32(core, NpyCoreApi.DescrOffsets.off_type_num); }
        }

        public int ElementSize {
            get { return Marshal.ReadInt32(core, NpyCoreApi.DescrOffsets.off_elsize); }
            internal set { Marshal.WriteInt32(core, NpyCoreApi.DescrOffsets.off_elsize, value); }
        }

        public int itemsize {
            get { return ElementSize; }
        }

        public int Alignment {
            get { return Marshal.ReadInt32(core, NpyCoreApi.DescrOffsets.off_alignment); }
        }

        public bool HasNames {
            get { return Marshal.ReadIntPtr(core, NpyCoreApi.DescrOffsets.off_names) != IntPtr.Zero; }
        }

        public List<string> Names {
            get {
                IntPtr names = Marshal.ReadIntPtr(core, NpyCoreApi.DescrOffsets.off_names);
                List<string> result = null;
                if (names != IntPtr.Zero) {
                    result = new List<string>();
                    int offset = 0;
                    while (true) {
                        IntPtr namePtr = Marshal.ReadIntPtr(names, offset);
                        if (namePtr == IntPtr.Zero) {
                            break;
                        }
                        offset += IntPtr.Size;
                        result.Add(Marshal.PtrToStringAnsi(namePtr));
                    }
                }
                return result;
            }
        }


        public bool HasSubarray {
            get { return Marshal.ReadIntPtr(core, NpyCoreApi.DescrOffsets.off_subarray) != IntPtr.Zero; }
        }

        public ndarray Subarray {
            get {
<<<<<<< HEAD
                byte endian = ByteOrder;
                int size = ElementSize;
                if (endian == (byte)'=') {
                    endian = NpyCoreApi.NativeByteOrder;
                }
                if (TypeNum == NpyDefs.NPY_TYPES.NPY_UNICODE) {
                    size /= 4;
                }
                StringBuilder result = new StringBuilder();
                result.Append((char)endian);
                result.Append((char)Kind);
                result.Append(size);
                return result.ToString();
=======
                IntPtr arr = Marshal.ReadIntPtr(core, NpyCoreApi.DescrOffsets.off_subarray);
                return (arr != IntPtr.Zero) ? NpyCoreApi.ToInterface<ndarray>(arr) : null;
>>>>>>> d9b4ad47
            }
        }

        public ArrFuncs f {
            get { return funcs; }
        }

        #endregion


        #region Comparison
        public override bool Equals(object obj) {
            if (obj != null && obj is dtype) return Equals((dtype)obj);
            return false;
        }

        public bool Equals(dtype other) {
            if (other == null) return false;
            return (this.core == other.core ||
                    NpyCoreApi.NpyArray_EquivTypes(core, other.core) != 0);
        }

        /// <summary>
        /// Compares two types and returns true if they are equivalent,
        /// including complex types, even if represented by two different
        /// underlying descriptor objects.
        /// </summary>
        /// <param name="t1">Type 1</param>
        /// <param name="t2">Type 2</param>
        /// <returns>True if types are equivalent</returns>
        public static bool operator ==(dtype t1, dtype t2) {
            return System.Object.ReferenceEquals(t1, t2) ||
                (object)t1 != null && (object)t2 != null && t1.Equals(t2);
        }

        public static bool operator !=(dtype t1, dtype t2) {
            return !System.Object.ReferenceEquals(t1, t2) ||
                (object)t1 != null && (object)t2 != null && !t1.Equals(t2);
        }

        public override int GetHashCode() {
            return (int)core;
        }
        #endregion


        #region Internal data & methods

        private string AppendDateTimeTypestr(string str) {
            // TODO: Fix date time type string. See descriptor.c: _append_to_datetime_typestr
            throw new NotImplementedException("to do ");
        }


        /// <summary>
        /// Type-specific functions
        /// </summary>
        private readonly ArrFuncs funcs;

        #endregion

        #region Scalar type support

        class ScalarInfo {
            internal Type ScalarType;
            internal Func<ScalarGeneric> ScalarConstructor;

            internal static ScalarInfo Make<T>() where T: ScalarGeneric, new() {
                return new ScalarInfo { ScalarType = typeof(T), ScalarConstructor = (() => new T()) };
            }
        };

        private ScalarInfo scalarInfo = null;

        public Type ScalarType {
            get {
                if (scalarInfo == null) {
                    FindScalarInfo();
                }
                return scalarInfo.ScalarType;
            }
        }

        private void FindScalarInfo() {
            ScalarInfo info = null;
            NpyDefs.NPY_TYPES type = TypeNum;
            if (NpyDefs.IsSigned(type)) {
                switch (ElementSize) {
                    case 1:
                        info = ScalarInfo.Make<ScalarInt8>();
                        break;
                    case 2:
                        info = ScalarInfo.Make<ScalarInt16>();
                        break;
                    case 4:
                        info = ScalarInfo.Make<ScalarInt32>();
                        break;
                    case 8:
                        info = ScalarInfo.Make<ScalarInt64>();
                        break;
                }
            } else if (NpyDefs.IsUnsigned(type)) {
                switch (ElementSize) {
                    case 1:
                        info = ScalarInfo.Make<ScalarUInt8>();
                        break;
                    case 2:
                        info = ScalarInfo.Make<ScalarUInt16>();
                        break;
                    case 4:
                        info = ScalarInfo.Make<ScalarUInt32>();
                        break;
                    case 8:
                        info = ScalarInfo.Make<ScalarUInt64>();
                        break;
                }
            } else if (NpyDefs.IsFloat(type)) {
                switch (ElementSize) {
                    case 4:
                        info = ScalarInfo.Make<ScalarFloat32>();
                        break;
                    case 8:
                        info = ScalarInfo.Make<ScalarFloat64>();
                        break;
                }
            } else if (NpyDefs.IsComplex(type)) {
                switch (ElementSize) {
                    case 8:
                        info = ScalarInfo.Make<ScalarComplex64>();
                        break;
                    case 16:
                        info = ScalarInfo.Make<ScalarComplex128>();
                        break;
                }
            } else if (type == NpyDefs.NPY_TYPES.NPY_UNICODE) {
                info = ScalarInfo.Make<ScalarUnicode>();
            } else if (type == NpyDefs.NPY_TYPES.NPY_STRING) {
                info = ScalarInfo.Make<ScalarString>();
            } else if (type == NpyDefs.NPY_TYPES.NPY_BOOL) {
                info = ScalarInfo.Make<ScalarBool>();
            } else if (type == NpyDefs.NPY_TYPES.NPY_VOID) {
                info = ScalarInfo.Make<ScalarVoid>();
            } else if (type == NpyDefs.NPY_TYPES.NPY_OBJECT) {
                info = ScalarInfo.Make<ScalarObject>();
            }

            if (info == null) {
                info = new ScalarInfo();
            }

            scalarInfo = info;
        }

<<<<<<< HEAD
        public PythonType type {
            get {
                if (ScalarType != null) {
                    return DynamicHelpers.GetPythonTypeFromType(ScalarType);
                } else {
                    return null;
                }
            }
        }

=======
>>>>>>> d9b4ad47
        /// <summary>
        /// Converts a 0-d array to a scalar
        /// </summary>
        /// <param name="arr"></param>
        /// <returns></returns>
        internal object ToScalar(ndarray arr, long offset = 0) {
            if (ScalarType == null) {
                return arr.GetItem(offset);
            } else {
                ScalarGeneric result = scalarInfo.ScalarConstructor();
                result.FillData(arr, offset);
                return result;
            }
        }

        #endregion
    }
}
<|MERGE_RESOLUTION|>--- conflicted
+++ resolved
@@ -1,495 +1,467 @@
-﻿using System;
-using System.Collections.Generic;
-using System.Linq;
-using System.Runtime.InteropServices;
-using System.Text;
-using IronPython.Runtime;
-using IronPython.Runtime.Operations;
-using IronPython.Runtime.Types;
-using IronPython.Modules;
-using Microsoft.Scripting;
-using NumpyDotNet;
-
-namespace NumpyDotNet {
-
-    [PythonType]
-    public class dtype : Wrapper {
-
-        public static object __new__(CodeContext cntx, PythonType cls, object dtype) {
-            return NpyDescr.DescrConverter(cntx, dtype);
-        }
-
-        /// <summary>
-        /// Constructs a new NpyArray_Descr objet matching the passed one.
-        /// Equivalent to NpyAray_DescrNew.
-        /// </summary>
-        /// <param name="d">Descriptor to duplicate</param>
-        internal dtype(dtype d) {
-            core = NpyCoreApi.NpyArray_DescrNew(d.core);
-            funcs = NumericOps.FuncsForType(this.TypeNum);
-        }
-        
-        /// <summary>
-        /// Creates a wrapper for an array created on the native side, such as 
-        /// the result of a slice operation.
-        /// </summary>
-        /// <param name="d">Pointer to core NpyArray_Descr structure</param>
-        internal dtype(IntPtr d) {
-            core = d;
-            funcs = NumericOps.FuncsForType(this.TypeNum);
-        }
-
-
-        /// <summary>
-        /// Creates a wrapper for an array created on the native side, such as 
-        /// the result of a slice operation.
-        /// </summary>
-        /// <param name="d">Pointer to core NpyArray_Descr structure</param>
-        internal dtype(IntPtr d, int type) {
-            core = d;
-            funcs = NumericOps.FuncsForType((NpyDefs.NPY_TYPES)type);
-        }
-
-        #region Python interface
-
-        public object subdtype {
-            get {
-                PythonTuple t = new PythonTuple(this.shape);
-                return new PythonTuple(new Object[] { @base, t });
-            }
-        }
-
-
-        /// <summary>
-        /// Returns the name of the underlying data type such as 'int32' or 'object'.
-        /// </summary>
-        public string name {
-            get {
-                string typeName = (string)this.type.__getattribute__(NpyUtil_Python.DefaultContext, "__name__");
-                if (NpyDefs.IsUserDefined(this.TypeNum)) {
-                    int i = typeName.LastIndexOf('.');
-                    if (i != -1) {
-                        typeName = typeName.Substring(i + 1);
-                    }
-                } else {
-                    int prefixLen = "numpy.".Length;
-                    int len = typeName.Length;
-                    if (typeName[len - 1] == '_') {
-                        len--;
-                    }
-                    len -= prefixLen;
-                    typeName = typeName.Substring(prefixLen, len);
-                }
-
-                if (NpyDefs.IsFlexible(this.TypeNum) && this.ElementSize != 0) {
-                    typeName += this.ElementSize.ToString();
-                }
-                if (NpyDefs.IsDatetime(this.TypeNum)) {
-                    typeName = AppendDateTimeTypestr(typeName);
-                }
-                return typeName;
-            }
-        }
-
-        public string str {
-            get {
-                byte endian = this.ByteOrder;
-                int size = this.ElementSize;
-
-                if (endian == '=') {
-                    endian = this.IsNativeByteOrder ? (byte)'<' : (byte)'>';
-                }
-                if (this.TypeNum == NpyDefs.NPY_TYPES.NPY_UNICODE) {
-                    size >>= 2;
-                }
-
-                string ret = String.Format("{0}{1}{2}", endian, this.Kind, size);
-                if (this.Type == NpyDefs.NPY_TYPECHAR.NPY_DATETIMELTR) {
-                    ret = AppendDateTimeTypestr(ret);
-                }
-                return ret;
-            }
-        }
-
-        public object descr {
-            get {
-                if (!this.HasNames) {
-                    List<PythonTuple> res = new List<PythonTuple>();
-                    res.Add(new PythonTuple(new Object[] { "", this.str }));
-                    return res;
-                }
-
-                return NpyUtil_Python.CallInternal(NpyUtil_Python.DefaultContext, "_array_descr", this);
-            }
-        }
-
-        public object @base {
-            get {
-                if (!this.HasSubarray) {
-                    return this;
-                } else {
-                    return this.Subarray;
-                }
-            }
-        }
-
-
-        /// <summary>
-        /// A tuple describing the size of each dimension of the array.
-        /// </summary>
-        public object shape {
-            get { return this.HasSubarray ? this.Subarray.shape : new PythonTuple(); }
-        }
-
-
-        /// <summary>
-        /// Returns 0 for built=-in types, 1 for a composite type, 2 for user-defined types.
-        /// </summary>
-        public int isbuiltin {
-            get {
-                int val = 0;
-
-                if (this.fields != null) {
-                    val = 1;
-                }
-                if (NpyDefs.IsUserDefined(this.TypeNum)) {
-                    val = 2;
-                }
-                return val;
-            }
-        }
-
-        public bool isnative {
-            get {
-                return NpyCoreApi.DescrIsNative(this.Descr) != 0;
-            }
-        }
-
-
-        public object fields { get; set; }           // arraydescr_fields_get
-
-        public object dtinfo { get; set; }           // arraydescr_dtinfo_get
-
-        public PythonTuple names {
-            get { return new PythonTuple(Names); }
-            set { /* TODO */ }                  // arraydescr_names_set
-        }
-
-        public bool hasobject { get; set; }          // arraydescr_hasobject_get
-
-        public PythonType type {
-            get {
-                return DynamicHelpers.GetPythonTypeFromType(ScalarType);
-            }
-        }
-
-
-        public byte kind { get { return this.Kind; } }
-
-        public string @char {
-            get {
-                StringBuilder s = new StringBuilder(2);
-                s.Append((char)Type);
-                return s.ToString();
-            }
-        }
-
-        public int num { get; set; }                 // arraydescr_num_get
-
-        public byte byteorder { get { return this.ByteOrder; } }
-
-        public int itemsize { get; set; }            // arraydescr_itemsize_get
-
-        public int alignment { get; set; }           // arraydescr_alignment_get
-
-        public int flags { get; set; }               // arraydescr_flags_get
-
-        #endregion
-
-        #region .NET Properties
-
-        public IntPtr Descr {
-            get { return core; }
-        }
-
-        public bool IsNativeByteOrder {
-            get { return ByteOrder != NpyCoreApi.OppositeByteOrder; }
-        }
-
-        public byte Kind {
-            get {
-                return Marshal.ReadByte(core, NpyCoreApi.DescrOffsets.off_kind);
-            }
-        }
-
-        public NpyDefs.NPY_TYPECHAR Type {
-            get { return (NpyDefs.NPY_TYPECHAR)Marshal.ReadByte(core, NpyCoreApi.DescrOffsets.off_type); }
-        }
-
-        public byte ByteOrder {
-            get { return Marshal.ReadByte(core, NpyCoreApi.DescrOffsets.off_byteorder); }
-            set { Marshal.WriteByte(core, NpyCoreApi.DescrOffsets.off_byteorder, value); }
-        }
-
-        public int Flags {
-            get { return Marshal.ReadInt32(core, NpyCoreApi.DescrOffsets.off_flags); }
-        }
-
-        internal bool ChkFlags(int flags) {
-            return (Flags & flags) == flags;
-        }
-
-        internal bool IsObject {
-            get { return ChkFlags(NpyDefs.NPY_ITEM_REFCOUNT); }
-        }
-
-        public NpyDefs.NPY_TYPES TypeNum {
-            get { return (NpyDefs.NPY_TYPES)Marshal.ReadInt32(core, NpyCoreApi.DescrOffsets.off_type_num); }
-        }
-
-        public int ElementSize {
-            get { return Marshal.ReadInt32(core, NpyCoreApi.DescrOffsets.off_elsize); }
-            internal set { Marshal.WriteInt32(core, NpyCoreApi.DescrOffsets.off_elsize, value); }
-        }
-
-        public int itemsize {
-            get { return ElementSize; }
-        }
-
-        public int Alignment {
-            get { return Marshal.ReadInt32(core, NpyCoreApi.DescrOffsets.off_alignment); }
-        }
-
-        public bool HasNames {
-            get { return Marshal.ReadIntPtr(core, NpyCoreApi.DescrOffsets.off_names) != IntPtr.Zero; }
-        }
-
-        public List<string> Names {
-            get {
-                IntPtr names = Marshal.ReadIntPtr(core, NpyCoreApi.DescrOffsets.off_names);
-                List<string> result = null;
-                if (names != IntPtr.Zero) {
-                    result = new List<string>();
-                    int offset = 0;
-                    while (true) {
-                        IntPtr namePtr = Marshal.ReadIntPtr(names, offset);
-                        if (namePtr == IntPtr.Zero) {
-                            break;
-                        }
-                        offset += IntPtr.Size;
-                        result.Add(Marshal.PtrToStringAnsi(namePtr));
-                    }
-                }
-                return result;
-            }
-        }
-
-
-        public bool HasSubarray {
-            get { return Marshal.ReadIntPtr(core, NpyCoreApi.DescrOffsets.off_subarray) != IntPtr.Zero; }
-        }
-
-        public ndarray Subarray {
-            get {
-<<<<<<< HEAD
-                byte endian = ByteOrder;
-                int size = ElementSize;
-                if (endian == (byte)'=') {
-                    endian = NpyCoreApi.NativeByteOrder;
-                }
-                if (TypeNum == NpyDefs.NPY_TYPES.NPY_UNICODE) {
-                    size /= 4;
-                }
-                StringBuilder result = new StringBuilder();
-                result.Append((char)endian);
-                result.Append((char)Kind);
-                result.Append(size);
-                return result.ToString();
-=======
-                IntPtr arr = Marshal.ReadIntPtr(core, NpyCoreApi.DescrOffsets.off_subarray);
-                return (arr != IntPtr.Zero) ? NpyCoreApi.ToInterface<ndarray>(arr) : null;
->>>>>>> d9b4ad47
-            }
-        }
-
-        public ArrFuncs f {
-            get { return funcs; }
-        }
-
-        #endregion
-
-
-        #region Comparison
-        public override bool Equals(object obj) {
-            if (obj != null && obj is dtype) return Equals((dtype)obj);
-            return false;
-        }
-
-        public bool Equals(dtype other) {
-            if (other == null) return false;
-            return (this.core == other.core ||
-                    NpyCoreApi.NpyArray_EquivTypes(core, other.core) != 0);
-        }
-
-        /// <summary>
-        /// Compares two types and returns true if they are equivalent,
-        /// including complex types, even if represented by two different
-        /// underlying descriptor objects.
-        /// </summary>
-        /// <param name="t1">Type 1</param>
-        /// <param name="t2">Type 2</param>
-        /// <returns>True if types are equivalent</returns>
-        public static bool operator ==(dtype t1, dtype t2) {
-            return System.Object.ReferenceEquals(t1, t2) ||
-                (object)t1 != null && (object)t2 != null && t1.Equals(t2);
-        }
-
-        public static bool operator !=(dtype t1, dtype t2) {
-            return !System.Object.ReferenceEquals(t1, t2) ||
-                (object)t1 != null && (object)t2 != null && !t1.Equals(t2);
-        }
-
-        public override int GetHashCode() {
-            return (int)core;
-        }
-        #endregion
-
-
-        #region Internal data & methods
-
-        private string AppendDateTimeTypestr(string str) {
-            // TODO: Fix date time type string. See descriptor.c: _append_to_datetime_typestr
-            throw new NotImplementedException("to do ");
-        }
-
-
-        /// <summary>
-        /// Type-specific functions
-        /// </summary>
-        private readonly ArrFuncs funcs;
-
-        #endregion
-
-        #region Scalar type support
-
-        class ScalarInfo {
-            internal Type ScalarType;
-            internal Func<ScalarGeneric> ScalarConstructor;
-
-            internal static ScalarInfo Make<T>() where T: ScalarGeneric, new() {
-                return new ScalarInfo { ScalarType = typeof(T), ScalarConstructor = (() => new T()) };
-            }
-        };
-
-        private ScalarInfo scalarInfo = null;
-
-        public Type ScalarType {
-            get {
-                if (scalarInfo == null) {
-                    FindScalarInfo();
-                }
-                return scalarInfo.ScalarType;
-            }
-        }
-
-        private void FindScalarInfo() {
-            ScalarInfo info = null;
-            NpyDefs.NPY_TYPES type = TypeNum;
-            if (NpyDefs.IsSigned(type)) {
-                switch (ElementSize) {
-                    case 1:
-                        info = ScalarInfo.Make<ScalarInt8>();
-                        break;
-                    case 2:
-                        info = ScalarInfo.Make<ScalarInt16>();
-                        break;
-                    case 4:
-                        info = ScalarInfo.Make<ScalarInt32>();
-                        break;
-                    case 8:
-                        info = ScalarInfo.Make<ScalarInt64>();
-                        break;
-                }
-            } else if (NpyDefs.IsUnsigned(type)) {
-                switch (ElementSize) {
-                    case 1:
-                        info = ScalarInfo.Make<ScalarUInt8>();
-                        break;
-                    case 2:
-                        info = ScalarInfo.Make<ScalarUInt16>();
-                        break;
-                    case 4:
-                        info = ScalarInfo.Make<ScalarUInt32>();
-                        break;
-                    case 8:
-                        info = ScalarInfo.Make<ScalarUInt64>();
-                        break;
-                }
-            } else if (NpyDefs.IsFloat(type)) {
-                switch (ElementSize) {
-                    case 4:
-                        info = ScalarInfo.Make<ScalarFloat32>();
-                        break;
-                    case 8:
-                        info = ScalarInfo.Make<ScalarFloat64>();
-                        break;
-                }
-            } else if (NpyDefs.IsComplex(type)) {
-                switch (ElementSize) {
-                    case 8:
-                        info = ScalarInfo.Make<ScalarComplex64>();
-                        break;
-                    case 16:
-                        info = ScalarInfo.Make<ScalarComplex128>();
-                        break;
-                }
-            } else if (type == NpyDefs.NPY_TYPES.NPY_UNICODE) {
-                info = ScalarInfo.Make<ScalarUnicode>();
-            } else if (type == NpyDefs.NPY_TYPES.NPY_STRING) {
-                info = ScalarInfo.Make<ScalarString>();
-            } else if (type == NpyDefs.NPY_TYPES.NPY_BOOL) {
-                info = ScalarInfo.Make<ScalarBool>();
-            } else if (type == NpyDefs.NPY_TYPES.NPY_VOID) {
-                info = ScalarInfo.Make<ScalarVoid>();
-            } else if (type == NpyDefs.NPY_TYPES.NPY_OBJECT) {
-                info = ScalarInfo.Make<ScalarObject>();
-            }
-
-            if (info == null) {
-                info = new ScalarInfo();
-            }
-
-            scalarInfo = info;
-        }
-
-<<<<<<< HEAD
-        public PythonType type {
-            get {
-                if (ScalarType != null) {
-                    return DynamicHelpers.GetPythonTypeFromType(ScalarType);
-                } else {
-                    return null;
-                }
-            }
-        }
-
-=======
->>>>>>> d9b4ad47
-        /// <summary>
-        /// Converts a 0-d array to a scalar
-        /// </summary>
-        /// <param name="arr"></param>
-        /// <returns></returns>
-        internal object ToScalar(ndarray arr, long offset = 0) {
-            if (ScalarType == null) {
-                return arr.GetItem(offset);
-            } else {
-                ScalarGeneric result = scalarInfo.ScalarConstructor();
-                result.FillData(arr, offset);
-                return result;
-            }
-        }
-
-        #endregion
-    }
-}
+﻿using System;
+using System.Collections.Generic;
+using System.Linq;
+using System.Runtime.InteropServices;
+using System.Text;
+using IronPython.Runtime;
+using IronPython.Runtime.Operations;
+using IronPython.Runtime.Types;
+using IronPython.Modules;
+using Microsoft.Scripting;
+using NumpyDotNet;
+
+namespace NumpyDotNet {
+
+    [PythonType]
+    public class dtype : Wrapper {
+
+        public static object __new__(CodeContext cntx, PythonType cls, object dtype) {
+            return NpyDescr.DescrConverter(cntx, dtype);
+        }
+
+        /// <summary>
+        /// Constructs a new NpyArray_Descr objet matching the passed one.
+        /// Equivalent to NpyAray_DescrNew.
+        /// </summary>
+        /// <param name="d">Descriptor to duplicate</param>
+        internal dtype(dtype d) {
+            core = NpyCoreApi.NpyArray_DescrNew(d.core);
+            funcs = NumericOps.FuncsForType(this.TypeNum);
+        }
+        
+        /// <summary>
+        /// Creates a wrapper for an array created on the native side, such as 
+        /// the result of a slice operation.
+        /// </summary>
+        /// <param name="d">Pointer to core NpyArray_Descr structure</param>
+        internal dtype(IntPtr d) {
+            core = d;
+            funcs = NumericOps.FuncsForType(this.TypeNum);
+        }
+
+
+        /// <summary>
+        /// Creates a wrapper for an array created on the native side, such as 
+        /// the result of a slice operation.
+        /// </summary>
+        /// <param name="d">Pointer to core NpyArray_Descr structure</param>
+        internal dtype(IntPtr d, int type) {
+            core = d;
+            funcs = NumericOps.FuncsForType((NpyDefs.NPY_TYPES)type);
+        }
+
+        #region Python interface
+
+        public object subdtype {
+            get {
+                PythonTuple t = new PythonTuple(this.shape);
+                return new PythonTuple(new Object[] { @base, t });
+            }
+        }
+
+
+        /// <summary>
+        /// Returns the name of the underlying data type such as 'int32' or 'object'.
+        /// </summary>
+        public string name {
+            get {
+                string typeName = (string)this.type.__getattribute__(NpyUtil_Python.DefaultContext, "__name__");
+                if (NpyDefs.IsUserDefined(this.TypeNum)) {
+                    int i = typeName.LastIndexOf('.');
+                    if (i != -1) {
+                        typeName = typeName.Substring(i + 1);
+                    }
+                } else {
+                    int prefixLen = "numpy.".Length;
+                    int len = typeName.Length;
+                    if (typeName[len - 1] == '_') {
+                        len--;
+                    }
+                    len -= prefixLen;
+                    typeName = typeName.Substring(prefixLen, len);
+                }
+
+                if (NpyDefs.IsFlexible(this.TypeNum) && this.ElementSize != 0) {
+                    typeName += this.ElementSize.ToString();
+                }
+                if (NpyDefs.IsDatetime(this.TypeNum)) {
+                    typeName = AppendDateTimeTypestr(typeName);
+                }
+                return typeName;
+            }
+        }
+
+        public string str {
+            get {
+                byte endian = this.ByteOrder;
+                int size = this.ElementSize;
+
+                if (endian == '=') {
+                    endian = this.IsNativeByteOrder ? (byte)'<' : (byte)'>';
+                }
+                if (this.TypeNum == NpyDefs.NPY_TYPES.NPY_UNICODE) {
+                    size >>= 2;
+                }
+
+                string ret = String.Format("{0}{1}{2}", endian, this.Kind, size);
+                if (this.Type == NpyDefs.NPY_TYPECHAR.NPY_DATETIMELTR) {
+                    ret = AppendDateTimeTypestr(ret);
+                }
+                return ret;
+            }
+        }
+
+        public object descr {
+            get {
+                if (!this.HasNames) {
+                    List<PythonTuple> res = new List<PythonTuple>();
+                    res.Add(new PythonTuple(new Object[] { "", this.str }));
+                    return res;
+                }
+
+                return NpyUtil_Python.CallInternal(NpyUtil_Python.DefaultContext, "_array_descr", this);
+            }
+        }
+
+        public object @base {
+            get {
+                if (!this.HasSubarray) {
+                    return this;
+                } else {
+                    return this.Subarray;
+                }
+            }
+        }
+
+
+        /// <summary>
+        /// A tuple describing the size of each dimension of the array.
+        /// </summary>
+        public object shape {
+            get { return this.HasSubarray ? this.Subarray.shape : new PythonTuple(); }
+        }
+
+
+        /// <summary>
+        /// Returns 0 for built=-in types, 1 for a composite type, 2 for user-defined types.
+        /// </summary>
+        public int isbuiltin {
+            get {
+                int val = 0;
+
+                if (this.fields != null) {
+                    val = 1;
+                }
+                if (NpyDefs.IsUserDefined(this.TypeNum)) {
+                    val = 2;
+                }
+                return val;
+            }
+        }
+
+        public bool isnative {
+            get {
+                return NpyCoreApi.DescrIsNative(this.Descr) != 0;
+            }
+        }
+
+
+        public object fields { get; set; }           // arraydescr_fields_get
+
+        public object dtinfo { get; set; }           // arraydescr_dtinfo_get
+
+        public int itemsize {
+            get { return ElementSize; }
+        }
+
+        public PythonTuple names {
+            get { return new PythonTuple(Names); }
+            set { /* TODO */ }                  // arraydescr_names_set
+        }
+
+        public bool hasobject { get; set; }          // arraydescr_hasobject_get
+
+        public PythonType type {
+            get {
+                if (ScalarType != null) {
+                    return DynamicHelpers.GetPythonTypeFromType(ScalarType);
+                } else {
+                    return null;
+                }
+            }
+        }
+
+        public byte kind { get { return this.Kind; } }
+
+        public string @char {
+            get {
+                StringBuilder s = new StringBuilder(2);
+                s.Append((char)Type);
+                return s.ToString();
+            }
+        }
+
+        public int num { get; set; }                 // arraydescr_num_get
+
+        public byte byteorder { get { return this.ByteOrder; } }
+
+        public int alignment { get; set; }           // arraydescr_alignment_get
+
+        public int flags { get; set; }               // arraydescr_flags_get
+
+        #endregion
+
+        #region .NET Properties
+
+        public IntPtr Descr {
+            get { return core; }
+        }
+
+        public bool IsNativeByteOrder {
+            get { return ByteOrder != NpyCoreApi.OppositeByteOrder; }
+        }
+
+        public byte Kind {
+            get {
+                return Marshal.ReadByte(core, NpyCoreApi.DescrOffsets.off_kind);
+            }
+        }
+
+        public NpyDefs.NPY_TYPECHAR Type {
+            get { return (NpyDefs.NPY_TYPECHAR)Marshal.ReadByte(core, NpyCoreApi.DescrOffsets.off_type); }
+        }
+
+        public byte ByteOrder {
+            get { return Marshal.ReadByte(core, NpyCoreApi.DescrOffsets.off_byteorder); }
+            set { Marshal.WriteByte(core, NpyCoreApi.DescrOffsets.off_byteorder, value); }
+        }
+
+        public int Flags {
+            get { return Marshal.ReadInt32(core, NpyCoreApi.DescrOffsets.off_flags); }
+        }
+
+        internal bool ChkFlags(int flags) {
+            return (Flags & flags) == flags;
+        }
+
+        internal bool IsObject {
+            get { return ChkFlags(NpyDefs.NPY_ITEM_REFCOUNT); }
+        }
+
+        public NpyDefs.NPY_TYPES TypeNum {
+            get { return (NpyDefs.NPY_TYPES)Marshal.ReadInt32(core, NpyCoreApi.DescrOffsets.off_type_num); }
+        }
+
+        public int ElementSize {
+            get { return Marshal.ReadInt32(core, NpyCoreApi.DescrOffsets.off_elsize); }
+            internal set { Marshal.WriteInt32(core, NpyCoreApi.DescrOffsets.off_elsize, value); }
+        }
+
+        public int Alignment {
+            get { return Marshal.ReadInt32(core, NpyCoreApi.DescrOffsets.off_alignment); }
+        }
+
+        public bool HasNames {
+            get { return Marshal.ReadIntPtr(core, NpyCoreApi.DescrOffsets.off_names) != IntPtr.Zero; }
+        }
+
+        public List<string> Names {
+            get {
+                IntPtr names = Marshal.ReadIntPtr(core, NpyCoreApi.DescrOffsets.off_names);
+                List<string> result = null;
+                if (names != IntPtr.Zero) {
+                    result = new List<string>();
+                    int offset = 0;
+                    while (true) {
+                        IntPtr namePtr = Marshal.ReadIntPtr(names, offset);
+                        if (namePtr == IntPtr.Zero) {
+                            break;
+                        }
+                        offset += IntPtr.Size;
+                        result.Add(Marshal.PtrToStringAnsi(namePtr));
+                    }
+                }
+                return result;
+            }
+        }
+
+
+        public bool HasSubarray {
+            get { return Marshal.ReadIntPtr(core, NpyCoreApi.DescrOffsets.off_subarray) != IntPtr.Zero; }
+        }
+
+        public ndarray Subarray {
+            get {
+                IntPtr arr = Marshal.ReadIntPtr(core, NpyCoreApi.DescrOffsets.off_subarray);
+                return (arr != IntPtr.Zero) ? NpyCoreApi.ToInterface<ndarray>(arr) : null;
+            }
+        }
+
+        public ArrFuncs f {
+            get { return funcs; }
+        }
+
+        #endregion
+
+
+        #region Comparison
+        public override bool Equals(object obj) {
+            if (obj != null && obj is dtype) return Equals((dtype)obj);
+            return false;
+        }
+
+        public bool Equals(dtype other) {
+            if (other == null) return false;
+            return (this.core == other.core ||
+                    NpyCoreApi.NpyArray_EquivTypes(core, other.core) != 0);
+        }
+
+        /// <summary>
+        /// Compares two types and returns true if they are equivalent,
+        /// including complex types, even if represented by two different
+        /// underlying descriptor objects.
+        /// </summary>
+        /// <param name="t1">Type 1</param>
+        /// <param name="t2">Type 2</param>
+        /// <returns>True if types are equivalent</returns>
+        public static bool operator ==(dtype t1, dtype t2) {
+            return System.Object.ReferenceEquals(t1, t2) ||
+                (object)t1 != null && (object)t2 != null && t1.Equals(t2);
+        }
+
+        public static bool operator !=(dtype t1, dtype t2) {
+            return !System.Object.ReferenceEquals(t1, t2) ||
+                (object)t1 != null && (object)t2 != null && !t1.Equals(t2);
+        }
+
+        public override int GetHashCode() {
+            return (int)core;
+        }
+        #endregion
+
+
+        #region Internal data & methods
+
+        private string AppendDateTimeTypestr(string str) {
+            // TODO: Fix date time type string. See descriptor.c: _append_to_datetime_typestr
+            throw new NotImplementedException("to do ");
+        }
+
+
+        /// <summary>
+        /// Type-specific functions
+        /// </summary>
+        private readonly ArrFuncs funcs;
+
+        #endregion
+
+        #region Scalar type support
+
+        class ScalarInfo {
+            internal Type ScalarType;
+            internal Func<ScalarGeneric> ScalarConstructor;
+
+            internal static ScalarInfo Make<T>() where T: ScalarGeneric, new() {
+                return new ScalarInfo { ScalarType = typeof(T), ScalarConstructor = (() => new T()) };
+            }
+        };
+
+        private ScalarInfo scalarInfo = null;
+
+        public Type ScalarType {
+            get {
+                if (scalarInfo == null) {
+                    FindScalarInfo();
+                }
+                return scalarInfo.ScalarType;
+            }
+        }
+
+        private void FindScalarInfo() {
+            ScalarInfo info = null;
+            NpyDefs.NPY_TYPES type = TypeNum;
+            if (NpyDefs.IsSigned(type)) {
+                switch (ElementSize) {
+                    case 1:
+                        info = ScalarInfo.Make<ScalarInt8>();
+                        break;
+                    case 2:
+                        info = ScalarInfo.Make<ScalarInt16>();
+                        break;
+                    case 4:
+                        info = ScalarInfo.Make<ScalarInt32>();
+                        break;
+                    case 8:
+                        info = ScalarInfo.Make<ScalarInt64>();
+                        break;
+                }
+            } else if (NpyDefs.IsUnsigned(type)) {
+                switch (ElementSize) {
+                    case 1:
+                        info = ScalarInfo.Make<ScalarUInt8>();
+                        break;
+                    case 2:
+                        info = ScalarInfo.Make<ScalarUInt16>();
+                        break;
+                    case 4:
+                        info = ScalarInfo.Make<ScalarUInt32>();
+                        break;
+                    case 8:
+                        info = ScalarInfo.Make<ScalarUInt64>();
+                        break;
+                }
+            } else if (NpyDefs.IsFloat(type)) {
+                switch (ElementSize) {
+                    case 4:
+                        info = ScalarInfo.Make<ScalarFloat32>();
+                        break;
+                    case 8:
+                        info = ScalarInfo.Make<ScalarFloat64>();
+                        break;
+                }
+            } else if (NpyDefs.IsComplex(type)) {
+                switch (ElementSize) {
+                    case 8:
+                        info = ScalarInfo.Make<ScalarComplex64>();
+                        break;
+                    case 16:
+                        info = ScalarInfo.Make<ScalarComplex128>();
+                        break;
+                }
+            } else if (type == NpyDefs.NPY_TYPES.NPY_UNICODE) {
+                info = ScalarInfo.Make<ScalarUnicode>();
+            } else if (type == NpyDefs.NPY_TYPES.NPY_STRING) {
+                info = ScalarInfo.Make<ScalarString>();
+            } else if (type == NpyDefs.NPY_TYPES.NPY_BOOL) {
+                info = ScalarInfo.Make<ScalarBool>();
+            } else if (type == NpyDefs.NPY_TYPES.NPY_VOID) {
+                info = ScalarInfo.Make<ScalarVoid>();
+            } else if (type == NpyDefs.NPY_TYPES.NPY_OBJECT) {
+                info = ScalarInfo.Make<ScalarObject>();
+            }
+
+            if (info == null) {
+                info = new ScalarInfo();
+            }
+
+            scalarInfo = info;
+        }
+
+        /// <summary>
+        /// Converts a 0-d array to a scalar
+        /// </summary>
+        /// <param name="arr"></param>
+        /// <returns></returns>
+        internal object ToScalar(ndarray arr, long offset = 0) {
+            if (ScalarType == null) {
+                return arr.GetItem(offset);
+            } else {
+                ScalarGeneric result = scalarInfo.ScalarConstructor();
+                result.FillData(arr, offset);
+                return result;
+            }
+        }
+
+        #endregion
+    }
+}