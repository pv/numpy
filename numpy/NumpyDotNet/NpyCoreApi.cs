--- conflicted
+++ resolved
@@ -1,1463 +1,1459 @@
-using System;
-using System.Collections.Generic;
-using System.Linq;
-using System.Security;
-using System.Text;
-using System.Runtime.InteropServices;
-using System.Runtime.CompilerServices;
-using IronPython.Runtime;
-using IronPython.Runtime.Types;
-using IronPython.Runtime.Operations;
-using IronPython.Modules;
-using Microsoft.Scripting.Runtime;
-using Microsoft.Scripting.Utils;
-
-namespace NumpyDotNet {
-    /// <summary>
-    /// NpyCoreApi class wraps the interactions with the libndarray core library. It
-    /// also makes use of NpyAccessLib.dll for a few functions that must be
-    /// implemented in native code.
-    /// 
-    /// TODO: This class is going to get very large.  Not sure if it's better to
-    /// try to break it up or just use partial classes and split it across 
-    /// multiple files.
-    /// </summary>
-    [SuppressUnmanagedCodeSecurity]
-    public static class NpyCoreApi {
-
-        /// <summary>
-        /// Stupid hack to allow us to pass an already-allocated wrapper instance
-        /// through the interfaceData argument and tell the wrapper creation functions
-        /// like ArrayNewWrapper to use an existing instance instead of creating a new
-        /// one.  This is necessary because CPython does construction as an allocator
-        /// but .NET only triggers code after allocation.
-        /// </summary>
-        internal struct UseExistingWrapper
-        {
-            internal object Wrapper;
-        }
-
-        #region API Wrappers
-
-        /// <summary>
-        /// Returns a new descriptor object for internal types or user defined
-        /// types.
-        /// </summary>
-        internal static dtype DescrFromType(NpyDefs.NPY_TYPES type) {
-            IntPtr descr = NpyArray_DescrFromType((int)type);
-            CheckError();
-            return DecrefToInterface<dtype>(descr);
-        }
-
-        internal static bool IsAligned(ndarray arr) {
-            return Npy_IsAligned(arr.Array) != 0;
-        }
-
-        internal static bool IsWriteable(ndarray arr) {
-            return Npy_IsWriteable(arr.Array) != 0;
-        }
-
-        internal static byte OppositeByteOrder {
-            get { return oppositeByteOrder; }
-        }
-
-        internal static dtype SmallType(dtype t1, dtype t2) {
-            return ToInterface<dtype>(
-                NpyArray_SmallType(t1.Descr, t2.Descr));
-        }
-
-
-        /// <summary>
-        /// Moves the contents of src into dest.  Arrays are assumed to have the
-        /// same number of elements, but can be different sizes and different types.
-        /// </summary>
-        /// <param name="dest">Destination array</param>
-        /// <param name="src">Source array</param>
-        internal static void MoveInto(ndarray dest, ndarray src) {
-            if (NpyArray_MoveInto(dest.Array, src.Array) == -1) {
-                CheckError();
-            }
-        }
-
-
-        private static object AllocArraySyncRoot = new Object();
-
-        /// <summary>
-        /// Allocates a new array and returns the ndarray wrapper
-        /// </summary>
-        /// <param name="descr">Type descriptor</param>
-        /// <param name="numdim">Num of dimensions</param>
-        /// <param name="dimensions">Size of each dimension</param>
-        /// <param name="fortran">True if Fortran layout, false for C layout</param>
-        /// <returns>Newly allocated array</returns>
-        internal static ndarray AllocArray(dtype descr, int numdim, long[] dimensions,
-            bool fortran) {
-            IntPtr nativeDims = IntPtr.Zero;
-
-            lock (AllocArraySyncRoot) {
-                Incref(descr.Descr);
-                return DecrefToInterface<ndarray>(
-                    NpyArrayAccess_AllocArray(descr.Descr, numdim, dimensions, fortran));
-            }
-        }
-
-
-        /// <summary>
-        /// Returns an array with the size or stride of each dimension in the given array.
-        /// </summary>
-        /// <param name="arr">The array</param>
-        /// <param name="getDims">True returns size of each dimension, false returns stride of each dimension</param>
-        /// <returns>Array w/ an array size or stride for each dimension</returns>
-        internal static Int64[] GetArrayDimsOrStrides(ndarray arr, bool getDims) {
-            Int64[] retArr;
-
-            retArr = new Int64[arr.ndim];
-            unsafe {
-                fixed (Int64* dimMem = retArr) {
-                    if (!GetArrayDimsOrStrides(arr.Array, arr.ndim, getDims, dimMem)) {
-                        throw new IronPython.Runtime.Exceptions.RuntimeException("Error getting array dimensions.");
-                    }
-                }
-            }
-            return retArr;
-        }
-
-        internal static ndarray NewFromDescr(dtype descr, long[] dims, long[] strides,
-            int flags, object interfaceData) {
-            if (interfaceData == null) {
-                Incref(descr.Descr);
-                return DecrefToInterface<ndarray>(
-                    NewFromDescrThunk(descr.Descr, dims.Length, flags, dims, strides, IntPtr.Zero, IntPtr.Zero));
-            } else {
-                GCHandle h = GCHandle.Alloc(interfaceData);
-                try {
-                    Incref(descr.Descr);
-                    return DecrefToInterface<ndarray>(NewFromDescrThunk(descr.Descr, dims.Length,
-                        flags, dims, strides, IntPtr.Zero, GCHandle.ToIntPtr(h)));
-                } finally {
-                    h.Free();
-                }
-            }
-        }
-
-
-        internal static flatiter IterNew(ndarray ao) {
-            return DecrefToInterface<flatiter>(
-                NpyArray_IterNew(ao.Array));
-        }
-
-        internal static ndarray IterSubscript(flatiter iter, NpyIndexes indexes) {
-            return DecrefToInterface<ndarray>(
-                NpyArray_IterSubscript(iter.Iter, indexes.Indexes, indexes.NumIndexes));
-        }
-
-        internal static void IterSubscriptAssign(flatiter iter, NpyIndexes indexes, ndarray val) {
-            if (NpyArray_IterSubscriptAssign(iter.Iter, indexes.Indexes, indexes.NumIndexes, val.Array) < 0) {
-                CheckError();
-            }
-        }
-
-        internal static ndarray FlatView(ndarray a)
-        {
-            return DecrefToInterface<ndarray>(
-                NpyArray_FlatView(a.Array)
-                );
-        }
-
-        internal static IntPtr MultiIterFromArrays(ndarray[] arrays) {
-            IntPtr[] coreArrays = new IntPtr[arrays.Length];
-            for (int i = 0; i < arrays.Length; i++) {
-                coreArrays[i] = arrays[i].Array;
-            }
-            return NpyArrayAccess_MultiIterFromArrays(coreArrays, coreArrays.Length);
-        }
-
-        internal static ufunc GetNumericOp(NpyDefs.NpyArray_Ops op) {
-            IntPtr ufuncPtr = NpyArray_GetNumericOp((int)op);
-            return ToInterface<ufunc>(ufuncPtr);
-        }
-
-        internal static object GenericUnaryOp(ndarray a1, ufunc f, ndarray ret = null) {
-            // TODO: We need to do the error handling and wrapping of outputs.
-            IntPtr result = NpyArray_GenericUnaryFunction(a1.Array, f.UFunc,
-                (ret == null ? IntPtr.Zero : ret.Array));
-            ndarray rval = DecrefToInterface<ndarray>(result);
-            if (ret == null) {
-                return ndarray.ArrayReturn(rval);
-            } else {
-                return rval;
-            }
-        }
-
-        internal static object GenericBinaryOp(ndarray a1, ndarray a2, ufunc f, ndarray ret = null) {
-            // TODO: We need to do the error handling and wrapping of outputs.
-            IntPtr result = NpyArray_GenericBinaryFunction(a1.Array, a2.Array, f.UFunc,
-                (ret == null ? IntPtr.Zero : ret.Array));
-            ndarray rval = DecrefToInterface<ndarray>(result);
-            if (ret == null) {
-                return ndarray.ArrayReturn(rval);
-            } else {
-                return rval;
-            }
-        }
-
-        internal static object GenericReduction(ufunc f, ndarray arr, 
-            ndarray indices, ndarray ret, int axis, dtype otype, ufunc.ReduceOp op) {
-            ndarray rval = DecrefToInterface<ndarray>(
-                NpyUFunc_GenericReduction(f.UFunc, arr.Array,
-                    (indices != null) ? indices.Array : IntPtr.Zero,
-                    (ret != null) ? ret.Array : IntPtr.Zero,
-                    axis, (otype != null) ? otype.Descr : IntPtr.Zero, (int)op));
-            if (rval != null) {
-                // TODO: Call array wrap processing: ufunc_object.c:1011
-            }
-            return ndarray.ArrayReturn(rval);
-        }
-
-
-
-        internal static ndarray Byteswap(ndarray arr, bool inplace) {
-            return DecrefToInterface<ndarray>(
-                NpyArray_Byteswap(arr.Array, inplace ? (byte)1 : (byte)0));
-        }
-
-        internal static ndarray CastToType(ndarray arr, dtype d, bool fortran) {
-            Incref(d.Descr);
-            return DecrefToInterface<ndarray>(
-                NpyArray_CastToType(arr.Array, d.Descr, (fortran ? 1 : 0)));
-        }
-
-        internal static ndarray CheckAxis(ndarray arr, ref int axis, int flags) {
-            return DecrefToInterface<ndarray>(
-                NpyArray_CheckAxis(arr.Array, ref axis, flags));
-        }
-
-        internal static void CopyAnyInto(ndarray dest, ndarray src) {
-            if (NpyArray_CopyAnyInto(dest.Array, src.Array) < 0) {
-                CheckError();
-            }
-        }
-
-        internal static void DescrDestroyFields(IntPtr fields) {
-            NpyDict_Destroy(fields);
-        }
-
-
-        internal static ndarray GetField(ndarray arr, dtype d, int offset) {
-            Incref(d.Descr);
-            return DecrefToInterface<ndarray>(
-                NpyArray_GetField(arr.Array, d.Descr, offset));
-        }
-
-        internal static ndarray GetImag(ndarray arr) {
-            return DecrefToInterface<ndarray>(
-                NpyArray_GetImag(arr.Array));
-        }
-
-        internal static ndarray GetReal(ndarray arr) {
-            return DecrefToInterface<ndarray>(
-                NpyArray_GetReal(arr.Array));
-        }
-        internal static ndarray GetField(ndarray arr, string name) {
-            NpyArray_DescrField field = GetDescrField(arr.dtype, name);
-            dtype field_dtype = ToInterface<dtype>(field.descr);
-            return GetField(arr, field_dtype, field.offset);
-        }
-
-        internal static ndarray Newshape(ndarray arr, IntPtr[] dims, NpyDefs.NPY_ORDER order) {
-            return DecrefToInterface<ndarray>(
-                NpyArrayAccess_Newshape(arr.Array, dims.Length, dims, (int)order));
-        }
-
-        internal static ndarray NewView(dtype d, int nd, IntPtr[] dims, IntPtr[] strides,
-            ndarray arr, IntPtr offset, bool ensure_array) {
-            Incref(d.Descr);
-            return DecrefToInterface<ndarray>(
-                NpyArray_NewView(d.Descr, nd, dims, strides, arr.Array, offset, ensure_array ? 1 : 0));
-        }
-
-        /// <summary>
-        /// Returns a copy of the passed array in the specified order (C, Fortran)
-        /// </summary>
-        /// <param name="arr">Array to copy</param>
-        /// <param name="order">Desired order</param>
-        /// <returns>New array</returns>
-        internal static ndarray NewCopy(ndarray arr, NpyDefs.NPY_ORDER order) {
-            return DecrefToInterface<ndarray>(
-                NpyArray_NewCopy(arr.Array, (int)order));
-        }
-
-        internal static NpyDefs.NPY_TYPES TypestrConvert(int elsize, byte letter) {
-            return (NpyDefs.NPY_TYPES)NpyArray_TypestrConvert(elsize, (int)letter);
-        }
-
-        internal static void AddField(IntPtr fields, IntPtr names, int i,
-            string name, dtype fieldType, int offset, string title) {
-            Incref(fieldType.Descr);
-            if (NpyArrayAccess_AddField(fields, names, i, name, fieldType.Descr, offset, title) < 0) {
-                CheckError();
-            }
-        }
-
-        internal static NpyArray_DescrField GetDescrField(dtype d, string name) {
-            NpyArray_DescrField result;
-            if (NpyArrayAccess_GetDescrField(d.Descr, name, out result) < 0) {
-                throw new ArgumentException(String.Format("Field {0} does not exist", name));
-            }
-            return result;
-        }
-
-        internal static dtype DescrNewVoid(IntPtr fields, IntPtr names, int elsize, int flags, int alignment) {
-            return DecrefToInterface<dtype>(
-                NpyArrayAccess_DescrNewVoid(fields, names, elsize, flags, alignment));
-        }
-
-        internal static dtype DescrNew(dtype d) {
-            return DecrefToInterface<dtype>(
-                NpyArray_DescrNew(d.Descr));
-        }
-
-        internal static void GetBytes(ndarray arr, byte[] bytes, NpyDefs.NPY_ORDER order) {
-            if (NpyArrayAccess_GetBytes(arr.Array, bytes, bytes.LongLength, (int)order) < 0) {
-                CheckError();
-            }
-        }
-
-        internal static void FillWithObject(ndarray arr, object obj) {
-            GCHandle h = GCHandle.Alloc(obj);
-            try {
-                if (NpyArray_FillWithObject(arr.Array, GCHandle.ToIntPtr(h)) < 0) {
-                    CheckError();
-                }
-            } finally {
-                h.Free();
-            }
-        }
-
-        internal static void FillWithScalar(ndarray arr, ndarray zero_d_array) {
-            if (NpyArray_FillWithScalar(arr.Array, zero_d_array.Array) < 0) {
-                CheckError();
-            }
-        }
-
-        internal static ndarray View(ndarray arr, dtype d, object subtype) {
-            if (subtype != null) {
-                GCHandle h = GCHandle.Alloc(subtype);
-                try {
-                    return DecrefToInterface<ndarray>(
-                        NpyArray_View(arr.Array, (d == null ? IntPtr.Zero : d.Descr),
-                            GCHandle.ToIntPtr(h)));
-                } finally {
-                    h.Free();
-                }
-            }
-            else {
-                return DecrefToInterface<ndarray>(
-                    NpyArray_View(arr.Array, (d == null ? IntPtr.Zero : d.Descr), IntPtr.Zero));
-            }
-        }
-
-        internal static dtype DescrNewByteorder(dtype d, char order) {
-            return DecrefToInterface<dtype>(
-                NpyArray_DescrNewByteorder(d.Descr, (byte)order));
-        }
-
-        internal static void UpdateFlags(ndarray arr, int flagmask) {
-            NpyArray_UpdateFlags(arr.Array, flagmask);
-        }
-
-        #endregion
-
-
-        #region C API Definitions
-
-        [DllImport("ndarray", CallingConvention = CallingConvention.Cdecl)]
-        internal static extern IntPtr NpyArray_DescrNew(IntPtr descr);
-
-        [DllImport("ndarray", CallingConvention = CallingConvention.Cdecl)]
-        internal static extern IntPtr NpyArray_DescrFromType(Int32 type);
-
-        [DllImport("ndarray", CallingConvention = CallingConvention.Cdecl)]
-        internal static extern IntPtr NpyArray_SmallType(IntPtr descr1, IntPtr descr2);
-
-        [DllImport("ndarray", CallingConvention = CallingConvention.Cdecl)]
-        internal static extern byte NpyArray_EquivTypes(IntPtr t1, IntPtr typ2);
-
-        [DllImport("ndarray", CallingConvention = CallingConvention.Cdecl)]
-        internal static extern int NpyArray_ElementStrides(IntPtr arr);
-
-        [DllImport("ndarray", CallingConvention = CallingConvention.Cdecl)]
-        internal static extern int NpyArray_MoveInto(IntPtr dest, IntPtr src);
-
-        [DllImport("ndarray", CallingConvention = CallingConvention.Cdecl)]
-        internal static extern IntPtr NpyArray_FromArray(IntPtr arr, IntPtr descr, 
-            int flags);
-
-        [DllImport("ndarray", CallingConvention = CallingConvention.Cdecl)]
-        internal static extern void NpyArray_dealloc(IntPtr arr);
-
-        [DllImport("ndarray", CallingConvention = CallingConvention.Cdecl)]
-        internal static extern void NpyArray_DescrDestroy(IntPtr arr);
-
-        [DllImport("ndarray", CallingConvention = CallingConvention.Cdecl)]
-        internal static extern void npy_initlib(IntPtr functionDefs, IntPtr wrapperFuncs,
-            IntPtr error_set, IntPtr error_occured, IntPtr error_clear,
-            IntPtr cmp_priority, IntPtr incref, IntPtr decref);
-
-        [DllImport("ndarray", CallingConvention = CallingConvention.Cdecl)]
-        internal static extern IntPtr NpyArray_Subscript(IntPtr arr, IntPtr indexes, int n);
-
-        [DllImport("ndarray", CallingConvention = CallingConvention.Cdecl)]
-        internal static extern int NpyArray_SubscriptAssign(IntPtr self, IntPtr indexes, int n, IntPtr value);
-
-        [DllImport("ndarray", CallingConvention = CallingConvention.Cdecl)]
-        internal static extern void NpyArray_IndexDealloc(IntPtr indexes, int n);
-
-        [DllImport("ndarray", CallingConvention = CallingConvention.Cdecl)]
-        internal static extern IntPtr NpyArray_Size(IntPtr arr);
-
-        [DllImport("ndarray", CallingConvention = CallingConvention.Cdecl)]
-        internal static extern IntPtr NpyArray_ArrayItem(IntPtr array, IntPtr index);
-
-        [DllImport("ndarray", CallingConvention = CallingConvention.Cdecl)]
-        internal static extern IntPtr NpyArray_IndexSimple(IntPtr arr, IntPtr indexes, int n);
-
-        [DllImport("ndarray", CallingConvention = CallingConvention.Cdecl)]
-        internal static extern int NpyArray_IndexFancyAssign(IntPtr dest, IntPtr indexes, int n, IntPtr value_array);
-
-        [DllImport("ndarray", CallingConvention = CallingConvention.Cdecl)]
-        internal static extern int NpyArray_SetField(IntPtr arr, IntPtr descr, int offset, IntPtr val);
-
-        [DllImport("ndarray", CallingConvention = CallingConvention.Cdecl)]
-        internal static extern int Npy_IsAligned(IntPtr arr);
-
-        [DllImport("ndarray", CallingConvention = CallingConvention.Cdecl)]
-        internal static extern int Npy_IsWriteable(IntPtr arr);
-
-        [DllImport("ndarray", CallingConvention = CallingConvention.Cdecl)]
-        internal static extern IntPtr NpyArray_IterNew(IntPtr ao);
-
-        [DllImport("ndarray", CallingConvention = CallingConvention.Cdecl)]
-        internal static extern IntPtr NpyArray_IterSubscript(IntPtr iter, IntPtr indexes, int n);
-
-        [DllImport("ndarray", CallingConvention = CallingConvention.Cdecl)]
-        internal static extern int NpyArray_IterSubscriptAssign(IntPtr iter, IntPtr indexes, int n, IntPtr array_val);
-
-        [DllImport("ndarray", CallingConvention = CallingConvention.Cdecl)]
-        internal static extern int NpyArray_FillWithObject(IntPtr arr, IntPtr obj);
-
-        [DllImport("ndarray", CallingConvention = CallingConvention.Cdecl)]
-        internal static extern int NpyArray_FillWithScalar(IntPtr arr, IntPtr zero_d_array);
-
-        [DllImport("ndarray", CallingConvention = CallingConvention.Cdecl)]
-        internal static extern IntPtr NpyArray_FlatView(IntPtr arr);
-
-        [DllImport("ndarray", CallingConvention = CallingConvention.Cdecl)]
-        internal static extern void npy_ufunc_dealloc(IntPtr arr);
-
-        [DllImport("ndarray", CallingConvention = CallingConvention.Cdecl)]
-        internal static extern IntPtr NpyArray_GetNumericOp(int op);
-
-        [DllImport("ndarray", CallingConvention = CallingConvention.Cdecl)]
-        internal static extern void NpyArray_SetNumericOp(int op, IntPtr ufunc);
-
-        [DllImport("ndarray", CallingConvention = CallingConvention.Cdecl)]
-        internal static extern IntPtr NpyArray_GenericUnaryFunction(IntPtr arr1, IntPtr ufunc, IntPtr ret);
-
-        [DllImport("ndarray", CallingConvention = CallingConvention.Cdecl)]
-        internal static extern IntPtr NpyArray_GenericBinaryFunction(IntPtr arr1, IntPtr arr2, IntPtr ufunc, IntPtr ret);
-
-        [DllImport("ndarray", CallingConvention = CallingConvention.Cdecl)]
-        internal static extern IntPtr NpyArray_All(IntPtr self, int axis, IntPtr ret);
-
-        [DllImport("ndarray", CallingConvention = CallingConvention.Cdecl)]
-        internal static extern IntPtr NpyArray_Any(IntPtr self, int axis, IntPtr ret);
-
-        [DllImport("ndarray", CallingConvention = CallingConvention.Cdecl)]
-        internal static extern IntPtr NpyArray_ArgMax(IntPtr self, int axis, IntPtr ret);
-
-        [DllImport("ndarray", CallingConvention = CallingConvention.Cdecl)]
-        internal static extern IntPtr NpyArray_ArgSort(IntPtr arr, int axis, int sortkind);
-
-        [DllImport("ndarray", CallingConvention = CallingConvention.Cdecl)]
-        internal static extern IntPtr NpyArray_Byteswap(IntPtr arr, byte inplace);
-
-        [DllImport("ndarray", CallingConvention = CallingConvention.Cdecl)]
-        internal static extern IntPtr NpyArray_CastToType(IntPtr array, IntPtr descr, int fortran);
-
-        [DllImport("ndarray", CallingConvention = CallingConvention.Cdecl)]
-        internal static extern IntPtr NpyArray_CheckAxis(IntPtr arr, ref int axis, 
-                                                         int flags);
-
-        [DllImport("ndarray", CallingConvention = CallingConvention.Cdecl)]
-        internal static extern IntPtr NpyArray_Choose(IntPtr array,
-            [MarshalAs(UnmanagedType.LPArray, SizeParamIndex = 2)]IntPtr[] mps, int n, IntPtr ret, int clipMode);
-
-        [DllImport("ndarray", CallingConvention = CallingConvention.Cdecl)]
-        internal static extern IntPtr NpyArray_Conjugate(IntPtr arr, IntPtr ret);
-
-        [DllImport("ndarray", CallingConvention = CallingConvention.Cdecl)]
-        internal static extern int NpyArray_CopyAnyInto(IntPtr dest, IntPtr src);
-
-        [DllImport("ndarray", CallingConvention = CallingConvention.Cdecl)]
-        internal static extern IntPtr NpyArray_CumProd(IntPtr arr, int axis, int 
-                                                       rtype, IntPtr ret);
-
-
-        [DllImport("ndarray", CallingConvention = CallingConvention.Cdecl)]
-        internal static extern IntPtr NpyArray_CumSum(IntPtr arr, int axis, int 
-                                                      rtype, IntPtr ret);
-
-        [DllImport("ndarray", CallingConvention = CallingConvention.Cdecl)]
-        internal static extern IntPtr NpyArray_DescrAllocNames(int n);
-
-        [DllImport("ndarray", CallingConvention = CallingConvention.Cdecl)]
-        internal static extern IntPtr NpyArray_DescrAllocFields();
-
-        [DllImport("ndarray", CallingConvention = CallingConvention.Cdecl)]
-        internal static extern IntPtr NpyArray_DescrNewByteorder(IntPtr descr, byte order);
-
-        [DllImport("ndarray", CallingConvention = CallingConvention.Cdecl)]
-        internal static extern IntPtr NpyArray_Flatten(IntPtr arr, int order);
-
-        [DllImport("ndarray", CallingConvention = CallingConvention.Cdecl)]
-        internal static extern IntPtr NpyArray_GetField(IntPtr arr, IntPtr dtype, int offset);
-        [DllImport("ndarray", CallingConvention = CallingConvention.Cdecl)]
-        internal static extern IntPtr NpyArray_GetImag(IntPtr arr);
-
-        [DllImport("ndarray", CallingConvention = CallingConvention.Cdecl)]
-        internal static extern IntPtr NpyArray_GetReal(IntPtr arr);
-
-        [DllImport("ndarray", CallingConvention = CallingConvention.Cdecl)]
-        internal static extern IntPtr NpyArray_InnerProduct(IntPtr arr, IntPtr arr2, int type);
-
-        [DllImport("ndarray", CallingConvention = CallingConvention.Cdecl)]
-        internal static extern IntPtr NpyArray_LexSort(
-            [MarshalAs(UnmanagedType.LPArray, SizeParamIndex = 1)] IntPtr[] mps, int n, int axis);
-
-        [DllImport("ndarray", CallingConvention = CallingConvention.Cdecl)]
-        internal static extern IntPtr NpyArray_Max(IntPtr arr, int axis, IntPtr ret);
-
-        [DllImport("ndarray", CallingConvention = CallingConvention.Cdecl)]
-        internal static extern IntPtr NpyArray_Min(IntPtr arr, int axis, IntPtr ret);
-
-        [DllImport("ndarray", CallingConvention = CallingConvention.Cdecl)]
-        internal static extern IntPtr NpyArray_NewCopy(IntPtr arr, int order);
-
-        [DllImport("ndarray", CallingConvention = CallingConvention.Cdecl)]
-        internal static extern IntPtr NpyArray_NewView(IntPtr descr, int nd,
-            [MarshalAs(UnmanagedType.LPArray, SizeParamIndex = 1)]IntPtr[] dims,
-            [MarshalAs(UnmanagedType.LPArray, SizeParamIndex = 1)]IntPtr[] strides,
-            IntPtr arr, IntPtr offset, int ensureArray);
-
-        [DllImport("ndarray", CallingConvention = CallingConvention.Cdecl)]
-        internal static extern int NpyArray_NonZero(IntPtr self, 
-            [MarshalAs(UnmanagedType.LPArray,SizeConst=NpyDefs.NPY_MAXDIMS)] IntPtr[] index_arrays, 
-            IntPtr obj);
-
-        [DllImport("ndarray", CallingConvention = CallingConvention.Cdecl)]
-        internal static extern IntPtr NpyArray_Prod(IntPtr arr, int axis, int 
-                                                    rtype, IntPtr ret);
-
-        [DllImport("ndarray", CallingConvention = CallingConvention.Cdecl)]
-        internal static extern int NpyArray_PutMask(IntPtr arr, IntPtr values, IntPtr mask);
-
-        [DllImport("ndarray", CallingConvention = CallingConvention.Cdecl)]
-        internal static extern int NpyArray_PutTo(IntPtr arr, IntPtr values, IntPtr indices, int clipmode);
-
-        [DllImport("ndarray", CallingConvention = CallingConvention.Cdecl)]
-        internal static extern IntPtr NpyArray_Ravel(IntPtr arr, int fortran);
-
-        [DllImport("ndarray", CallingConvention = CallingConvention.Cdecl)]
-        internal static extern IntPtr NpyArray_Repeat(IntPtr arr, IntPtr repeats, int axis);
-
-        [DllImport("ndarray", CallingConvention = CallingConvention.Cdecl)]
-        internal static extern IntPtr NpyArray_SearchSorted(IntPtr op1, IntPtr op2, int side);
-
-        [DllImport("ndarray", CallingConvention = CallingConvention.Cdecl)]
-        internal static extern int NpyArray_Sort(IntPtr arr, int axis, int sortkind);
-
-        [DllImport("ndarray", CallingConvention = CallingConvention.Cdecl)]
-        internal static extern IntPtr NpyArray_Squeeze(IntPtr self);
-
-        [DllImport("ndarray", CallingConvention = CallingConvention.Cdecl)]
-        internal static extern IntPtr NpyArray_Sum(IntPtr arr, int axis, int 
-                                                   rtype, IntPtr ret);
-
-        [DllImport("ndarray", CallingConvention = CallingConvention.Cdecl)]
-        internal static extern IntPtr NpyArray_SwapAxes(IntPtr arr, int a1, int a2);
-
-        [DllImport("ndarray", CallingConvention = CallingConvention.Cdecl)]
-        internal static extern IntPtr NpyArray_TakeFrom(IntPtr self, IntPtr indices, int axis, IntPtr ret, int clipMode);
-
-        [DllImport("ndarray", CallingConvention = CallingConvention.Cdecl)]
-        internal static extern int NpyArray_TypestrConvert(int itemsize, int gentype);
-
-        [DllImport("ndarray", CallingConvention = CallingConvention.Cdecl)]
-        internal static extern void NpyArray_UpdateFlags(IntPtr arr, int flagmask);
-
-        [DllImport("ndarray", CallingConvention = CallingConvention.Cdecl)]
-        internal static extern IntPtr NpyArray_View(IntPtr arr, IntPtr descr, IntPtr subtype);
-
-        [DllImport("ndarray", CallingConvention = CallingConvention.Cdecl)]
-        internal static extern void NpyDict_Destroy(IntPtr dict);
-
-        [DllImport("ndarray", CallingConvention = CallingConvention.Cdecl)]
-        internal static extern IntPtr NpyUFunc_GenericReduction(IntPtr ufunc,
-            IntPtr arr, IntPtr indices, IntPtr arrOut, int axis, IntPtr descr,
-            int operation);
-
-        #endregion
-
-        #region NpyAccessLib functions
-
-        [DllImport("NpyAccessLib", CallingConvention = CallingConvention.Cdecl)]
-        internal static extern void NpyUFuncAccess_Init(IntPtr funcDict,
-            IntPtr funcDefs, IntPtr callMethodFunc, IntPtr addToDictFunc);
-
-        [DllImport("NpyAccessLib", CallingConvention = CallingConvention.Cdecl,
-            EntryPoint="NpyArrayAccess_ArraySetDescr")]
-        internal static extern void ArraySetDescr(IntPtr array, IntPtr newDescr);
-
-        [DllImport("NpyAccessLib", CallingConvention = CallingConvention.Cdecl,
-            EntryPoint="NpyArrayAccess_Incref")]
-        internal static extern void Incref(IntPtr obj);
-
-        [DllImport("NpyAccessLib", CallingConvention = CallingConvention.Cdecl,
-            EntryPoint="NpyArrayAccess_Decref")]
-        internal static extern void Decref(IntPtr obj);
-
-        [DllImport("NpyAccessLib", CallingConvention = CallingConvention.Cdecl,
-            EntryPoint = "NpyArrayAccess_GetNativeTypeInfo")]
-        private static extern byte GetNativeTypeInfo(out int intSize, 
-            out int longsize, out int longLongSize);
-
-        [DllImport("NpyAccessLib", CallingConvention = CallingConvention.Cdecl,
-            EntryPoint = "NpyArrayAccess_GetArrayDimsOrStrides")]
-        unsafe private static extern bool GetArrayDimsOrStrides(IntPtr arr, int numDims, bool getDims, Int64 *dimMem);
-
-        [DllImport("NpyAccessLib", CallingConvention = CallingConvention.Cdecl)]
-        internal static extern IntPtr NpyArrayAccess_AllocArray(IntPtr descr, int nd,
-            [In][MarshalAs(UnmanagedType.LPArray,SizeParamIndex=1)] long[] dims, bool fortran);
-
-        [DllImport("NpyAccessLib", CallingConvention = CallingConvention.Cdecl,
-            EntryPoint = "NpyArrayAccess_GetArrayStride")]
-        internal static extern long GetArrayStride(IntPtr arr, int dims);
-
-        [DllImport("NpyAccessLib", CallingConvention = CallingConvention.Cdecl,
-            EntryPoint = "NpyArrayAccess_BindIndex")]
-        internal static extern int BindIndex(IntPtr arr, IntPtr indexes, int n, IntPtr bound_indexes);
-
-        [StructLayout(LayoutKind.Sequential)]
-        internal struct NpyArray_DescrField
-        {
-            internal IntPtr descr;
-            internal int offset;
-            internal IntPtr title;
-        }
-
-        [DllImport("NpyAccessLib", CallingConvention = CallingConvention.Cdecl)]
-        internal static extern int NpyArrayAccess_GetDescrField(IntPtr descr, 
-            [In][MarshalAs(UnmanagedType.LPStr)]string name, out NpyArray_DescrField field);
-
-        [DllImport("NpyAccessLib", CallingConvention = CallingConvention.Cdecl,
-            EntryPoint = "NpyArrayAccess_GetFieldOffset")]
-        internal static extern int GetFieldOffset(IntPtr descr, [MarshalAs(UnmanagedType.LPStr)] string fieldName, out IntPtr out_descr);
-
-        [DllImport("NpyAccessLib", CallingConvention = CallingConvention.Cdecl)]
-        internal static extern IntPtr NpyArrayAccess_MultiIterFromArrays([MarshalAs(UnmanagedType.LPArray, SizeParamIndex = 1)]IntPtr[] arrays, int n);
-
-        [DllImport("NpyAccessLib", CallingConvention = CallingConvention.Cdecl)]
-        internal static extern IntPtr NpyArrayAccess_Newshape(IntPtr arr, int ndim, 
-            [MarshalAs(UnmanagedType.LPArray, SizeParamIndex = 1)]IntPtr[] dims, 
-            int order);
-
-        [DllImport("NpyAccessLib", CallingConvention = CallingConvention.Cdecl)]
-        internal static extern int NpyArrayAccess_Resize(IntPtr arr, int ndim,
-            [MarshalAs(UnmanagedType.LPArray, SizeParamIndex = 1)] IntPtr[] newshape, int resize, int fortran);
-
-        [DllImport("NpyAccessLib", CallingConvention = CallingConvention.Cdecl)]
-        internal static extern IntPtr NpyArrayAccess_Transpose(IntPtr arr, int ndim,
-            [MarshalAs(UnmanagedType.LPArray, SizeParamIndex = 1)] IntPtr[] permute);
-
-        [DllImport("NpyAccessLib", CallingConvention = CallingConvention.Cdecl, EntryPoint = "NpyArrayAccess_ClearUPDATEIFCOPY")]
-        internal static extern void ClearUPDATEIFCOPY(IntPtr arr);
-
-        /// <summary>
-        /// Deallocates an NpyObject.
-        /// </summary>
-        /// <param name="obj">The object to deallocate</param>
-        [DllImport("NpyAccessLib", CallingConvention = CallingConvention.Cdecl,
-            EntryPoint = "NpyArrayAccess_Dealloc")]
-        internal static extern void Dealloc(IntPtr obj);
-
-        [DllImport("NpyAccessLib", CallingConvention = CallingConvention.Cdecl,
-            EntryPoint = "NpyArrayAccess_IterNext")]
-        internal static extern IntPtr IterNext(IntPtr iter);
-
-        [DllImport("NpyAccessLib", CallingConvention = CallingConvention.Cdecl,
-            EntryPoint = "NpyArrayAccess_IterReset")]
-        internal static extern void IterReset(IntPtr iter);
-
-        [DllImport("NpyAccessLib", CallingConvention = CallingConvention.Cdecl,
-            EntryPoint = "NpyArrayAccess_IterGoto1D")]
-        internal static extern IntPtr IterGoto1D(IntPtr iter, IntPtr index);
-
-        [DllImport("NpyAccessLib", CallingConvention = CallingConvention.Cdecl,
-            EntryPoint = "NpyArrayAccess_IterArray")]
-        internal static extern IntPtr IterArray(IntPtr iter);
-
-        [DllImport("NpyAccessLib", CallingConvention = CallingConvention.Cdecl, 
-            EntryPoint = "NpyArrayAccess_IterCoords")]
-        internal static extern IntPtr IterCoords(IntPtr iter);
-
-        //
-        // Offset functions - these return the offsets to fields in native structures
-        // as a workaround for not being able to include the C header file.
-        //
-
-        [DllImport("NpyAccessLib", CallingConvention = CallingConvention.Cdecl,
-            EntryPoint = "NpyArrayAccess_ArrayGetOffsets")]
-        private static extern void ArrayGetOffsets(out int magicNumOffset,
-            out int descrOffset, out int ndOffset, out int flagsOffset, out int dataOffset);
-
-        [DllImport("NpyAccessLib", CallingConvention = CallingConvention.Cdecl,
-            EntryPoint = "NpyArrayAccess_DescrGetOffsets")]
-        private static extern void DescrGetOffsets(out int magicNumOffset,
-            out int kindOffset, out int typeOffset, out int byteorderOffset,
-            out int flagsOffset, out int typenumOffset, out int elsizeOffset,
-            out int alignmentOffset, out int namesOFfset, out int subarrayOffset);
-
-        [DllImport("NpyAccessLib", CallingConvention = CallingConvention.Cdecl,
-            EntryPoint = "NpyArrayAccess_IterGetOffsets")]
-        private static extern void IterGetOffsets(out int sizeOffset, out int indexOffset);
-
-        [DllImport("NpyAccessLib", CallingConvention = CallingConvention.Cdecl, EntryPoint = "NpyArrayAccess_MultiIterGetOffsets")]
-        private static extern void MultiIterGetOffsets(out int numiterOffset, out int sizeOffset,
-            out int indexOffset, out int ndOffset, out int dimensionsOffset, out int itersOffset);
-
-        [DllImport("NpyAccessLib", CallingConvention = CallingConvention.Cdecl,
-            EntryPoint = "NpyArrayAccess_UFuncGetOffsets")]
-        private static extern void UFuncGetOffsets(out int ninOffset, 
-            out int noutOffset, out int nargsOffset,
-            out int identifyOffset, out int ntypesOffset, out int checkRetOffset, 
-            out int nameOffset, out int typesOffset, out int coreSigOffset);
-
-        [DllImport("NpyAccessLib", CallingConvention = CallingConvention.Cdecl,
-            EntryPoint = "NpyArrayAccess_GetIndexInfo")]
-        internal static extern void GetIndexInfo(out int unionOffset, out int indexSize, out int maxDims);
-
-        [DllImport("NpyAccessLib", CallingConvention = CallingConvention.Cdecl,
-            EntryPoint = "NpyArrayAccess_NewFromDescrThunk")]
-        internal static extern IntPtr NewFromDescrThunk(IntPtr descr, int nd, int flags, 
-            [In][MarshalAs(UnmanagedType.LPArray,SizeParamIndex=1)] long[] dims, 
-            [In][MarshalAs(UnmanagedType.LPArray,SizeParamIndex=1)] long[] strides, IntPtr data, IntPtr interfaceData);
-
-        [DllImport("NpyAccessLib", CallingConvention = CallingConvention.Cdecl, EntryPoint = "NpyArrayAccess_DescrDestroyNames")]
-        internal static extern void DescrDestroyNames(IntPtr p, int n);
-
-        [DllImport("NpyAccessLib", CallingConvention = CallingConvention.Cdecl)]
-        internal static extern int NpyArrayAccess_AddField(IntPtr fields, IntPtr names, int i,
-            [MarshalAs(UnmanagedType.LPStr)]string name, IntPtr descr, int offset,
-            [MarshalAs(UnmanagedType.LPStr)]string title);
-
-        [DllImport("NpyAccessLib", CallingConvention = CallingConvention.Cdecl)]
-        internal static extern IntPtr NpyArrayAccess_DescrNewVoid(IntPtr fields, IntPtr names, int elsize, int flags, int alignment);
-
-        [DllImport("NpyAccessLib", CallingConvention = CallingConvention.Cdecl)]
-        internal static extern int NpyArrayAccess_GetBytes(IntPtr arr, 
-            [Out][MarshalAs(UnmanagedType.LPArray,SizeParamIndex=2)] byte[] bytes, long len, int order);
-
-        #endregion
-
-
-        #region Callbacks and native access
-
-        /* This structure must match the NpyObject_HEAD structure in npy_object.h
-         * exactly as it is used to determine the platform-specific offsets. The
-         * offsets allow the C# code to access these fields directly. */
-        [StructLayout(LayoutKind.Sequential)]
-        internal struct NpyObject_HEAD {
-            internal IntPtr nob_refcnt;
-            internal IntPtr nob_type;
-            internal IntPtr nob_interface;
-        }
-
-        [StructLayout(LayoutKind.Sequential)]
-        struct NpyInterface_WrapperFuncs {
-            internal IntPtr array_new_wrapper;
-            internal IntPtr iter_new_wrapper;
-            internal IntPtr multi_iter_new_wrapper;
-            internal IntPtr neighbor_iter_new_wrapper;
-            internal IntPtr descr_new_from_type;
-            internal IntPtr descr_new_from_wrapper;
-            internal IntPtr ufunc_new_wrapper;
-        }
-
-        [StructLayout(LayoutKind.Sequential)]
-        internal struct NpyArrayOffsets {
-            internal int off_magic_number;
-            internal int off_descr;
-            internal int off_nd;
-            internal int off_flags;
-            internal int off_data;
-        }
-
-        [StructLayout(LayoutKind.Sequential)]
-        internal struct NpyArrayDescrOffsets
-        {
-            internal int off_magic_number;
-            internal int off_kind;
-            internal int off_type;
-            internal int off_byteorder;
-            internal int off_flags;
-            internal int off_type_num;
-            internal int off_elsize;
-            internal int off_alignment;
-            internal int off_names;
-            internal int off_subarray;
-        }
-
-        [StructLayout(LayoutKind.Sequential)]
-        internal struct NpyArrayIterOffsets
-        {
-            internal int off_size;
-            internal int off_index;
-        }
-
-        [StructLayout(LayoutKind.Sequential)]
-        internal struct NpyArrayMultiIterOffsets
-        {
-            internal int off_numiter;
-            internal int off_size;
-            internal int off_index;
-            internal int off_nd;
-            internal int off_dimensions;
-            internal int off_iters;
-        }
-
-        [StructLayout(LayoutKind.Sequential)]
-        internal struct NpyArrayIndexInfo {
-            internal int off_union;
-            internal int sizeof_index;
-            internal int max_dims;
-        }
-
-        [StructLayout(LayoutKind.Sequential)]
-        internal struct NpyUFuncOffsets
-        {
-            internal int off_nin;
-            internal int off_nout;
-            internal int off_nargs;
-            internal int off_identify;
-            internal int off_ntypes;
-            internal int off_check_return;
-            internal int off_name;
-            internal int off_types;
-            internal int off_core_signature;
-        }
-
-        internal static readonly NpyArrayOffsets ArrayOffsets;
-        internal static readonly NpyArrayDescrOffsets DescrOffsets;
-        internal static readonly NpyArrayIterOffsets IterOffsets;
-        internal static readonly NpyArrayMultiIterOffsets MultiIterOffsets;
-        internal static readonly NpyArrayIndexInfo IndexInfo;
-        internal static readonly NpyUFuncOffsets UFuncOffsets;
-
-        internal static byte oppositeByteOrder;
-
-        /// <summary>
-        /// Used for synchronizing modifications to interface pointer.
-        /// </summary>
-        private static object interfaceSyncRoot = new Object();
-
-        /// <summary>
-        /// Offset to the interface pointer.
-        /// </summary>
-        private static int Offset_InterfacePtr = (int)Marshal.OffsetOf(typeof(NpyObject_HEAD), "nob_interface");
-
-        /// <summary>
-        /// Given a pointer to a core (native) object, returns the managed wrapper.
-        /// </summary>
-        /// <param name="ptr">Address of native object</param>
-        /// <returns>Managed wrapper object</returns>
-        internal static TResult ToInterface<TResult>(IntPtr ptr) {
-            if (ptr == IntPtr.Zero) {
-                return default(TResult);
-            }
-            IntPtr wrapper = Marshal.ReadIntPtr(ptr, (int)Offset_InterfacePtr);
-            if (wrapper == IntPtr.Zero) {
-                throw new IronPython.Runtime.Exceptions.RuntimeException(
-                    String.Format("Managed wrapper for type '{0}' is NULL.", typeof(TResult).Name));
-            }
-            return (TResult)GCHandle.FromIntPtr(wrapper).Target;
-        }
-
-        /// <summary>
-        /// Same as ToInterface but releases the core reference. 
-        /// </summary>
-        /// <typeparam name="TResult">Type of the expected object</typeparam>
-        /// <param name="ptr">Pointer to the core object</param>
-        /// <returns>Wrapper instance corresponding to ptr</returns>
-        internal static TResult DecrefToInterface<TResult>(IntPtr ptr) {
-            CheckError();
-            if (ptr == IntPtr.Zero) {
-                return default(TResult);
-            }
-            TResult result = ToInterface<TResult>(ptr);
-            Decref(ptr);
-            return result;
-        }
-
-
-        /// <summary>
-        /// Allocates a managed wrapper for the passed array object.
-        /// </summary>
-        /// <param name="coreArray">Pointer to the native array object</param>
-        /// <param name="ensureArray">If true forces base array type, not subtype</param>
-        /// <param name="customStrides">Not sure how this is used</param>
-        /// <param name="interfaceData">Not used</param>
-        /// <param name="interfaceRet">void ** for us to store the allocated wrapper</param>
-        /// <returns>True on success, false on failure</returns>
-        private static int ArrayNewWrapper(IntPtr coreArray, int ensureArray,
-            int customStrides, IntPtr subtypePtr, IntPtr interfaceData,
-            IntPtr interfaceRet) {
-            int success = 1;     // Success
-
-            try {
-                PythonType subtype = null;
-                object useExisting = null;
-                object interfaceObj = null;
-
-                if (ensureArray == 0 && subtypePtr != IntPtr.Zero) {
-                    subtype = (PythonType)GCHandle.FromIntPtr(subtypePtr).Target;
-                } else if (ensureArray == 0 && interfaceData != IntPtr.Zero) {
-                    interfaceObj = GCHandle.FromIntPtr(interfaceData).Target;
-                    if (interfaceObj is UseExistingWrapper) {
-                        useExisting = interfaceObj;
-                        interfaceObj = null;
-                    }
-                    if (interfaceObj != null && interfaceObj.GetType() != typeof(ndarray)) {
-                        subtype = DynamicHelpers.GetPythonType(interfaceObj);
-                    }
-                }
-  
-                ndarray wrapArray;
-                if (useExisting != null) {
-                    // The UseExistingWrapper struct is a hack to allow us to re-use
-                    // the interfaceData pointer for multiple purposes.
-                    UseExistingWrapper w = (UseExistingWrapper)useExisting;
-                    wrapArray = (ndarray)w.Wrapper;
-                    wrapArray.SetArray(coreArray);
-                } else if (subtype != null) {
-                    CodeContext cntx = PythonOps.GetPythonTypeContext(subtype);
-                    wrapArray = (ndarray)PythonOps.CallWithContext(cntx, subtype, coreArray);
-                    if (PythonOps.HasAttr(cntx, wrapArray, "__array_finalize__")) {
-                        object func = PythonOps.PythonTypeGetMember(cntx, subtype, wrapArray, "__array_finalize__");
-                        if (func != null) {
-                            if (customStrides != 0) {
-                                UpdateFlags(wrapArray, NpyDefs.NPY_UPDATE_ALL);
-                            }
-                            // TODO: Check for a Capsule
-                            PythonOps.CallWithContext(cntx, func, interfaceObj);
-                        }
-                    }
-                } else {
-                    wrapArray = new ndarray(coreArray);
-                }
-
-                IntPtr ret = GCHandle.ToIntPtr(GCHandle.Alloc(wrapArray));
-                Marshal.WriteIntPtr(interfaceRet, ret);
-<<<<<<< HEAD
-
-                ndarray.IncreaseMemoryPressure(wrapArray);
-
-                // TODO: Skipping subtype-specific initialization (ctors.c:718)
-=======
->>>>>>> b9a35cef
-            } catch (InsufficientMemoryException) {
-                Console.WriteLine("Insufficient memory while allocating array wrapper.");
-                success = 0;
-            } catch (Exception e) {
-                Console.WriteLine("Exception while allocating array wrapper: {0}", e);
-                success = 0;
-            }
-            return success;
-        }
-        [UnmanagedFunctionPointer(CallingConvention.Cdecl)]
-        public delegate int del_ArrayNewWrapper(IntPtr coreArray, int ensureArray,
-            int customStrides, IntPtr subtypePtr, IntPtr interfaceData,
-            IntPtr interfaceRet);
-
-        private static int IterNewWrapper(IntPtr coreIter, IntPtr interfaceRet) {
-            int success = 1;
-
-            try {
-                flatiter wrapIter = new flatiter(coreIter);
-                IntPtr ret = GCHandle.ToIntPtr(GCHandle.Alloc(wrapIter));
-                Marshal.WriteIntPtr(interfaceRet, ret);
-            } catch (InsufficientMemoryException) {
-                Console.WriteLine("Insufficient memory while allocating iterator wrapper.");
-                success = 0;
-            } catch (Exception) {
-                Console.WriteLine("Exception while allocating iterator wrapper.");
-                success = 0;
-            }
-            return success;
-        }
-        [UnmanagedFunctionPointer(CallingConvention.Cdecl)]
-        public delegate int del_IterNewWrapper(IntPtr coreIter, IntPtr interfaceRet);
-
-        private static int MultiIterNewWrapper(IntPtr coreIter, IntPtr interfaceRet) {
-            int success = 1;
-            try {
-                broadcast wrapIter = broadcast.BeingCreated;
-                IntPtr ret = GCHandle.ToIntPtr(GCHandle.Alloc(wrapIter));
-                Marshal.WriteIntPtr(interfaceRet, ret);
-            } catch (InsufficientMemoryException) {
-                Console.WriteLine("Insufficient memory while allocating iterator wrapper.");
-                success = 0;
-            } catch (Exception) {
-                Console.WriteLine("Exception while allocating iterator wrapper.");
-                success = 0;
-            }
-            return success;
-        }
-        [UnmanagedFunctionPointer(CallingConvention.Cdecl)]
-        public delegate int del_MultiIterNewWrapper(IntPtr coreIter, IntPtr interfaceRet);
-
-
-        /// <summary>
-        /// Allocated a managed wrapper for one of the core, native types
-        /// </summary>
-        /// <param name="type">Type code (not used)</param>
-        /// <param name="descr">Pointer to the native descriptor object</param>
-        /// <param name="interfaceRet">void** for returning allocated wrapper</param>
-        /// <returns>1 on success, 0 on error</returns>
-        private static int DescrNewFromType(int type, IntPtr descr, IntPtr interfaceRet) {
-            int success = 1;
-
-            try {
-                // TODO: Descriptor typeobj not handled. Do we need to?
-
-                dtype wrap = new dtype(descr, type);
-                Marshal.WriteIntPtr(interfaceRet,
-                    GCHandle.ToIntPtr(GCHandle.Alloc(wrap)));
-            } catch (InsufficientMemoryException) {
-                Console.WriteLine("Insufficient memory while allocating descriptor wrapper.");
-                success = 0;
-            } catch (Exception) {
-                Console.WriteLine("Exception while allocating descriptor wrapper.");
-                success = 0;
-            }
-            return success;
-        }
-        [UnmanagedFunctionPointer(CallingConvention.Cdecl)]
-        public delegate int del_DescrNewFromType(int type, IntPtr descr, IntPtr interfaceRet);
-
-
-
-
-        /// <summary>
-        /// Allocated a managed wrapper for a user defined type
-        /// </summary>
-        /// <param name="baseTmp">Pointer to the base descriptor (not used)</param>
-        /// <param name="descr">Pointer to the native descriptor object</param>
-        /// <param name="interfaceRet">void** for returning allocated wrapper</param>
-        /// <returns>1 on success, 0 on error</returns>
-        private static int DescrNewFromWrapper(IntPtr baseTmp, IntPtr descr, IntPtr interfaceRet) {
-            int success = 1;
-
-            try {
-                // TODO: Descriptor typeobj not handled. Do we need to?
-
-                dtype wrap = new dtype(descr);
-                Marshal.WriteIntPtr(interfaceRet,
-                    GCHandle.ToIntPtr(GCHandle.Alloc(wrap)));
-            } catch (InsufficientMemoryException) {
-                Console.WriteLine("Insufficient memory while allocating descriptor wrapper.");
-                success = 0;
-            } catch (Exception) {
-                Console.WriteLine("Exception while allocating descriptor wrapper.");
-                success = 0;
-            }
-            return success;
-        }
-        [UnmanagedFunctionPointer(CallingConvention.Cdecl)]
-        public delegate int del_DescrNewFromWrapper(IntPtr baseTmp, IntPtr descr, IntPtr interfaceRet);
-
-
-
-        /// <summary>
-        /// Allocated a managed wrapper for a UFunc object.
-        /// </summary>
-        /// <param name="baseTmp">Pointer to the base object</param>
-        /// <param name="interfaceRet">void** for returning allocated wrapper</param>
-        /// <returns>1 on success, 0 on error</returns>
-        private static void UFuncNewWrapper(IntPtr basePtr, IntPtr interfaceRet) {
-            try {
-                ufunc wrap = new ufunc(basePtr);
-                Marshal.WriteIntPtr(interfaceRet,
-                    GCHandle.ToIntPtr(GCHandle.Alloc(wrap)));
-            } catch (InsufficientMemoryException) {
-                Console.WriteLine("Insufficient memory while allocating ufunc wrapper.");
-            } catch (Exception) {
-                Console.WriteLine("Exception while allocating ufunc wrapper.");
-            }
-        }
-        [UnmanagedFunctionPointer(CallingConvention.Cdecl)]
-        public delegate void del_UFuncNewWrapper(IntPtr basePtr, IntPtr interfaceRet);
-
-
-        /// <summary>
-        /// Accepts a pointer to an existing GCHandle object and allocates
-        /// an additional GCHandle to the same object.  This effectively
-        /// does an "incref" on the object.  Used in cases where an array
-        /// of objects is being copied.
-        /// 
-        /// Usually wrapPtr is NULL meaning that we just allocate a new
-        /// handle and return it.  If wrapPtr != NULL then we assign the
-        /// new handle to it as well.  Must be done atomically.
-        /// </summary>
-        /// <param name="ptr">Pointer to GCHandle of object to reference</param>
-        /// <param name="nobInterfacePtr">Address of the nob_interface field (not value of it)</param>
-        /// <returns>New handle to the input object</returns>
-        private static IntPtr IncrefCallback(IntPtr ptr, IntPtr nobInterfacePtr) {
-            if (ptr == IntPtr.Zero) {
-                return IntPtr.Zero;
-            }
-
-            GCHandle oldWrapRef = GCHandle.FromIntPtr(ptr);
-            object wrapperObj = oldWrapRef.Target;
-            IntPtr newWrapRef = GCHandle.ToIntPtr(GCHandle.Alloc(wrapperObj));
-            if (nobInterfacePtr != IntPtr.Zero) {
-                lock (interfaceSyncRoot) {
-                    // Replace the contents of nobInterfacePtr with the new reference.
-                    Marshal.WriteIntPtr(nobInterfacePtr, newWrapRef);
-                    oldWrapRef.Free();
-                }
-            }
-            return newWrapRef;
-        }
-        [UnmanagedFunctionPointer(CallingConvention.Cdecl)]
-        public delegate IntPtr del_Incref(IntPtr ptr, IntPtr wrapPtr);
-
-        /// <summary>
-        /// Releases the reference to the given interface object.  Note that
-        /// this is not a decref but actual freeingo of this handle, it can
-        /// not be used again.
-        /// </summary>
-        /// <param name="ptr">Interface object to 'decref'</param>
-        private static void DecrefCallback(IntPtr ptr, IntPtr nobInterfacePtr) {
-            if (nobInterfacePtr != IntPtr.Zero) {
-                // Deferencing the interface wrapper.  We can't just null the
-                // wrapPtr because we have to have maintain the link so we
-                // allocate a weak reference instead.
-                lock (interfaceSyncRoot) {
-                    GCHandle oldWrapRef = GCHandle.FromIntPtr(ptr);
-                    Object wrapperObj = oldWrapRef.Target;
-                    Marshal.WriteIntPtr(nobInterfacePtr,
-                        GCHandle.ToIntPtr(GCHandle.Alloc(wrapperObj, GCHandleType.Weak)));
-                    oldWrapRef.Free();
-                }
-            } else {
-                if (ptr != IntPtr.Zero) {
-                    GCHandle.FromIntPtr(ptr).Free();
-                }
-            }
-        }
-        [UnmanagedFunctionPointer(CallingConvention.Cdecl)]
-        public delegate void del_Decref(IntPtr ptr, IntPtr wrapPtr);
-
-
-        internal static IntPtr GetRefcnt(IntPtr obj) {
-            // NOTE: I'm relying on the refcnt being first.
-            return Marshal.ReadIntPtr(obj);
-        }
-
-
-
-        #region Error handling
-
-        /// <summary>
-        /// Error type, determines which type of exception to throw.  
-        /// DANGER! Must be kept in sync with npy_api.h
-        /// </summary>
-        private enum NpyExc_Type {
-            MemoryError = 0,
-            IOError,
-            ValueError,
-            TypeError,
-            IndexError,
-            RuntimeError,
-            AttributeError,
-            ComplexWarning,
-            NoError
-        }
-
-
-        /// <summary>
-        /// Indicates the most recent error code or NpyExc_NoError if nothing pending
-        /// </summary>
-        [ThreadStatic]
-        private static NpyExc_Type ErrorCode = NpyExc_Type.NoError;
-
-        /// <summary>
-        /// Stores the most recent error message per-thread
-        /// </summary>
-        [ThreadStatic]
-        private static string ErrorMessage = null;
-
-        internal static void CheckError() {
-            if (ErrorCode != NpyExc_Type.NoError) {
-                NpyExc_Type errTmp = ErrorCode;
-                String msgTmp = ErrorMessage;
-
-                ErrorCode = NpyExc_Type.NoError;
-                ErrorMessage = null;
-
-                switch (errTmp) {
-                    case NpyExc_Type.MemoryError:
-                        throw new InsufficientMemoryException(msgTmp);
-                    case NpyExc_Type.IOError:
-                        throw new System.IO.IOException(msgTmp);
-                    case NpyExc_Type.ValueError:
-                        throw new ArgumentException(msgTmp);
-                    case NpyExc_Type.IndexError:
-                        throw new IndexOutOfRangeException(msgTmp);
-                    case NpyExc_Type.RuntimeError:
-                        throw new IronPython.Runtime.Exceptions.RuntimeException(msgTmp);
-                    case NpyExc_Type.AttributeError:
-                        throw new MissingMemberException(msgTmp);
-                    case NpyExc_Type.ComplexWarning:
-                        throw new IronPython.Runtime.Exceptions.RuntimeException(msgTmp);
-                    default:
-                        Console.WriteLine("Unhandled exception type {0} in CheckError.", errTmp);
-                        throw new IronPython.Runtime.Exceptions.RuntimeException(msgTmp);
-                }
-            }
-        }
-
-
-
-        /// <summary>
-        /// Called by NpyErr_SetMessage in the native world when something bad happens
-        /// </summary>
-        /// <param name="exceptType">Type of exception to be thrown</param>
-        /// <param name="bStr">Message string</param>
-        unsafe private static void SetErrorCallback(int exceptType, sbyte* bStr) {
-            if (exceptType < 0 || exceptType >= (int)NpyExc_Type.NoError) {
-                Console.WriteLine("Internal error: invalid exception type {0}, likely ErrorType and npyexc_type (npy_api.h) are out of sync.",
-                    exceptType);
-            }
-            ErrorCode = (NpyExc_Type)exceptType;
-            ErrorMessage = new string(bStr);
-            Console.WriteLine("Set error {0}: {1}", exceptType, ErrorMessage);
-        }
-        [UnmanagedFunctionPointer(CallingConvention.Cdecl)]
-        unsafe public delegate void del_SetErrorCallback(int exceptType, sbyte* msg);
-
-
-        /// <summary>
-        /// Called by native side to check to see if an error occurred
-        /// </summary>
-        /// <returns>1 if an error is pending, 0 if not</returns>
-        private static int ErrorOccurredCallback() {
-            return (ErrorCode != NpyExc_Type.NoError) ? 1 : 0;
-        }
-        [UnmanagedFunctionPointer(CallingConvention.Cdecl)]
-        public delegate int del_ErrorOccurredCallback();
-
-
-        private static void ClearErrorCallback() {
-            ErrorCode = NpyExc_Type.NoError;
-            ErrorMessage = null;
-        }
-        [UnmanagedFunctionPointer(CallingConvention.Cdecl)]
-        public delegate void del_ClearErrorCallback();
-
-        #endregion
-
-        //
-        // These variables hold a reference to the delegates passed into the core.
-        // Failure to hold these references causes the callback function to disappear
-        // at some point when the GC runs.
-        //
-        private static readonly NpyInterface_WrapperFuncs wrapFuncs;
-
-        private static readonly del_ArrayNewWrapper ArrayNewWrapDelegate =
-            new del_ArrayNewWrapper(ArrayNewWrapper);
-        private static readonly del_IterNewWrapper IterNewWrapperDelegate =
-            new del_IterNewWrapper(IterNewWrapper);
-        private static readonly del_MultiIterNewWrapper MultiIterNewWrapperDelegate =
-            new del_MultiIterNewWrapper(MultiIterNewWrapper);
-        private static readonly del_DescrNewFromType DescrNewFromTypeDelegate =
-            new del_DescrNewFromType(DescrNewFromType);
-        private static readonly del_DescrNewFromWrapper DescrNewFromWrapperDelegate =
-            new del_DescrNewFromWrapper(DescrNewFromWrapper);
-        private static readonly del_UFuncNewWrapper UFuncNewWrapperDelegate =
-            new del_UFuncNewWrapper(UFuncNewWrapper);
-
-        private static readonly del_Incref IncrefCallbackDelegate =
-            new del_Incref(IncrefCallback);
-        private static readonly del_Decref DecrefCallbackDelegate =
-            new del_Decref(DecrefCallback);
-        unsafe private static readonly del_SetErrorCallback SetErrorCallbackDelegate =
-            new del_SetErrorCallback(SetErrorCallback);
-        private static readonly del_ErrorOccurredCallback ErrorOccurredCallbackDelegate =
-            new del_ErrorOccurredCallback(ErrorOccurredCallback);
-        private static readonly del_ClearErrorCallback ClearErrorCallbackDelegate =
-            new del_ClearErrorCallback(ClearErrorCallback);
-
-
-        /// <summary>
-        /// The native type code that matches up to a 32-bit int.
-        /// </summary>
-        internal static readonly NpyDefs.NPY_TYPES TypeOf_Int32;
-
-        /// <summary>
-        /// Native type code that matches up to a 64-bit int.
-        /// </summary>
-        internal static readonly NpyDefs.NPY_TYPES TypeOf_Int64;
-
-        /// <summary>
-        /// Native type code that matches up to a 32-bit unsigned int.
-        /// </summary>
-        internal static readonly NpyDefs.NPY_TYPES TypeOf_UInt32;
-
-        /// <summary>
-        /// Native type code that matches up to a 64-bit unsigned int.
-        /// </summary>
-        internal static readonly NpyDefs.NPY_TYPES TypeOf_UInt64;
-
-        /// <summary>
-        /// Size of element in integer arrays, in bytes.
-        /// </summary>
-        internal static readonly int Native_SizeOfInt;
-
-        /// <summary>
-        /// Size of element in long arrays, in bytes.
-        /// </summary>
-        internal static readonly int Native_SizeOfLong;
-
-        /// <summary>
-        /// Size of element in long long arrays, in bytes.
-        /// </summary>
-        internal static readonly int Native_SizeOfLongLong;
-
-
-        /// <summary>
-        /// Initializes the core library with necessary callbacks on load.
-        /// </summary>
-        static NpyCoreApi() {
-            // Check the native byte ordering (make sure it matches what .NET uses) and
-            // figure out the mapping between types that vary in size in the core and
-            // fixed-size .NET types.
-            int intSize, longSize, longLongSize;
-            oppositeByteOrder = GetNativeTypeInfo(out intSize, out longSize, out longLongSize);
-
-            Native_SizeOfInt = intSize;
-            Native_SizeOfLong = longSize;
-            Native_SizeOfLongLong = longLongSize;
-
-            if (intSize == 4 && longSize == 4 && longLongSize == 8) {
-                TypeOf_Int32 = NpyDefs.NPY_TYPES.NPY_INT;
-                TypeOf_Int64 = NpyDefs.NPY_TYPES.NPY_LONGLONG;
-                TypeOf_UInt32 = NpyDefs.NPY_TYPES.NPY_UINT;
-                TypeOf_UInt64 = NpyDefs.NPY_TYPES.NPY_ULONGLONG;
-            } else if (intSize == 4 && longSize == 8 && longLongSize == 8) {
-                TypeOf_Int32 = NpyDefs.NPY_TYPES.NPY_INT;
-                TypeOf_Int64 = NpyDefs.NPY_TYPES.NPY_LONG;
-                TypeOf_UInt32 = NpyDefs.NPY_TYPES.NPY_UINT;
-                TypeOf_UInt64 = NpyDefs.NPY_TYPES.NPY_ULONG;
-            } else {
-                throw new NotImplementedException(
-                    String.Format("Unimplemented combination of native type sizes: int = {0}b, long = {1}b, longlong = {2}b",
-                                  intSize, longSize, longLongSize));
-            }
-
-            
-            wrapFuncs = new NpyInterface_WrapperFuncs();
-
-            wrapFuncs.array_new_wrapper =
-                Marshal.GetFunctionPointerForDelegate(ArrayNewWrapDelegate);
-            wrapFuncs.iter_new_wrapper =
-                Marshal.GetFunctionPointerForDelegate(IterNewWrapperDelegate);
-            wrapFuncs.multi_iter_new_wrapper =
-                Marshal.GetFunctionPointerForDelegate(MultiIterNewWrapperDelegate);
-            wrapFuncs.neighbor_iter_new_wrapper = IntPtr.Zero;
-            wrapFuncs.descr_new_from_type =
-                Marshal.GetFunctionPointerForDelegate(DescrNewFromTypeDelegate);
-            wrapFuncs.descr_new_from_wrapper =
-                Marshal.GetFunctionPointerForDelegate(DescrNewFromWrapperDelegate);
-            wrapFuncs.ufunc_new_wrapper =
-                Marshal.GetFunctionPointerForDelegate(UFuncNewWrapperDelegate);
-
-            int s = Marshal.SizeOf(wrapFuncs.descr_new_from_type);
-
-            NumericOps.NpyArray_FunctionDefs funcDefs = NumericOps.GetFunctionDefs();
-            IntPtr funcDefsHandle = IntPtr.Zero;
-            IntPtr wrapHandle = IntPtr.Zero;
-            try {
-                funcDefsHandle = Marshal.AllocHGlobal(Marshal.SizeOf(funcDefs));
-                Marshal.StructureToPtr(funcDefs, funcDefsHandle, true);
-                wrapHandle = Marshal.AllocHGlobal(Marshal.SizeOf(wrapFuncs));
-                Marshal.StructureToPtr(wrapFuncs, wrapHandle, true);
-
-                npy_initlib(funcDefsHandle, wrapHandle,
-                    Marshal.GetFunctionPointerForDelegate(SetErrorCallbackDelegate),
-                    Marshal.GetFunctionPointerForDelegate(ErrorOccurredCallbackDelegate),
-                    Marshal.GetFunctionPointerForDelegate(ClearErrorCallbackDelegate),
-                    Marshal.GetFunctionPointerForDelegate(NumericOps.ComparePriorityDelegate),
-                    Marshal.GetFunctionPointerForDelegate(IncrefCallbackDelegate),
-                    Marshal.GetFunctionPointerForDelegate(DecrefCallbackDelegate));
-            } catch (Exception e) {
-                Console.WriteLine("Failed during initialization: {0}", e);
-            } finally {
-                Marshal.FreeHGlobal(funcDefsHandle);
-                Marshal.FreeHGlobal(wrapHandle);
-            }
-
-            // Initialize the offsets to each structure type for fast access
-            // TODO: Not sure if this is a great way to do this, but for now it's
-            // a convenient way to get hard field offsets from the core.
-            ArrayGetOffsets(out ArrayOffsets.off_magic_number,
-                            out ArrayOffsets.off_descr,
-                            out ArrayOffsets.off_nd,
-                            out ArrayOffsets.off_flags,
-                            out ArrayOffsets.off_data);
-
-            DescrGetOffsets(out DescrOffsets.off_magic_number,
-                            out DescrOffsets.off_kind,
-                            out DescrOffsets.off_type,
-                            out DescrOffsets.off_byteorder,
-                            out DescrOffsets.off_flags,
-                            out DescrOffsets.off_type_num,
-                            out DescrOffsets.off_elsize,
-                            out DescrOffsets.off_alignment,
-                            out DescrOffsets.off_names,
-                            out DescrOffsets.off_subarray);
-
-            IterGetOffsets(out IterOffsets.off_size,
-                           out IterOffsets.off_index);
-
-            MultiIterGetOffsets(out MultiIterOffsets.off_numiter,
-                                out MultiIterOffsets.off_size,
-                                out MultiIterOffsets.off_index,
-                                out MultiIterOffsets.off_nd,
-                                out MultiIterOffsets.off_dimensions,
-                                out MultiIterOffsets.off_iters);
-
-            GetIndexInfo(out IndexInfo.off_union, out IndexInfo.sizeof_index, out IndexInfo.max_dims);
-
-            UFuncGetOffsets(out UFuncOffsets.off_nin, out UFuncOffsets.off_nout,
-                out UFuncOffsets.off_nargs,
-                out UFuncOffsets.off_identify, out UFuncOffsets.off_ntypes,
-                out UFuncOffsets.off_check_return, out UFuncOffsets.off_name,
-                out UFuncOffsets.off_types, out UFuncOffsets.off_core_signature);
-        }
-        #endregion
-
-
-    }
-}
+using System;
+using System.Collections.Generic;
+using System.Linq;
+using System.Security;
+using System.Text;
+using System.Runtime.InteropServices;
+using System.Runtime.CompilerServices;
+using IronPython.Runtime;
+using IronPython.Runtime.Types;
+using IronPython.Runtime.Operations;
+using IronPython.Modules;
+using Microsoft.Scripting.Runtime;
+using Microsoft.Scripting.Utils;
+
+namespace NumpyDotNet {
+    /// <summary>
+    /// NpyCoreApi class wraps the interactions with the libndarray core library. It
+    /// also makes use of NpyAccessLib.dll for a few functions that must be
+    /// implemented in native code.
+    /// 
+    /// TODO: This class is going to get very large.  Not sure if it's better to
+    /// try to break it up or just use partial classes and split it across 
+    /// multiple files.
+    /// </summary>
+    [SuppressUnmanagedCodeSecurity]
+    public static class NpyCoreApi {
+
+        /// <summary>
+        /// Stupid hack to allow us to pass an already-allocated wrapper instance
+        /// through the interfaceData argument and tell the wrapper creation functions
+        /// like ArrayNewWrapper to use an existing instance instead of creating a new
+        /// one.  This is necessary because CPython does construction as an allocator
+        /// but .NET only triggers code after allocation.
+        /// </summary>
+        internal struct UseExistingWrapper
+        {
+            internal object Wrapper;
+        }
+
+        #region API Wrappers
+
+        /// <summary>
+        /// Returns a new descriptor object for internal types or user defined
+        /// types.
+        /// </summary>
+        internal static dtype DescrFromType(NpyDefs.NPY_TYPES type) {
+            IntPtr descr = NpyArray_DescrFromType((int)type);
+            CheckError();
+            return DecrefToInterface<dtype>(descr);
+        }
+
+        internal static bool IsAligned(ndarray arr) {
+            return Npy_IsAligned(arr.Array) != 0;
+        }
+
+        internal static bool IsWriteable(ndarray arr) {
+            return Npy_IsWriteable(arr.Array) != 0;
+        }
+
+        internal static byte OppositeByteOrder {
+            get { return oppositeByteOrder; }
+        }
+
+        internal static dtype SmallType(dtype t1, dtype t2) {
+            return ToInterface<dtype>(
+                NpyArray_SmallType(t1.Descr, t2.Descr));
+        }
+
+
+        /// <summary>
+        /// Moves the contents of src into dest.  Arrays are assumed to have the
+        /// same number of elements, but can be different sizes and different types.
+        /// </summary>
+        /// <param name="dest">Destination array</param>
+        /// <param name="src">Source array</param>
+        internal static void MoveInto(ndarray dest, ndarray src) {
+            if (NpyArray_MoveInto(dest.Array, src.Array) == -1) {
+                CheckError();
+            }
+        }
+
+
+        private static object AllocArraySyncRoot = new Object();
+
+        /// <summary>
+        /// Allocates a new array and returns the ndarray wrapper
+        /// </summary>
+        /// <param name="descr">Type descriptor</param>
+        /// <param name="numdim">Num of dimensions</param>
+        /// <param name="dimensions">Size of each dimension</param>
+        /// <param name="fortran">True if Fortran layout, false for C layout</param>
+        /// <returns>Newly allocated array</returns>
+        internal static ndarray AllocArray(dtype descr, int numdim, long[] dimensions,
+            bool fortran) {
+            IntPtr nativeDims = IntPtr.Zero;
+
+            lock (AllocArraySyncRoot) {
+                Incref(descr.Descr);
+                return DecrefToInterface<ndarray>(
+                    NpyArrayAccess_AllocArray(descr.Descr, numdim, dimensions, fortran));
+            }
+        }
+
+
+        /// <summary>
+        /// Returns an array with the size or stride of each dimension in the given array.
+        /// </summary>
+        /// <param name="arr">The array</param>
+        /// <param name="getDims">True returns size of each dimension, false returns stride of each dimension</param>
+        /// <returns>Array w/ an array size or stride for each dimension</returns>
+        internal static Int64[] GetArrayDimsOrStrides(ndarray arr, bool getDims) {
+            Int64[] retArr;
+
+            retArr = new Int64[arr.ndim];
+            unsafe {
+                fixed (Int64* dimMem = retArr) {
+                    if (!GetArrayDimsOrStrides(arr.Array, arr.ndim, getDims, dimMem)) {
+                        throw new IronPython.Runtime.Exceptions.RuntimeException("Error getting array dimensions.");
+                    }
+                }
+            }
+            return retArr;
+        }
+
+        internal static ndarray NewFromDescr(dtype descr, long[] dims, long[] strides,
+            int flags, object interfaceData) {
+            if (interfaceData == null) {
+                Incref(descr.Descr);
+                return DecrefToInterface<ndarray>(
+                    NewFromDescrThunk(descr.Descr, dims.Length, flags, dims, strides, IntPtr.Zero, IntPtr.Zero));
+            } else {
+                GCHandle h = GCHandle.Alloc(interfaceData);
+                try {
+                    Incref(descr.Descr);
+                    return DecrefToInterface<ndarray>(NewFromDescrThunk(descr.Descr, dims.Length,
+                        flags, dims, strides, IntPtr.Zero, GCHandle.ToIntPtr(h)));
+                } finally {
+                    h.Free();
+                }
+            }
+        }
+
+
+        internal static flatiter IterNew(ndarray ao) {
+            return DecrefToInterface<flatiter>(
+                NpyArray_IterNew(ao.Array));
+        }
+
+        internal static ndarray IterSubscript(flatiter iter, NpyIndexes indexes) {
+            return DecrefToInterface<ndarray>(
+                NpyArray_IterSubscript(iter.Iter, indexes.Indexes, indexes.NumIndexes));
+        }
+
+        internal static void IterSubscriptAssign(flatiter iter, NpyIndexes indexes, ndarray val) {
+            if (NpyArray_IterSubscriptAssign(iter.Iter, indexes.Indexes, indexes.NumIndexes, val.Array) < 0) {
+                CheckError();
+            }
+        }
+
+        internal static ndarray FlatView(ndarray a)
+        {
+            return DecrefToInterface<ndarray>(
+                NpyArray_FlatView(a.Array)
+                );
+        }
+
+        internal static IntPtr MultiIterFromArrays(ndarray[] arrays) {
+            IntPtr[] coreArrays = new IntPtr[arrays.Length];
+            for (int i = 0; i < arrays.Length; i++) {
+                coreArrays[i] = arrays[i].Array;
+            }
+            return NpyArrayAccess_MultiIterFromArrays(coreArrays, coreArrays.Length);
+        }
+
+        internal static ufunc GetNumericOp(NpyDefs.NpyArray_Ops op) {
+            IntPtr ufuncPtr = NpyArray_GetNumericOp((int)op);
+            return ToInterface<ufunc>(ufuncPtr);
+        }
+
+        internal static object GenericUnaryOp(ndarray a1, ufunc f, ndarray ret = null) {
+            // TODO: We need to do the error handling and wrapping of outputs.
+            IntPtr result = NpyArray_GenericUnaryFunction(a1.Array, f.UFunc,
+                (ret == null ? IntPtr.Zero : ret.Array));
+            ndarray rval = DecrefToInterface<ndarray>(result);
+            if (ret == null) {
+                return ndarray.ArrayReturn(rval);
+            } else {
+                return rval;
+            }
+        }
+
+        internal static object GenericBinaryOp(ndarray a1, ndarray a2, ufunc f, ndarray ret = null) {
+            // TODO: We need to do the error handling and wrapping of outputs.
+            IntPtr result = NpyArray_GenericBinaryFunction(a1.Array, a2.Array, f.UFunc,
+                (ret == null ? IntPtr.Zero : ret.Array));
+            ndarray rval = DecrefToInterface<ndarray>(result);
+            if (ret == null) {
+                return ndarray.ArrayReturn(rval);
+            } else {
+                return rval;
+            }
+        }
+
+        internal static object GenericReduction(ufunc f, ndarray arr, 
+            ndarray indices, ndarray ret, int axis, dtype otype, ufunc.ReduceOp op) {
+            ndarray rval = DecrefToInterface<ndarray>(
+                NpyUFunc_GenericReduction(f.UFunc, arr.Array,
+                    (indices != null) ? indices.Array : IntPtr.Zero,
+                    (ret != null) ? ret.Array : IntPtr.Zero,
+                    axis, (otype != null) ? otype.Descr : IntPtr.Zero, (int)op));
+            if (rval != null) {
+                // TODO: Call array wrap processing: ufunc_object.c:1011
+            }
+            return ndarray.ArrayReturn(rval);
+        }
+
+
+
+        internal static ndarray Byteswap(ndarray arr, bool inplace) {
+            return DecrefToInterface<ndarray>(
+                NpyArray_Byteswap(arr.Array, inplace ? (byte)1 : (byte)0));
+        }
+
+        internal static ndarray CastToType(ndarray arr, dtype d, bool fortran) {
+            Incref(d.Descr);
+            return DecrefToInterface<ndarray>(
+                NpyArray_CastToType(arr.Array, d.Descr, (fortran ? 1 : 0)));
+        }
+
+        internal static ndarray CheckAxis(ndarray arr, ref int axis, int flags) {
+            return DecrefToInterface<ndarray>(
+                NpyArray_CheckAxis(arr.Array, ref axis, flags));
+        }
+
+        internal static void CopyAnyInto(ndarray dest, ndarray src) {
+            if (NpyArray_CopyAnyInto(dest.Array, src.Array) < 0) {
+                CheckError();
+            }
+        }
+
+        internal static void DescrDestroyFields(IntPtr fields) {
+            NpyDict_Destroy(fields);
+        }
+
+
+        internal static ndarray GetField(ndarray arr, dtype d, int offset) {
+            Incref(d.Descr);
+            return DecrefToInterface<ndarray>(
+                NpyArray_GetField(arr.Array, d.Descr, offset));
+        }
+
+        internal static ndarray GetImag(ndarray arr) {
+            return DecrefToInterface<ndarray>(
+                NpyArray_GetImag(arr.Array));
+        }
+
+        internal static ndarray GetReal(ndarray arr) {
+            return DecrefToInterface<ndarray>(
+                NpyArray_GetReal(arr.Array));
+        }
+        internal static ndarray GetField(ndarray arr, string name) {
+            NpyArray_DescrField field = GetDescrField(arr.dtype, name);
+            dtype field_dtype = ToInterface<dtype>(field.descr);
+            return GetField(arr, field_dtype, field.offset);
+        }
+
+        internal static ndarray Newshape(ndarray arr, IntPtr[] dims, NpyDefs.NPY_ORDER order) {
+            return DecrefToInterface<ndarray>(
+                NpyArrayAccess_Newshape(arr.Array, dims.Length, dims, (int)order));
+        }
+
+        internal static ndarray NewView(dtype d, int nd, IntPtr[] dims, IntPtr[] strides,
+            ndarray arr, IntPtr offset, bool ensure_array) {
+            Incref(d.Descr);
+            return DecrefToInterface<ndarray>(
+                NpyArray_NewView(d.Descr, nd, dims, strides, arr.Array, offset, ensure_array ? 1 : 0));
+        }
+
+        /// <summary>
+        /// Returns a copy of the passed array in the specified order (C, Fortran)
+        /// </summary>
+        /// <param name="arr">Array to copy</param>
+        /// <param name="order">Desired order</param>
+        /// <returns>New array</returns>
+        internal static ndarray NewCopy(ndarray arr, NpyDefs.NPY_ORDER order) {
+            return DecrefToInterface<ndarray>(
+                NpyArray_NewCopy(arr.Array, (int)order));
+        }
+
+        internal static NpyDefs.NPY_TYPES TypestrConvert(int elsize, byte letter) {
+            return (NpyDefs.NPY_TYPES)NpyArray_TypestrConvert(elsize, (int)letter);
+        }
+
+        internal static void AddField(IntPtr fields, IntPtr names, int i,
+            string name, dtype fieldType, int offset, string title) {
+            Incref(fieldType.Descr);
+            if (NpyArrayAccess_AddField(fields, names, i, name, fieldType.Descr, offset, title) < 0) {
+                CheckError();
+            }
+        }
+
+        internal static NpyArray_DescrField GetDescrField(dtype d, string name) {
+            NpyArray_DescrField result;
+            if (NpyArrayAccess_GetDescrField(d.Descr, name, out result) < 0) {
+                throw new ArgumentException(String.Format("Field {0} does not exist", name));
+            }
+            return result;
+        }
+
+        internal static dtype DescrNewVoid(IntPtr fields, IntPtr names, int elsize, int flags, int alignment) {
+            return DecrefToInterface<dtype>(
+                NpyArrayAccess_DescrNewVoid(fields, names, elsize, flags, alignment));
+        }
+
+        internal static dtype DescrNew(dtype d) {
+            return DecrefToInterface<dtype>(
+                NpyArray_DescrNew(d.Descr));
+        }
+
+        internal static void GetBytes(ndarray arr, byte[] bytes, NpyDefs.NPY_ORDER order) {
+            if (NpyArrayAccess_GetBytes(arr.Array, bytes, bytes.LongLength, (int)order) < 0) {
+                CheckError();
+            }
+        }
+
+        internal static void FillWithObject(ndarray arr, object obj) {
+            GCHandle h = GCHandle.Alloc(obj);
+            try {
+                if (NpyArray_FillWithObject(arr.Array, GCHandle.ToIntPtr(h)) < 0) {
+                    CheckError();
+                }
+            } finally {
+                h.Free();
+            }
+        }
+
+        internal static void FillWithScalar(ndarray arr, ndarray zero_d_array) {
+            if (NpyArray_FillWithScalar(arr.Array, zero_d_array.Array) < 0) {
+                CheckError();
+            }
+        }
+
+        internal static ndarray View(ndarray arr, dtype d, object subtype) {
+            if (subtype != null) {
+                GCHandle h = GCHandle.Alloc(subtype);
+                try {
+                    return DecrefToInterface<ndarray>(
+                        NpyArray_View(arr.Array, (d == null ? IntPtr.Zero : d.Descr),
+                            GCHandle.ToIntPtr(h)));
+                } finally {
+                    h.Free();
+                }
+            }
+            else {
+                return DecrefToInterface<ndarray>(
+                    NpyArray_View(arr.Array, (d == null ? IntPtr.Zero : d.Descr), IntPtr.Zero));
+            }
+        }
+
+        internal static dtype DescrNewByteorder(dtype d, char order) {
+            return DecrefToInterface<dtype>(
+                NpyArray_DescrNewByteorder(d.Descr, (byte)order));
+        }
+
+        internal static void UpdateFlags(ndarray arr, int flagmask) {
+            NpyArray_UpdateFlags(arr.Array, flagmask);
+        }
+
+        #endregion
+
+
+        #region C API Definitions
+
+        [DllImport("ndarray", CallingConvention = CallingConvention.Cdecl)]
+        internal static extern IntPtr NpyArray_DescrNew(IntPtr descr);
+
+        [DllImport("ndarray", CallingConvention = CallingConvention.Cdecl)]
+        internal static extern IntPtr NpyArray_DescrFromType(Int32 type);
+
+        [DllImport("ndarray", CallingConvention = CallingConvention.Cdecl)]
+        internal static extern IntPtr NpyArray_SmallType(IntPtr descr1, IntPtr descr2);
+
+        [DllImport("ndarray", CallingConvention = CallingConvention.Cdecl)]
+        internal static extern byte NpyArray_EquivTypes(IntPtr t1, IntPtr typ2);
+
+        [DllImport("ndarray", CallingConvention = CallingConvention.Cdecl)]
+        internal static extern int NpyArray_ElementStrides(IntPtr arr);
+
+        [DllImport("ndarray", CallingConvention = CallingConvention.Cdecl)]
+        internal static extern int NpyArray_MoveInto(IntPtr dest, IntPtr src);
+
+        [DllImport("ndarray", CallingConvention = CallingConvention.Cdecl)]
+        internal static extern IntPtr NpyArray_FromArray(IntPtr arr, IntPtr descr, 
+            int flags);
+
+        [DllImport("ndarray", CallingConvention = CallingConvention.Cdecl)]
+        internal static extern void NpyArray_dealloc(IntPtr arr);
+
+        [DllImport("ndarray", CallingConvention = CallingConvention.Cdecl)]
+        internal static extern void NpyArray_DescrDestroy(IntPtr arr);
+
+        [DllImport("ndarray", CallingConvention = CallingConvention.Cdecl)]
+        internal static extern void npy_initlib(IntPtr functionDefs, IntPtr wrapperFuncs,
+            IntPtr error_set, IntPtr error_occured, IntPtr error_clear,
+            IntPtr cmp_priority, IntPtr incref, IntPtr decref);
+
+        [DllImport("ndarray", CallingConvention = CallingConvention.Cdecl)]
+        internal static extern IntPtr NpyArray_Subscript(IntPtr arr, IntPtr indexes, int n);
+
+        [DllImport("ndarray", CallingConvention = CallingConvention.Cdecl)]
+        internal static extern int NpyArray_SubscriptAssign(IntPtr self, IntPtr indexes, int n, IntPtr value);
+
+        [DllImport("ndarray", CallingConvention = CallingConvention.Cdecl)]
+        internal static extern void NpyArray_IndexDealloc(IntPtr indexes, int n);
+
+        [DllImport("ndarray", CallingConvention = CallingConvention.Cdecl)]
+        internal static extern IntPtr NpyArray_Size(IntPtr arr);
+
+        [DllImport("ndarray", CallingConvention = CallingConvention.Cdecl)]
+        internal static extern IntPtr NpyArray_ArrayItem(IntPtr array, IntPtr index);
+
+        [DllImport("ndarray", CallingConvention = CallingConvention.Cdecl)]
+        internal static extern IntPtr NpyArray_IndexSimple(IntPtr arr, IntPtr indexes, int n);
+
+        [DllImport("ndarray", CallingConvention = CallingConvention.Cdecl)]
+        internal static extern int NpyArray_IndexFancyAssign(IntPtr dest, IntPtr indexes, int n, IntPtr value_array);
+
+        [DllImport("ndarray", CallingConvention = CallingConvention.Cdecl)]
+        internal static extern int NpyArray_SetField(IntPtr arr, IntPtr descr, int offset, IntPtr val);
+
+        [DllImport("ndarray", CallingConvention = CallingConvention.Cdecl)]
+        internal static extern int Npy_IsAligned(IntPtr arr);
+
+        [DllImport("ndarray", CallingConvention = CallingConvention.Cdecl)]
+        internal static extern int Npy_IsWriteable(IntPtr arr);
+
+        [DllImport("ndarray", CallingConvention = CallingConvention.Cdecl)]
+        internal static extern IntPtr NpyArray_IterNew(IntPtr ao);
+
+        [DllImport("ndarray", CallingConvention = CallingConvention.Cdecl)]
+        internal static extern IntPtr NpyArray_IterSubscript(IntPtr iter, IntPtr indexes, int n);
+
+        [DllImport("ndarray", CallingConvention = CallingConvention.Cdecl)]
+        internal static extern int NpyArray_IterSubscriptAssign(IntPtr iter, IntPtr indexes, int n, IntPtr array_val);
+
+        [DllImport("ndarray", CallingConvention = CallingConvention.Cdecl)]
+        internal static extern int NpyArray_FillWithObject(IntPtr arr, IntPtr obj);
+
+        [DllImport("ndarray", CallingConvention = CallingConvention.Cdecl)]
+        internal static extern int NpyArray_FillWithScalar(IntPtr arr, IntPtr zero_d_array);
+
+        [DllImport("ndarray", CallingConvention = CallingConvention.Cdecl)]
+        internal static extern IntPtr NpyArray_FlatView(IntPtr arr);
+
+        [DllImport("ndarray", CallingConvention = CallingConvention.Cdecl)]
+        internal static extern void npy_ufunc_dealloc(IntPtr arr);
+
+        [DllImport("ndarray", CallingConvention = CallingConvention.Cdecl)]
+        internal static extern IntPtr NpyArray_GetNumericOp(int op);
+
+        [DllImport("ndarray", CallingConvention = CallingConvention.Cdecl)]
+        internal static extern void NpyArray_SetNumericOp(int op, IntPtr ufunc);
+
+        [DllImport("ndarray", CallingConvention = CallingConvention.Cdecl)]
+        internal static extern IntPtr NpyArray_GenericUnaryFunction(IntPtr arr1, IntPtr ufunc, IntPtr ret);
+
+        [DllImport("ndarray", CallingConvention = CallingConvention.Cdecl)]
+        internal static extern IntPtr NpyArray_GenericBinaryFunction(IntPtr arr1, IntPtr arr2, IntPtr ufunc, IntPtr ret);
+
+        [DllImport("ndarray", CallingConvention = CallingConvention.Cdecl)]
+        internal static extern IntPtr NpyArray_All(IntPtr self, int axis, IntPtr ret);
+
+        [DllImport("ndarray", CallingConvention = CallingConvention.Cdecl)]
+        internal static extern IntPtr NpyArray_Any(IntPtr self, int axis, IntPtr ret);
+
+        [DllImport("ndarray", CallingConvention = CallingConvention.Cdecl)]
+        internal static extern IntPtr NpyArray_ArgMax(IntPtr self, int axis, IntPtr ret);
+
+        [DllImport("ndarray", CallingConvention = CallingConvention.Cdecl)]
+        internal static extern IntPtr NpyArray_ArgSort(IntPtr arr, int axis, int sortkind);
+
+        [DllImport("ndarray", CallingConvention = CallingConvention.Cdecl)]
+        internal static extern IntPtr NpyArray_Byteswap(IntPtr arr, byte inplace);
+
+        [DllImport("ndarray", CallingConvention = CallingConvention.Cdecl)]
+        internal static extern IntPtr NpyArray_CastToType(IntPtr array, IntPtr descr, int fortran);
+
+        [DllImport("ndarray", CallingConvention = CallingConvention.Cdecl)]
+        internal static extern IntPtr NpyArray_CheckAxis(IntPtr arr, ref int axis, 
+                                                         int flags);
+
+        [DllImport("ndarray", CallingConvention = CallingConvention.Cdecl)]
+        internal static extern IntPtr NpyArray_Choose(IntPtr array,
+            [MarshalAs(UnmanagedType.LPArray, SizeParamIndex = 2)]IntPtr[] mps, int n, IntPtr ret, int clipMode);
+
+        [DllImport("ndarray", CallingConvention = CallingConvention.Cdecl)]
+        internal static extern IntPtr NpyArray_Conjugate(IntPtr arr, IntPtr ret);
+
+        [DllImport("ndarray", CallingConvention = CallingConvention.Cdecl)]
+        internal static extern int NpyArray_CopyAnyInto(IntPtr dest, IntPtr src);
+
+        [DllImport("ndarray", CallingConvention = CallingConvention.Cdecl)]
+        internal static extern IntPtr NpyArray_CumProd(IntPtr arr, int axis, int 
+                                                       rtype, IntPtr ret);
+
+
+        [DllImport("ndarray", CallingConvention = CallingConvention.Cdecl)]
+        internal static extern IntPtr NpyArray_CumSum(IntPtr arr, int axis, int 
+                                                      rtype, IntPtr ret);
+
+        [DllImport("ndarray", CallingConvention = CallingConvention.Cdecl)]
+        internal static extern IntPtr NpyArray_DescrAllocNames(int n);
+
+        [DllImport("ndarray", CallingConvention = CallingConvention.Cdecl)]
+        internal static extern IntPtr NpyArray_DescrAllocFields();
+
+        [DllImport("ndarray", CallingConvention = CallingConvention.Cdecl)]
+        internal static extern IntPtr NpyArray_DescrNewByteorder(IntPtr descr, byte order);
+
+        [DllImport("ndarray", CallingConvention = CallingConvention.Cdecl)]
+        internal static extern IntPtr NpyArray_Flatten(IntPtr arr, int order);
+
+        [DllImport("ndarray", CallingConvention = CallingConvention.Cdecl)]
+        internal static extern IntPtr NpyArray_GetField(IntPtr arr, IntPtr dtype, int offset);
+        [DllImport("ndarray", CallingConvention = CallingConvention.Cdecl)]
+        internal static extern IntPtr NpyArray_GetImag(IntPtr arr);
+
+        [DllImport("ndarray", CallingConvention = CallingConvention.Cdecl)]
+        internal static extern IntPtr NpyArray_GetReal(IntPtr arr);
+
+        [DllImport("ndarray", CallingConvention = CallingConvention.Cdecl)]
+        internal static extern IntPtr NpyArray_InnerProduct(IntPtr arr, IntPtr arr2, int type);
+
+        [DllImport("ndarray", CallingConvention = CallingConvention.Cdecl)]
+        internal static extern IntPtr NpyArray_LexSort(
+            [MarshalAs(UnmanagedType.LPArray, SizeParamIndex = 1)] IntPtr[] mps, int n, int axis);
+
+        [DllImport("ndarray", CallingConvention = CallingConvention.Cdecl)]
+        internal static extern IntPtr NpyArray_Max(IntPtr arr, int axis, IntPtr ret);
+
+        [DllImport("ndarray", CallingConvention = CallingConvention.Cdecl)]
+        internal static extern IntPtr NpyArray_Min(IntPtr arr, int axis, IntPtr ret);
+
+        [DllImport("ndarray", CallingConvention = CallingConvention.Cdecl)]
+        internal static extern IntPtr NpyArray_NewCopy(IntPtr arr, int order);
+
+        [DllImport("ndarray", CallingConvention = CallingConvention.Cdecl)]
+        internal static extern IntPtr NpyArray_NewView(IntPtr descr, int nd,
+            [MarshalAs(UnmanagedType.LPArray, SizeParamIndex = 1)]IntPtr[] dims,
+            [MarshalAs(UnmanagedType.LPArray, SizeParamIndex = 1)]IntPtr[] strides,
+            IntPtr arr, IntPtr offset, int ensureArray);
+
+        [DllImport("ndarray", CallingConvention = CallingConvention.Cdecl)]
+        internal static extern int NpyArray_NonZero(IntPtr self, 
+            [MarshalAs(UnmanagedType.LPArray,SizeConst=NpyDefs.NPY_MAXDIMS)] IntPtr[] index_arrays, 
+            IntPtr obj);
+
+        [DllImport("ndarray", CallingConvention = CallingConvention.Cdecl)]
+        internal static extern IntPtr NpyArray_Prod(IntPtr arr, int axis, int 
+                                                    rtype, IntPtr ret);
+
+        [DllImport("ndarray", CallingConvention = CallingConvention.Cdecl)]
+        internal static extern int NpyArray_PutMask(IntPtr arr, IntPtr values, IntPtr mask);
+
+        [DllImport("ndarray", CallingConvention = CallingConvention.Cdecl)]
+        internal static extern int NpyArray_PutTo(IntPtr arr, IntPtr values, IntPtr indices, int clipmode);
+
+        [DllImport("ndarray", CallingConvention = CallingConvention.Cdecl)]
+        internal static extern IntPtr NpyArray_Ravel(IntPtr arr, int fortran);
+
+        [DllImport("ndarray", CallingConvention = CallingConvention.Cdecl)]
+        internal static extern IntPtr NpyArray_Repeat(IntPtr arr, IntPtr repeats, int axis);
+
+        [DllImport("ndarray", CallingConvention = CallingConvention.Cdecl)]
+        internal static extern IntPtr NpyArray_SearchSorted(IntPtr op1, IntPtr op2, int side);
+
+        [DllImport("ndarray", CallingConvention = CallingConvention.Cdecl)]
+        internal static extern int NpyArray_Sort(IntPtr arr, int axis, int sortkind);
+
+        [DllImport("ndarray", CallingConvention = CallingConvention.Cdecl)]
+        internal static extern IntPtr NpyArray_Squeeze(IntPtr self);
+
+        [DllImport("ndarray", CallingConvention = CallingConvention.Cdecl)]
+        internal static extern IntPtr NpyArray_Sum(IntPtr arr, int axis, int 
+                                                   rtype, IntPtr ret);
+
+        [DllImport("ndarray", CallingConvention = CallingConvention.Cdecl)]
+        internal static extern IntPtr NpyArray_SwapAxes(IntPtr arr, int a1, int a2);
+
+        [DllImport("ndarray", CallingConvention = CallingConvention.Cdecl)]
+        internal static extern IntPtr NpyArray_TakeFrom(IntPtr self, IntPtr indices, int axis, IntPtr ret, int clipMode);
+
+        [DllImport("ndarray", CallingConvention = CallingConvention.Cdecl)]
+        internal static extern int NpyArray_TypestrConvert(int itemsize, int gentype);
+
+        [DllImport("ndarray", CallingConvention = CallingConvention.Cdecl)]
+        internal static extern void NpyArray_UpdateFlags(IntPtr arr, int flagmask);
+
+        [DllImport("ndarray", CallingConvention = CallingConvention.Cdecl)]
+        internal static extern IntPtr NpyArray_View(IntPtr arr, IntPtr descr, IntPtr subtype);
+
+        [DllImport("ndarray", CallingConvention = CallingConvention.Cdecl)]
+        internal static extern void NpyDict_Destroy(IntPtr dict);
+
+        [DllImport("ndarray", CallingConvention = CallingConvention.Cdecl)]
+        internal static extern IntPtr NpyUFunc_GenericReduction(IntPtr ufunc,
+            IntPtr arr, IntPtr indices, IntPtr arrOut, int axis, IntPtr descr,
+            int operation);
+
+        #endregion
+
+        #region NpyAccessLib functions
+
+        [DllImport("NpyAccessLib", CallingConvention = CallingConvention.Cdecl)]
+        internal static extern void NpyUFuncAccess_Init(IntPtr funcDict,
+            IntPtr funcDefs, IntPtr callMethodFunc, IntPtr addToDictFunc);
+
+        [DllImport("NpyAccessLib", CallingConvention = CallingConvention.Cdecl,
+            EntryPoint="NpyArrayAccess_ArraySetDescr")]
+        internal static extern void ArraySetDescr(IntPtr array, IntPtr newDescr);
+
+        [DllImport("NpyAccessLib", CallingConvention = CallingConvention.Cdecl,
+            EntryPoint="NpyArrayAccess_Incref")]
+        internal static extern void Incref(IntPtr obj);
+
+        [DllImport("NpyAccessLib", CallingConvention = CallingConvention.Cdecl,
+            EntryPoint="NpyArrayAccess_Decref")]
+        internal static extern void Decref(IntPtr obj);
+
+        [DllImport("NpyAccessLib", CallingConvention = CallingConvention.Cdecl,
+            EntryPoint = "NpyArrayAccess_GetNativeTypeInfo")]
+        private static extern byte GetNativeTypeInfo(out int intSize, 
+            out int longsize, out int longLongSize);
+
+        [DllImport("NpyAccessLib", CallingConvention = CallingConvention.Cdecl,
+            EntryPoint = "NpyArrayAccess_GetArrayDimsOrStrides")]
+        unsafe private static extern bool GetArrayDimsOrStrides(IntPtr arr, int numDims, bool getDims, Int64 *dimMem);
+
+        [DllImport("NpyAccessLib", CallingConvention = CallingConvention.Cdecl)]
+        internal static extern IntPtr NpyArrayAccess_AllocArray(IntPtr descr, int nd,
+            [In][MarshalAs(UnmanagedType.LPArray,SizeParamIndex=1)] long[] dims, bool fortran);
+
+        [DllImport("NpyAccessLib", CallingConvention = CallingConvention.Cdecl,
+            EntryPoint = "NpyArrayAccess_GetArrayStride")]
+        internal static extern long GetArrayStride(IntPtr arr, int dims);
+
+        [DllImport("NpyAccessLib", CallingConvention = CallingConvention.Cdecl,
+            EntryPoint = "NpyArrayAccess_BindIndex")]
+        internal static extern int BindIndex(IntPtr arr, IntPtr indexes, int n, IntPtr bound_indexes);
+
+        [StructLayout(LayoutKind.Sequential)]
+        internal struct NpyArray_DescrField
+        {
+            internal IntPtr descr;
+            internal int offset;
+            internal IntPtr title;
+        }
+
+        [DllImport("NpyAccessLib", CallingConvention = CallingConvention.Cdecl)]
+        internal static extern int NpyArrayAccess_GetDescrField(IntPtr descr, 
+            [In][MarshalAs(UnmanagedType.LPStr)]string name, out NpyArray_DescrField field);
+
+        [DllImport("NpyAccessLib", CallingConvention = CallingConvention.Cdecl,
+            EntryPoint = "NpyArrayAccess_GetFieldOffset")]
+        internal static extern int GetFieldOffset(IntPtr descr, [MarshalAs(UnmanagedType.LPStr)] string fieldName, out IntPtr out_descr);
+
+        [DllImport("NpyAccessLib", CallingConvention = CallingConvention.Cdecl)]
+        internal static extern IntPtr NpyArrayAccess_MultiIterFromArrays([MarshalAs(UnmanagedType.LPArray, SizeParamIndex = 1)]IntPtr[] arrays, int n);
+
+        [DllImport("NpyAccessLib", CallingConvention = CallingConvention.Cdecl)]
+        internal static extern IntPtr NpyArrayAccess_Newshape(IntPtr arr, int ndim, 
+            [MarshalAs(UnmanagedType.LPArray, SizeParamIndex = 1)]IntPtr[] dims, 
+            int order);
+
+        [DllImport("NpyAccessLib", CallingConvention = CallingConvention.Cdecl)]
+        internal static extern int NpyArrayAccess_Resize(IntPtr arr, int ndim,
+            [MarshalAs(UnmanagedType.LPArray, SizeParamIndex = 1)] IntPtr[] newshape, int resize, int fortran);
+
+        [DllImport("NpyAccessLib", CallingConvention = CallingConvention.Cdecl)]
+        internal static extern IntPtr NpyArrayAccess_Transpose(IntPtr arr, int ndim,
+            [MarshalAs(UnmanagedType.LPArray, SizeParamIndex = 1)] IntPtr[] permute);
+
+        [DllImport("NpyAccessLib", CallingConvention = CallingConvention.Cdecl, EntryPoint = "NpyArrayAccess_ClearUPDATEIFCOPY")]
+        internal static extern void ClearUPDATEIFCOPY(IntPtr arr);
+
+        /// <summary>
+        /// Deallocates an NpyObject.
+        /// </summary>
+        /// <param name="obj">The object to deallocate</param>
+        [DllImport("NpyAccessLib", CallingConvention = CallingConvention.Cdecl,
+            EntryPoint = "NpyArrayAccess_Dealloc")]
+        internal static extern void Dealloc(IntPtr obj);
+
+        [DllImport("NpyAccessLib", CallingConvention = CallingConvention.Cdecl,
+            EntryPoint = "NpyArrayAccess_IterNext")]
+        internal static extern IntPtr IterNext(IntPtr iter);
+
+        [DllImport("NpyAccessLib", CallingConvention = CallingConvention.Cdecl,
+            EntryPoint = "NpyArrayAccess_IterReset")]
+        internal static extern void IterReset(IntPtr iter);
+
+        [DllImport("NpyAccessLib", CallingConvention = CallingConvention.Cdecl,
+            EntryPoint = "NpyArrayAccess_IterGoto1D")]
+        internal static extern IntPtr IterGoto1D(IntPtr iter, IntPtr index);
+
+        [DllImport("NpyAccessLib", CallingConvention = CallingConvention.Cdecl,
+            EntryPoint = "NpyArrayAccess_IterArray")]
+        internal static extern IntPtr IterArray(IntPtr iter);
+
+        [DllImport("NpyAccessLib", CallingConvention = CallingConvention.Cdecl, 
+            EntryPoint = "NpyArrayAccess_IterCoords")]
+        internal static extern IntPtr IterCoords(IntPtr iter);
+
+        //
+        // Offset functions - these return the offsets to fields in native structures
+        // as a workaround for not being able to include the C header file.
+        //
+
+        [DllImport("NpyAccessLib", CallingConvention = CallingConvention.Cdecl,
+            EntryPoint = "NpyArrayAccess_ArrayGetOffsets")]
+        private static extern void ArrayGetOffsets(out int magicNumOffset,
+            out int descrOffset, out int ndOffset, out int flagsOffset, out int dataOffset);
+
+        [DllImport("NpyAccessLib", CallingConvention = CallingConvention.Cdecl,
+            EntryPoint = "NpyArrayAccess_DescrGetOffsets")]
+        private static extern void DescrGetOffsets(out int magicNumOffset,
+            out int kindOffset, out int typeOffset, out int byteorderOffset,
+            out int flagsOffset, out int typenumOffset, out int elsizeOffset,
+            out int alignmentOffset, out int namesOFfset, out int subarrayOffset);
+
+        [DllImport("NpyAccessLib", CallingConvention = CallingConvention.Cdecl,
+            EntryPoint = "NpyArrayAccess_IterGetOffsets")]
+        private static extern void IterGetOffsets(out int sizeOffset, out int indexOffset);
+
+        [DllImport("NpyAccessLib", CallingConvention = CallingConvention.Cdecl, EntryPoint = "NpyArrayAccess_MultiIterGetOffsets")]
+        private static extern void MultiIterGetOffsets(out int numiterOffset, out int sizeOffset,
+            out int indexOffset, out int ndOffset, out int dimensionsOffset, out int itersOffset);
+
+        [DllImport("NpyAccessLib", CallingConvention = CallingConvention.Cdecl,
+            EntryPoint = "NpyArrayAccess_UFuncGetOffsets")]
+        private static extern void UFuncGetOffsets(out int ninOffset, 
+            out int noutOffset, out int nargsOffset,
+            out int identifyOffset, out int ntypesOffset, out int checkRetOffset, 
+            out int nameOffset, out int typesOffset, out int coreSigOffset);
+
+        [DllImport("NpyAccessLib", CallingConvention = CallingConvention.Cdecl,
+            EntryPoint = "NpyArrayAccess_GetIndexInfo")]
+        internal static extern void GetIndexInfo(out int unionOffset, out int indexSize, out int maxDims);
+
+        [DllImport("NpyAccessLib", CallingConvention = CallingConvention.Cdecl,
+            EntryPoint = "NpyArrayAccess_NewFromDescrThunk")]
+        internal static extern IntPtr NewFromDescrThunk(IntPtr descr, int nd, int flags, 
+            [In][MarshalAs(UnmanagedType.LPArray,SizeParamIndex=1)] long[] dims, 
+            [In][MarshalAs(UnmanagedType.LPArray,SizeParamIndex=1)] long[] strides, IntPtr data, IntPtr interfaceData);
+
+        [DllImport("NpyAccessLib", CallingConvention = CallingConvention.Cdecl, EntryPoint = "NpyArrayAccess_DescrDestroyNames")]
+        internal static extern void DescrDestroyNames(IntPtr p, int n);
+
+        [DllImport("NpyAccessLib", CallingConvention = CallingConvention.Cdecl)]
+        internal static extern int NpyArrayAccess_AddField(IntPtr fields, IntPtr names, int i,
+            [MarshalAs(UnmanagedType.LPStr)]string name, IntPtr descr, int offset,
+            [MarshalAs(UnmanagedType.LPStr)]string title);
+
+        [DllImport("NpyAccessLib", CallingConvention = CallingConvention.Cdecl)]
+        internal static extern IntPtr NpyArrayAccess_DescrNewVoid(IntPtr fields, IntPtr names, int elsize, int flags, int alignment);
+
+        [DllImport("NpyAccessLib", CallingConvention = CallingConvention.Cdecl)]
+        internal static extern int NpyArrayAccess_GetBytes(IntPtr arr, 
+            [Out][MarshalAs(UnmanagedType.LPArray,SizeParamIndex=2)] byte[] bytes, long len, int order);
+
+        #endregion
+
+
+        #region Callbacks and native access
+
+        /* This structure must match the NpyObject_HEAD structure in npy_object.h
+         * exactly as it is used to determine the platform-specific offsets. The
+         * offsets allow the C# code to access these fields directly. */
+        [StructLayout(LayoutKind.Sequential)]
+        internal struct NpyObject_HEAD {
+            internal IntPtr nob_refcnt;
+            internal IntPtr nob_type;
+            internal IntPtr nob_interface;
+        }
+
+        [StructLayout(LayoutKind.Sequential)]
+        struct NpyInterface_WrapperFuncs {
+            internal IntPtr array_new_wrapper;
+            internal IntPtr iter_new_wrapper;
+            internal IntPtr multi_iter_new_wrapper;
+            internal IntPtr neighbor_iter_new_wrapper;
+            internal IntPtr descr_new_from_type;
+            internal IntPtr descr_new_from_wrapper;
+            internal IntPtr ufunc_new_wrapper;
+        }
+
+        [StructLayout(LayoutKind.Sequential)]
+        internal struct NpyArrayOffsets {
+            internal int off_magic_number;
+            internal int off_descr;
+            internal int off_nd;
+            internal int off_flags;
+            internal int off_data;
+        }
+
+        [StructLayout(LayoutKind.Sequential)]
+        internal struct NpyArrayDescrOffsets
+        {
+            internal int off_magic_number;
+            internal int off_kind;
+            internal int off_type;
+            internal int off_byteorder;
+            internal int off_flags;
+            internal int off_type_num;
+            internal int off_elsize;
+            internal int off_alignment;
+            internal int off_names;
+            internal int off_subarray;
+        }
+
+        [StructLayout(LayoutKind.Sequential)]
+        internal struct NpyArrayIterOffsets
+        {
+            internal int off_size;
+            internal int off_index;
+        }
+
+        [StructLayout(LayoutKind.Sequential)]
+        internal struct NpyArrayMultiIterOffsets
+        {
+            internal int off_numiter;
+            internal int off_size;
+            internal int off_index;
+            internal int off_nd;
+            internal int off_dimensions;
+            internal int off_iters;
+        }
+
+        [StructLayout(LayoutKind.Sequential)]
+        internal struct NpyArrayIndexInfo {
+            internal int off_union;
+            internal int sizeof_index;
+            internal int max_dims;
+        }
+
+        [StructLayout(LayoutKind.Sequential)]
+        internal struct NpyUFuncOffsets
+        {
+            internal int off_nin;
+            internal int off_nout;
+            internal int off_nargs;
+            internal int off_identify;
+            internal int off_ntypes;
+            internal int off_check_return;
+            internal int off_name;
+            internal int off_types;
+            internal int off_core_signature;
+        }
+
+        internal static readonly NpyArrayOffsets ArrayOffsets;
+        internal static readonly NpyArrayDescrOffsets DescrOffsets;
+        internal static readonly NpyArrayIterOffsets IterOffsets;
+        internal static readonly NpyArrayMultiIterOffsets MultiIterOffsets;
+        internal static readonly NpyArrayIndexInfo IndexInfo;
+        internal static readonly NpyUFuncOffsets UFuncOffsets;
+
+        internal static byte oppositeByteOrder;
+
+        /// <summary>
+        /// Used for synchronizing modifications to interface pointer.
+        /// </summary>
+        private static object interfaceSyncRoot = new Object();
+
+        /// <summary>
+        /// Offset to the interface pointer.
+        /// </summary>
+        private static int Offset_InterfacePtr = (int)Marshal.OffsetOf(typeof(NpyObject_HEAD), "nob_interface");
+
+        /// <summary>
+        /// Given a pointer to a core (native) object, returns the managed wrapper.
+        /// </summary>
+        /// <param name="ptr">Address of native object</param>
+        /// <returns>Managed wrapper object</returns>
+        internal static TResult ToInterface<TResult>(IntPtr ptr) {
+            if (ptr == IntPtr.Zero) {
+                return default(TResult);
+            }
+            IntPtr wrapper = Marshal.ReadIntPtr(ptr, (int)Offset_InterfacePtr);
+            if (wrapper == IntPtr.Zero) {
+                throw new IronPython.Runtime.Exceptions.RuntimeException(
+                    String.Format("Managed wrapper for type '{0}' is NULL.", typeof(TResult).Name));
+            }
+            return (TResult)GCHandle.FromIntPtr(wrapper).Target;
+        }
+
+        /// <summary>
+        /// Same as ToInterface but releases the core reference. 
+        /// </summary>
+        /// <typeparam name="TResult">Type of the expected object</typeparam>
+        /// <param name="ptr">Pointer to the core object</param>
+        /// <returns>Wrapper instance corresponding to ptr</returns>
+        internal static TResult DecrefToInterface<TResult>(IntPtr ptr) {
+            CheckError();
+            if (ptr == IntPtr.Zero) {
+                return default(TResult);
+            }
+            TResult result = ToInterface<TResult>(ptr);
+            Decref(ptr);
+            return result;
+        }
+
+
+        /// <summary>
+        /// Allocates a managed wrapper for the passed array object.
+        /// </summary>
+        /// <param name="coreArray">Pointer to the native array object</param>
+        /// <param name="ensureArray">If true forces base array type, not subtype</param>
+        /// <param name="customStrides">Not sure how this is used</param>
+        /// <param name="interfaceData">Not used</param>
+        /// <param name="interfaceRet">void ** for us to store the allocated wrapper</param>
+        /// <returns>True on success, false on failure</returns>
+        private static int ArrayNewWrapper(IntPtr coreArray, int ensureArray,
+            int customStrides, IntPtr subtypePtr, IntPtr interfaceData,
+            IntPtr interfaceRet) {
+            int success = 1;     // Success
+
+            try {
+                PythonType subtype = null;
+                object useExisting = null;
+                object interfaceObj = null;
+
+                if (ensureArray == 0 && subtypePtr != IntPtr.Zero) {
+                    subtype = (PythonType)GCHandle.FromIntPtr(subtypePtr).Target;
+                } else if (ensureArray == 0 && interfaceData != IntPtr.Zero) {
+                    interfaceObj = GCHandle.FromIntPtr(interfaceData).Target;
+                    if (interfaceObj is UseExistingWrapper) {
+                        useExisting = interfaceObj;
+                        interfaceObj = null;
+                    }
+                    if (interfaceObj != null && interfaceObj.GetType() != typeof(ndarray)) {
+                        subtype = DynamicHelpers.GetPythonType(interfaceObj);
+                    }
+                }
+  
+                ndarray wrapArray;
+                if (useExisting != null) {
+                    // The UseExistingWrapper struct is a hack to allow us to re-use
+                    // the interfaceData pointer for multiple purposes.
+                    UseExistingWrapper w = (UseExistingWrapper)useExisting;
+                    wrapArray = (ndarray)w.Wrapper;
+                    wrapArray.SetArray(coreArray);
+                } else if (subtype != null) {
+                    CodeContext cntx = PythonOps.GetPythonTypeContext(subtype);
+                    wrapArray = (ndarray)PythonOps.CallWithContext(cntx, subtype, coreArray);
+                    if (PythonOps.HasAttr(cntx, wrapArray, "__array_finalize__")) {
+                        object func = PythonOps.PythonTypeGetMember(cntx, subtype, wrapArray, "__array_finalize__");
+                        if (func != null) {
+                            if (customStrides != 0) {
+                                UpdateFlags(wrapArray, NpyDefs.NPY_UPDATE_ALL);
+                            }
+                            // TODO: Check for a Capsule
+                            PythonOps.CallWithContext(cntx, func, interfaceObj);
+                        }
+                    }
+                } else {
+                    wrapArray = new ndarray(coreArray);
+                }
+
+                IntPtr ret = GCHandle.ToIntPtr(GCHandle.Alloc(wrapArray));
+                Marshal.WriteIntPtr(interfaceRet, ret);
+                ndarray.IncreaseMemoryPressure(wrapArray);
+
+                // TODO: Skipping subtype-specific initialization (ctors.c:718)
+            } catch (InsufficientMemoryException) {
+                Console.WriteLine("Insufficient memory while allocating array wrapper.");
+                success = 0;
+            } catch (Exception e) {
+                Console.WriteLine("Exception while allocating array wrapper: {0}", e);
+                success = 0;
+            }
+            return success;
+        }
+        [UnmanagedFunctionPointer(CallingConvention.Cdecl)]
+        public delegate int del_ArrayNewWrapper(IntPtr coreArray, int ensureArray,
+            int customStrides, IntPtr subtypePtr, IntPtr interfaceData,
+            IntPtr interfaceRet);
+
+        private static int IterNewWrapper(IntPtr coreIter, IntPtr interfaceRet) {
+            int success = 1;
+
+            try {
+                flatiter wrapIter = new flatiter(coreIter);
+                IntPtr ret = GCHandle.ToIntPtr(GCHandle.Alloc(wrapIter));
+                Marshal.WriteIntPtr(interfaceRet, ret);
+            } catch (InsufficientMemoryException) {
+                Console.WriteLine("Insufficient memory while allocating iterator wrapper.");
+                success = 0;
+            } catch (Exception) {
+                Console.WriteLine("Exception while allocating iterator wrapper.");
+                success = 0;
+            }
+            return success;
+        }
+        [UnmanagedFunctionPointer(CallingConvention.Cdecl)]
+        public delegate int del_IterNewWrapper(IntPtr coreIter, IntPtr interfaceRet);
+
+        private static int MultiIterNewWrapper(IntPtr coreIter, IntPtr interfaceRet) {
+            int success = 1;
+            try {
+                broadcast wrapIter = broadcast.BeingCreated;
+                IntPtr ret = GCHandle.ToIntPtr(GCHandle.Alloc(wrapIter));
+                Marshal.WriteIntPtr(interfaceRet, ret);
+            } catch (InsufficientMemoryException) {
+                Console.WriteLine("Insufficient memory while allocating iterator wrapper.");
+                success = 0;
+            } catch (Exception) {
+                Console.WriteLine("Exception while allocating iterator wrapper.");
+                success = 0;
+            }
+            return success;
+        }
+        [UnmanagedFunctionPointer(CallingConvention.Cdecl)]
+        public delegate int del_MultiIterNewWrapper(IntPtr coreIter, IntPtr interfaceRet);
+
+
+        /// <summary>
+        /// Allocated a managed wrapper for one of the core, native types
+        /// </summary>
+        /// <param name="type">Type code (not used)</param>
+        /// <param name="descr">Pointer to the native descriptor object</param>
+        /// <param name="interfaceRet">void** for returning allocated wrapper</param>
+        /// <returns>1 on success, 0 on error</returns>
+        private static int DescrNewFromType(int type, IntPtr descr, IntPtr interfaceRet) {
+            int success = 1;
+
+            try {
+                // TODO: Descriptor typeobj not handled. Do we need to?
+
+                dtype wrap = new dtype(descr, type);
+                Marshal.WriteIntPtr(interfaceRet,
+                    GCHandle.ToIntPtr(GCHandle.Alloc(wrap)));
+            } catch (InsufficientMemoryException) {
+                Console.WriteLine("Insufficient memory while allocating descriptor wrapper.");
+                success = 0;
+            } catch (Exception) {
+                Console.WriteLine("Exception while allocating descriptor wrapper.");
+                success = 0;
+            }
+            return success;
+        }
+        [UnmanagedFunctionPointer(CallingConvention.Cdecl)]
+        public delegate int del_DescrNewFromType(int type, IntPtr descr, IntPtr interfaceRet);
+
+
+
+
+        /// <summary>
+        /// Allocated a managed wrapper for a user defined type
+        /// </summary>
+        /// <param name="baseTmp">Pointer to the base descriptor (not used)</param>
+        /// <param name="descr">Pointer to the native descriptor object</param>
+        /// <param name="interfaceRet">void** for returning allocated wrapper</param>
+        /// <returns>1 on success, 0 on error</returns>
+        private static int DescrNewFromWrapper(IntPtr baseTmp, IntPtr descr, IntPtr interfaceRet) {
+            int success = 1;
+
+            try {
+                // TODO: Descriptor typeobj not handled. Do we need to?
+
+                dtype wrap = new dtype(descr);
+                Marshal.WriteIntPtr(interfaceRet,
+                    GCHandle.ToIntPtr(GCHandle.Alloc(wrap)));
+            } catch (InsufficientMemoryException) {
+                Console.WriteLine("Insufficient memory while allocating descriptor wrapper.");
+                success = 0;
+            } catch (Exception) {
+                Console.WriteLine("Exception while allocating descriptor wrapper.");
+                success = 0;
+            }
+            return success;
+        }
+        [UnmanagedFunctionPointer(CallingConvention.Cdecl)]
+        public delegate int del_DescrNewFromWrapper(IntPtr baseTmp, IntPtr descr, IntPtr interfaceRet);
+
+
+
+        /// <summary>
+        /// Allocated a managed wrapper for a UFunc object.
+        /// </summary>
+        /// <param name="baseTmp">Pointer to the base object</param>
+        /// <param name="interfaceRet">void** for returning allocated wrapper</param>
+        /// <returns>1 on success, 0 on error</returns>
+        private static void UFuncNewWrapper(IntPtr basePtr, IntPtr interfaceRet) {
+            try {
+                ufunc wrap = new ufunc(basePtr);
+                Marshal.WriteIntPtr(interfaceRet,
+                    GCHandle.ToIntPtr(GCHandle.Alloc(wrap)));
+            } catch (InsufficientMemoryException) {
+                Console.WriteLine("Insufficient memory while allocating ufunc wrapper.");
+            } catch (Exception) {
+                Console.WriteLine("Exception while allocating ufunc wrapper.");
+            }
+        }
+        [UnmanagedFunctionPointer(CallingConvention.Cdecl)]
+        public delegate void del_UFuncNewWrapper(IntPtr basePtr, IntPtr interfaceRet);
+
+
+        /// <summary>
+        /// Accepts a pointer to an existing GCHandle object and allocates
+        /// an additional GCHandle to the same object.  This effectively
+        /// does an "incref" on the object.  Used in cases where an array
+        /// of objects is being copied.
+        /// 
+        /// Usually wrapPtr is NULL meaning that we just allocate a new
+        /// handle and return it.  If wrapPtr != NULL then we assign the
+        /// new handle to it as well.  Must be done atomically.
+        /// </summary>
+        /// <param name="ptr">Pointer to GCHandle of object to reference</param>
+        /// <param name="nobInterfacePtr">Address of the nob_interface field (not value of it)</param>
+        /// <returns>New handle to the input object</returns>
+        private static IntPtr IncrefCallback(IntPtr ptr, IntPtr nobInterfacePtr) {
+            if (ptr == IntPtr.Zero) {
+                return IntPtr.Zero;
+            }
+
+            GCHandle oldWrapRef = GCHandle.FromIntPtr(ptr);
+            object wrapperObj = oldWrapRef.Target;
+            IntPtr newWrapRef = GCHandle.ToIntPtr(GCHandle.Alloc(wrapperObj));
+            if (nobInterfacePtr != IntPtr.Zero) {
+                lock (interfaceSyncRoot) {
+                    // Replace the contents of nobInterfacePtr with the new reference.
+                    Marshal.WriteIntPtr(nobInterfacePtr, newWrapRef);
+                    oldWrapRef.Free();
+                }
+            }
+            return newWrapRef;
+        }
+        [UnmanagedFunctionPointer(CallingConvention.Cdecl)]
+        public delegate IntPtr del_Incref(IntPtr ptr, IntPtr wrapPtr);
+
+        /// <summary>
+        /// Releases the reference to the given interface object.  Note that
+        /// this is not a decref but actual freeingo of this handle, it can
+        /// not be used again.
+        /// </summary>
+        /// <param name="ptr">Interface object to 'decref'</param>
+        private static void DecrefCallback(IntPtr ptr, IntPtr nobInterfacePtr) {
+            if (nobInterfacePtr != IntPtr.Zero) {
+                // Deferencing the interface wrapper.  We can't just null the
+                // wrapPtr because we have to have maintain the link so we
+                // allocate a weak reference instead.
+                lock (interfaceSyncRoot) {
+                    GCHandle oldWrapRef = GCHandle.FromIntPtr(ptr);
+                    Object wrapperObj = oldWrapRef.Target;
+                    Marshal.WriteIntPtr(nobInterfacePtr,
+                        GCHandle.ToIntPtr(GCHandle.Alloc(wrapperObj, GCHandleType.Weak)));
+                    oldWrapRef.Free();
+                }
+            } else {
+                if (ptr != IntPtr.Zero) {
+                    GCHandle.FromIntPtr(ptr).Free();
+                }
+            }
+        }
+        [UnmanagedFunctionPointer(CallingConvention.Cdecl)]
+        public delegate void del_Decref(IntPtr ptr, IntPtr wrapPtr);
+
+
+        internal static IntPtr GetRefcnt(IntPtr obj) {
+            // NOTE: I'm relying on the refcnt being first.
+            return Marshal.ReadIntPtr(obj);
+        }
+
+
+
+        #region Error handling
+
+        /// <summary>
+        /// Error type, determines which type of exception to throw.  
+        /// DANGER! Must be kept in sync with npy_api.h
+        /// </summary>
+        private enum NpyExc_Type {
+            MemoryError = 0,
+            IOError,
+            ValueError,
+            TypeError,
+            IndexError,
+            RuntimeError,
+            AttributeError,
+            ComplexWarning,
+            NoError
+        }
+
+
+        /// <summary>
+        /// Indicates the most recent error code or NpyExc_NoError if nothing pending
+        /// </summary>
+        [ThreadStatic]
+        private static NpyExc_Type ErrorCode = NpyExc_Type.NoError;
+
+        /// <summary>
+        /// Stores the most recent error message per-thread
+        /// </summary>
+        [ThreadStatic]
+        private static string ErrorMessage = null;
+
+        internal static void CheckError() {
+            if (ErrorCode != NpyExc_Type.NoError) {
+                NpyExc_Type errTmp = ErrorCode;
+                String msgTmp = ErrorMessage;
+
+                ErrorCode = NpyExc_Type.NoError;
+                ErrorMessage = null;
+
+                switch (errTmp) {
+                    case NpyExc_Type.MemoryError:
+                        throw new InsufficientMemoryException(msgTmp);
+                    case NpyExc_Type.IOError:
+                        throw new System.IO.IOException(msgTmp);
+                    case NpyExc_Type.ValueError:
+                        throw new ArgumentException(msgTmp);
+                    case NpyExc_Type.IndexError:
+                        throw new IndexOutOfRangeException(msgTmp);
+                    case NpyExc_Type.RuntimeError:
+                        throw new IronPython.Runtime.Exceptions.RuntimeException(msgTmp);
+                    case NpyExc_Type.AttributeError:
+                        throw new MissingMemberException(msgTmp);
+                    case NpyExc_Type.ComplexWarning:
+                        throw new IronPython.Runtime.Exceptions.RuntimeException(msgTmp);
+                    default:
+                        Console.WriteLine("Unhandled exception type {0} in CheckError.", errTmp);
+                        throw new IronPython.Runtime.Exceptions.RuntimeException(msgTmp);
+                }
+            }
+        }
+
+
+
+        /// <summary>
+        /// Called by NpyErr_SetMessage in the native world when something bad happens
+        /// </summary>
+        /// <param name="exceptType">Type of exception to be thrown</param>
+        /// <param name="bStr">Message string</param>
+        unsafe private static void SetErrorCallback(int exceptType, sbyte* bStr) {
+            if (exceptType < 0 || exceptType >= (int)NpyExc_Type.NoError) {
+                Console.WriteLine("Internal error: invalid exception type {0}, likely ErrorType and npyexc_type (npy_api.h) are out of sync.",
+                    exceptType);
+            }
+            ErrorCode = (NpyExc_Type)exceptType;
+            ErrorMessage = new string(bStr);
+            Console.WriteLine("Set error {0}: {1}", exceptType, ErrorMessage);
+        }
+        [UnmanagedFunctionPointer(CallingConvention.Cdecl)]
+        unsafe public delegate void del_SetErrorCallback(int exceptType, sbyte* msg);
+
+
+        /// <summary>
+        /// Called by native side to check to see if an error occurred
+        /// </summary>
+        /// <returns>1 if an error is pending, 0 if not</returns>
+        private static int ErrorOccurredCallback() {
+            return (ErrorCode != NpyExc_Type.NoError) ? 1 : 0;
+        }
+        [UnmanagedFunctionPointer(CallingConvention.Cdecl)]
+        public delegate int del_ErrorOccurredCallback();
+
+
+        private static void ClearErrorCallback() {
+            ErrorCode = NpyExc_Type.NoError;
+            ErrorMessage = null;
+        }
+        [UnmanagedFunctionPointer(CallingConvention.Cdecl)]
+        public delegate void del_ClearErrorCallback();
+
+        #endregion
+
+        //
+        // These variables hold a reference to the delegates passed into the core.
+        // Failure to hold these references causes the callback function to disappear
+        // at some point when the GC runs.
+        //
+        private static readonly NpyInterface_WrapperFuncs wrapFuncs;
+
+        private static readonly del_ArrayNewWrapper ArrayNewWrapDelegate =
+            new del_ArrayNewWrapper(ArrayNewWrapper);
+        private static readonly del_IterNewWrapper IterNewWrapperDelegate =
+            new del_IterNewWrapper(IterNewWrapper);
+        private static readonly del_MultiIterNewWrapper MultiIterNewWrapperDelegate =
+            new del_MultiIterNewWrapper(MultiIterNewWrapper);
+        private static readonly del_DescrNewFromType DescrNewFromTypeDelegate =
+            new del_DescrNewFromType(DescrNewFromType);
+        private static readonly del_DescrNewFromWrapper DescrNewFromWrapperDelegate =
+            new del_DescrNewFromWrapper(DescrNewFromWrapper);
+        private static readonly del_UFuncNewWrapper UFuncNewWrapperDelegate =
+            new del_UFuncNewWrapper(UFuncNewWrapper);
+
+        private static readonly del_Incref IncrefCallbackDelegate =
+            new del_Incref(IncrefCallback);
+        private static readonly del_Decref DecrefCallbackDelegate =
+            new del_Decref(DecrefCallback);
+        unsafe private static readonly del_SetErrorCallback SetErrorCallbackDelegate =
+            new del_SetErrorCallback(SetErrorCallback);
+        private static readonly del_ErrorOccurredCallback ErrorOccurredCallbackDelegate =
+            new del_ErrorOccurredCallback(ErrorOccurredCallback);
+        private static readonly del_ClearErrorCallback ClearErrorCallbackDelegate =
+            new del_ClearErrorCallback(ClearErrorCallback);
+
+
+        /// <summary>
+        /// The native type code that matches up to a 32-bit int.
+        /// </summary>
+        internal static readonly NpyDefs.NPY_TYPES TypeOf_Int32;
+
+        /// <summary>
+        /// Native type code that matches up to a 64-bit int.
+        /// </summary>
+        internal static readonly NpyDefs.NPY_TYPES TypeOf_Int64;
+
+        /// <summary>
+        /// Native type code that matches up to a 32-bit unsigned int.
+        /// </summary>
+        internal static readonly NpyDefs.NPY_TYPES TypeOf_UInt32;
+
+        /// <summary>
+        /// Native type code that matches up to a 64-bit unsigned int.
+        /// </summary>
+        internal static readonly NpyDefs.NPY_TYPES TypeOf_UInt64;
+
+        /// <summary>
+        /// Size of element in integer arrays, in bytes.
+        /// </summary>
+        internal static readonly int Native_SizeOfInt;
+
+        /// <summary>
+        /// Size of element in long arrays, in bytes.
+        /// </summary>
+        internal static readonly int Native_SizeOfLong;
+
+        /// <summary>
+        /// Size of element in long long arrays, in bytes.
+        /// </summary>
+        internal static readonly int Native_SizeOfLongLong;
+
+
+        /// <summary>
+        /// Initializes the core library with necessary callbacks on load.
+        /// </summary>
+        static NpyCoreApi() {
+            // Check the native byte ordering (make sure it matches what .NET uses) and
+            // figure out the mapping between types that vary in size in the core and
+            // fixed-size .NET types.
+            int intSize, longSize, longLongSize;
+            oppositeByteOrder = GetNativeTypeInfo(out intSize, out longSize, out longLongSize);
+
+            Native_SizeOfInt = intSize;
+            Native_SizeOfLong = longSize;
+            Native_SizeOfLongLong = longLongSize;
+
+            if (intSize == 4 && longSize == 4 && longLongSize == 8) {
+                TypeOf_Int32 = NpyDefs.NPY_TYPES.NPY_INT;
+                TypeOf_Int64 = NpyDefs.NPY_TYPES.NPY_LONGLONG;
+                TypeOf_UInt32 = NpyDefs.NPY_TYPES.NPY_UINT;
+                TypeOf_UInt64 = NpyDefs.NPY_TYPES.NPY_ULONGLONG;
+            } else if (intSize == 4 && longSize == 8 && longLongSize == 8) {
+                TypeOf_Int32 = NpyDefs.NPY_TYPES.NPY_INT;
+                TypeOf_Int64 = NpyDefs.NPY_TYPES.NPY_LONG;
+                TypeOf_UInt32 = NpyDefs.NPY_TYPES.NPY_UINT;
+                TypeOf_UInt64 = NpyDefs.NPY_TYPES.NPY_ULONG;
+            } else {
+                throw new NotImplementedException(
+                    String.Format("Unimplemented combination of native type sizes: int = {0}b, long = {1}b, longlong = {2}b",
+                                  intSize, longSize, longLongSize));
+            }
+
+            
+            wrapFuncs = new NpyInterface_WrapperFuncs();
+
+            wrapFuncs.array_new_wrapper =
+                Marshal.GetFunctionPointerForDelegate(ArrayNewWrapDelegate);
+            wrapFuncs.iter_new_wrapper =
+                Marshal.GetFunctionPointerForDelegate(IterNewWrapperDelegate);
+            wrapFuncs.multi_iter_new_wrapper =
+                Marshal.GetFunctionPointerForDelegate(MultiIterNewWrapperDelegate);
+            wrapFuncs.neighbor_iter_new_wrapper = IntPtr.Zero;
+            wrapFuncs.descr_new_from_type =
+                Marshal.GetFunctionPointerForDelegate(DescrNewFromTypeDelegate);
+            wrapFuncs.descr_new_from_wrapper =
+                Marshal.GetFunctionPointerForDelegate(DescrNewFromWrapperDelegate);
+            wrapFuncs.ufunc_new_wrapper =
+                Marshal.GetFunctionPointerForDelegate(UFuncNewWrapperDelegate);
+
+            int s = Marshal.SizeOf(wrapFuncs.descr_new_from_type);
+
+            NumericOps.NpyArray_FunctionDefs funcDefs = NumericOps.GetFunctionDefs();
+            IntPtr funcDefsHandle = IntPtr.Zero;
+            IntPtr wrapHandle = IntPtr.Zero;
+            try {
+                funcDefsHandle = Marshal.AllocHGlobal(Marshal.SizeOf(funcDefs));
+                Marshal.StructureToPtr(funcDefs, funcDefsHandle, true);
+                wrapHandle = Marshal.AllocHGlobal(Marshal.SizeOf(wrapFuncs));
+                Marshal.StructureToPtr(wrapFuncs, wrapHandle, true);
+
+                npy_initlib(funcDefsHandle, wrapHandle,
+                    Marshal.GetFunctionPointerForDelegate(SetErrorCallbackDelegate),
+                    Marshal.GetFunctionPointerForDelegate(ErrorOccurredCallbackDelegate),
+                    Marshal.GetFunctionPointerForDelegate(ClearErrorCallbackDelegate),
+                    Marshal.GetFunctionPointerForDelegate(NumericOps.ComparePriorityDelegate),
+                    Marshal.GetFunctionPointerForDelegate(IncrefCallbackDelegate),
+                    Marshal.GetFunctionPointerForDelegate(DecrefCallbackDelegate));
+            } catch (Exception e) {
+                Console.WriteLine("Failed during initialization: {0}", e);
+            } finally {
+                Marshal.FreeHGlobal(funcDefsHandle);
+                Marshal.FreeHGlobal(wrapHandle);
+            }
+
+            // Initialize the offsets to each structure type for fast access
+            // TODO: Not sure if this is a great way to do this, but for now it's
+            // a convenient way to get hard field offsets from the core.
+            ArrayGetOffsets(out ArrayOffsets.off_magic_number,
+                            out ArrayOffsets.off_descr,
+                            out ArrayOffsets.off_nd,
+                            out ArrayOffsets.off_flags,
+                            out ArrayOffsets.off_data);
+
+            DescrGetOffsets(out DescrOffsets.off_magic_number,
+                            out DescrOffsets.off_kind,
+                            out DescrOffsets.off_type,
+                            out DescrOffsets.off_byteorder,
+                            out DescrOffsets.off_flags,
+                            out DescrOffsets.off_type_num,
+                            out DescrOffsets.off_elsize,
+                            out DescrOffsets.off_alignment,
+                            out DescrOffsets.off_names,
+                            out DescrOffsets.off_subarray);
+
+            IterGetOffsets(out IterOffsets.off_size,
+                           out IterOffsets.off_index);
+
+            MultiIterGetOffsets(out MultiIterOffsets.off_numiter,
+                                out MultiIterOffsets.off_size,
+                                out MultiIterOffsets.off_index,
+                                out MultiIterOffsets.off_nd,
+                                out MultiIterOffsets.off_dimensions,
+                                out MultiIterOffsets.off_iters);
+
+            GetIndexInfo(out IndexInfo.off_union, out IndexInfo.sizeof_index, out IndexInfo.max_dims);
+
+            UFuncGetOffsets(out UFuncOffsets.off_nin, out UFuncOffsets.off_nout,
+                out UFuncOffsets.off_nargs,
+                out UFuncOffsets.off_identify, out UFuncOffsets.off_ntypes,
+                out UFuncOffsets.off_check_return, out UFuncOffsets.off_name,
+                out UFuncOffsets.off_types, out UFuncOffsets.off_core_signature);
+        }
+        #endregion
+
+
+    }
+}