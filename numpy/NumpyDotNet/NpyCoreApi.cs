﻿using System;
using System.Collections.Generic;
using System.Linq;
using System.Security;
using System.Text;
using System.Runtime.InteropServices;
using System.Runtime.CompilerServices;
using IronPython.Runtime;
using IronPython.Modules;
using Microsoft.Scripting.Runtime;
using Microsoft.Scripting.Utils;

namespace NumpyDotNet
{
    /// <summary>
    /// NpyCoreApi class wraps the interactions with the libndarray core library. It
    /// also makes use of NpyAccessLib.dll for a few functions that must be
    /// implemented in native code.
    /// 
    /// TODO: This class is going to get very large.  Not sure if it's better to
    /// try to break it up or just use partial classes and split it across 
    /// multiple files.
    /// </summary>
    [SuppressUnmanagedCodeSecurity]
    public static class NpyCoreApi {

        #region API Wrappers

        /// <summary>
        /// Returns a new descriptor object for internal types or user defined
        /// types.
        /// </summary>
        internal static dtype DescrFromType(NpyDefs.NPY_TYPES type) {
            IntPtr descr = NpyArray_DescrFromType((int)type);
            CheckError();
            return DecrefToInterface<dtype>(descr);
        }

        internal static byte NativeByteOrder {
            get { return nativeByteOrder; }
        }

        internal static dtype SmallType(dtype t1, dtype t2) {
            return ToInterface<dtype>(
                NpyArray_SmallType(t1.Descr, t2.Descr));
        }

        /// <summary>
        /// Returns a copy of the passed array in the specified order (C, Fortran)
        /// </summary>
        /// <param name="arr">Array to copy</param>
        /// <param name="order">Desired order</param>
        /// <returns>New array</returns>
        internal static ndarray NewCopy(ndarray arr, NpyDefs.NPY_ORDER order) {
            // TODO: NewCopy is not implemented.
            return arr;
        }


        /// <summary>
        /// Moves the contents of src into dest.  Arrays are assumed to have the
        /// same number of elements, but can be different sizes and different types.
        /// </summary>
        /// <param name="dest">Destination array</param>
        /// <param name="src">Source array</param>
        internal static void MoveInto(ndarray dest, ndarray src) {
            if (NpyArray_MoveInto(dest.Array, src.Array) == -1) {
                CheckError();
            }
        }


        private static object AllocArraySyncRoot = new Object();

        /// <summary>
        /// Allocates a new array and returns the ndarray wrapper
        /// </summary>
        /// <param name="descr">Type descriptor</param>
        /// <param name="numdim">Num of dimensions</param>
        /// <param name="dimensions">Size of each dimension</param>
        /// <param name="fortran">True if Fortran layout, false for C layout</param>
        /// <returns>Newly allocated array</returns>
        internal static ndarray AllocArray(dtype descr, int numdim, long[] dimensions,
            bool fortran) {
            IntPtr nativeDims = IntPtr.Zero;

            lock (AllocArraySyncRoot) {
                Incref(descr.Descr);
                return DecrefToInterface<ndarray>(
                    NpyArrayAccess_AllocArray(descr.Descr, numdim, dimensions, fortran));
            }
        }


        /// <summary>
        /// Returns an array with the size or stride of each dimension in the given array.
        /// </summary>
        /// <param name="arr">The array</param>
        /// <param name="getDims">True returns size of each dimension, false returns stride of each dimension</param>
        /// <returns>Array w/ an array size or stride for each dimension</returns>
        internal static Int64[] GetArrayDimsOrStrides(ndarray arr, bool getDims) {
            Int64[] retArr;
            
            retArr = new Int64[arr.ndim];
            unsafe {
                fixed (Int64* dimMem = retArr) {
                    if (!GetArrayDimsOrStrides(arr.Array, arr.ndim, getDims, dimMem)) {
                        throw new IronPython.Runtime.Exceptions.RuntimeException("Error getting array dimensions.");
                    }
                }
            }
            return retArr;
        }

        #endregion


        #region C API Definitions

        [DllImport("ndarray", CallingConvention = CallingConvention.Cdecl)]
        internal static extern IntPtr NpyArray_DescrNew(IntPtr descr);

        [DllImport("ndarray", CallingConvention = CallingConvention.Cdecl)]
        internal static extern IntPtr NpyArray_DescrFromType(Int32 type);

        [DllImport("ndarray", CallingConvention = CallingConvention.Cdecl)]
        internal static extern IntPtr NpyArray_SmallType(IntPtr descr1, IntPtr descr2);

        [DllImport("ndarray", CallingConvention = CallingConvention.Cdecl)]
        internal static extern byte NpyArray_EquivTypes(IntPtr t1, IntPtr typ2);

        [DllImport("ndarray", CallingConvention = CallingConvention.Cdecl)]
        internal static extern int NpyArray_ElementStrides(IntPtr arr);

        [DllImport("ndarray", CallingConvention = CallingConvention.Cdecl)]
        internal static extern IntPtr NpyArray_NewCopy(IntPtr arr, byte order);

        [DllImport("ndarray", CallingConvention = CallingConvention.Cdecl)]
        internal static extern int NpyArray_MoveInto(IntPtr dest, IntPtr src);

        [DllImport("ndarray", CallingConvention = CallingConvention.Cdecl)]
        internal static extern IntPtr NpyArray_FromArray(IntPtr arr, IntPtr descr, 
            int flags);

        [DllImport("ndarray", CallingConvention = CallingConvention.Cdecl)]
        internal static extern void NpyArray_dealloc(IntPtr arr);

        [DllImport("ndarray", CallingConvention = CallingConvention.Cdecl)]
        internal static extern void NpyArray_DescrDestroy(IntPtr arr);

        [DllImport("ndarray", CallingConvention = CallingConvention.Cdecl)]
        internal static extern void npy_initlib(IntPtr functionDefs, IntPtr wrapperFuncs,
            IntPtr error_set, IntPtr error_occured, IntPtr error_clear,
            IntPtr cmp_priority, IntPtr incref, IntPtr decref);

        [DllImport("ndarray", CallingConvention = CallingConvention.Cdecl)]
        internal static extern IntPtr NpyArray_Subscript(IntPtr arr, IntPtr indexes, int n);

        [DllImport("ndarray", CallingConvention = CallingConvention.Cdecl)]
        internal static extern int NpyArray_SubscriptAssign(IntPtr self, IntPtr indexes, int n, IntPtr value);

        [DllImport("ndarray", CallingConvention = CallingConvention.Cdecl)]
        internal static extern void NpyArray_IndexDealloc(IntPtr indexes, int n);

        [DllImport("ndarray", CallingConvention = CallingConvention.Cdecl)]
<<<<<<< HEAD
        internal static extern IntPtr NpyArray_Size(IntPtr arr);

        [DllImport("ndarray", CallingConvention = CallingConvention.Cdecl)]
        internal static extern IntPtr NpyArray_ArrayItem(IntPtr array, IntPtr index);
=======
        internal static extern IntPtr NpyArray_Size(IntPtr arr);

        [DllImport("ndarray", CallingConvention = CallingConvention.Cdecl)]
        internal static extern IntPtr NpyArray_ArrayItem(IntPtr array, IntPtr index);

        [DllImport("ndarray", CallingConvention = CallingConvention.Cdecl)]
        internal static extern IntPtr NpyArray_IndexSimple(IntPtr arr, IntPtr indexes, int n);

        [DllImport("ndarray", CallingConvention = CallingConvention.Cdecl)]
        internal static extern int NpyArray_MoveInto(IntPtr dest, IntPtr src);

        [DllImport("ndArray", CallingConvention = CallingConvention.Cdecl)]
        internal static extern int NpyArray_IndexFancyAssign(IntPtr dest, IntPtr indexes, int n, IntPtr value_array);
>>>>>>> fbdf56d3

        #endregion

        #region NpyAccessLib functions

        [DllImport("NpyAccessLib", CallingConvention = CallingConvention.Cdecl,
            EntryPoint="NpyArrayAccess_ArraySetDescr")]
        internal static extern void ArraySetDescr(IntPtr array, IntPtr newDescr);

        [DllImport("NpyAccessLib", CallingConvention = CallingConvention.Cdecl,
            EntryPoint="NpyArrayAccess_Incref")]
        internal static extern void Incref(IntPtr obj);

        [DllImport("NpyAccessLib", CallingConvention = CallingConvention.Cdecl,
            EntryPoint="NpyArrayAccess_Decref")]
        internal static extern void Decref(IntPtr obj);

        [DllImport("NpyAccessLib", CallingConvention = CallingConvention.Cdecl,
            EntryPoint = "NpyArrayAccess_GetNativeTypeInfo")]
        private static extern byte GetNativeTypeInfo(out int intSize, 
            out int longsize, out int longLongSize);

        [DllImport("NpyAccessLib", CallingConvention = CallingConvention.Cdecl,
            EntryPoint = "NpyArrayAccess_GetArrayDimsOrStrides")]
        unsafe private static extern bool GetArrayDimsOrStrides(IntPtr arr, int numDims, bool getDims, Int64 *dimMem);

        [DllImport("NpyAccessLib", CallingConvention = CallingConvention.Cdecl)]
        internal static extern IntPtr NpyArrayAccess_AllocArray(IntPtr descr, int nd,
            [MarshalAs(UnmanagedType.LPArray)] long[] dims, bool fortran);

        [DllImport("NpyAccessLib", CallingConvention = CallingConvention.Cdecl,
            EntryPoint = "NpyArrayAccess_GetArrayStride")]
        internal static extern long GetArrayStride(IntPtr arr, int dims);

        [DllImport("NpyAccessLib", CallingConvention = CallingConvention.Cdecl,
            EntryPoint = "NpyArrayAccess_BindIndex")]
        internal static extern int BindIndex(IntPtr arr, IntPtr indexes, int n, IntPtr bound_indexes);

        //
        // Offset functions - these return the offsets to fields in native structures
        // as a workaround for not being able to include the C header file.
        //

        [DllImport("NpyAccessLib", CallingConvention = CallingConvention.Cdecl,
            EntryPoint = "NpyArrayAccess_ArrayGetOffsets")]
        private static extern void ArrayGetOffsets(out int magicNumOffset,
            out int descrOffset, out int ndOffset, out int flagsOffset, out int dataOffset);

        [DllImport("NpyAccessLib", CallingConvention = CallingConvention.Cdecl,
            EntryPoint = "NpyArrayAccess_DescrGetOffsets")]
        private static extern void DescrGetOffsets(out int magicNumOffset,
            out int kindOffset, out int typeOffset, out int byteorderOffset,
            out int flagsOffset, out int typenumOffset, out int elsizeOffset,
            out int alignmentOffset, out int namesOFfset, out int subarrayOffset);

        [DllImport("NpyAccessLib", CallingConvention = CallingConvention.Cdecl,
            EntryPoint = "NpyArrayAccess_GetIndexInfo")]
        internal static extern void GetIndexInfo(out int unionOffset, out int indexSize, out int maxDims);

        #endregion


        #region Callbacks and native access

        /* This structure must match the NpyObject_HEAD structure in npy_object.h
         * exactly as it is used to determine the platform-specific offsets. The
         * offsets allow the C# code to access these fields directly. */
        [StructLayout(LayoutKind.Sequential)]
        struct NpyObject_HEAD {
            internal IntPtr nob_refcnt;
            internal IntPtr nob_type;
            internal IntPtr nob_interface;
        }

        [StructLayout(LayoutKind.Sequential)]
        struct NpyInterface_WrapperFuncs {
            internal IntPtr array_new_wrapper;
            internal IntPtr iter_new_wrapper;
            internal IntPtr multi_iter_new_wrapper;
            internal IntPtr neighbor_iter_new_wrapper;
            internal IntPtr descr_new_from_type;
            internal IntPtr descr_new_from_wrapper;
        }

        [StructLayout(LayoutKind.Sequential)]
        internal struct NpyArrayOffsets {
            internal int off_magic_number;
            internal int off_descr;
            internal int off_nd;
            internal int off_flags;
            internal int off_data;
        }

        [StructLayout(LayoutKind.Sequential)]
        internal struct NpyArrayDescrOffsets {
            internal int off_magic_number;
            internal int off_kind;
            internal int off_type;
            internal int off_byteorder;
            internal int off_flags;
            internal int off_type_num;
            internal int off_elsize;
            internal int off_alignment;
            internal int off_names;
            internal int off_subarray;
        }

        internal struct NpyArrayIndexInfo
        {
            internal int off_union;
            internal int sizeof_index;
            internal int max_dims;
        }


        internal static readonly NpyArrayOffsets ArrayOffsets;
        internal static readonly NpyArrayDescrOffsets DescrOffsets;
        internal static readonly NpyArrayIndexInfo IndexInfo;

        internal static byte nativeByteOrder;

        /// <summary>
        /// Used for synchronizing modifications to interface pointer.
        /// </summary>
        private static object interfaceSyncRoot = new Object();

        /// <summary>
        /// Offset to the interface pointer.
        /// </summary>
        private static int Offset_InterfacePtr = (int)Marshal.OffsetOf(typeof(NpyObject_HEAD), "nob_interface");

        /// <summary>
        /// Given a pointer to a core (native) object, returns the managed wrapper.
        /// </summary>
        /// <param name="ptr">Address of native object</param>
        /// <returns>Managed wrapper object</returns>
        internal static TResult ToInterface<TResult>(IntPtr ptr) {
            if (ptr == IntPtr.Zero) {
                return default(TResult);
            }
            IntPtr wrapper = Marshal.ReadIntPtr(ptr, (int)Offset_InterfacePtr);
            if (wrapper == IntPtr.Zero) {
                throw new IronPython.Runtime.Exceptions.RuntimeException(
                    String.Format("Managed wrapper for type '{0}' is NULL.", typeof(TResult).Name));
            }
            return (TResult)GCHandle.FromIntPtr(wrapper).Target;
        }

        /// <summary>
        /// Same as ToInterface but releases the core reference. 
        /// </summary>
        /// <typeparam name="TResult">Type of the expected object</typeparam>
        /// <param name="ptr">Pointer to the core object</param>
        /// <returns>Wrapper instance corresponding to ptr</returns>
        internal static TResult DecrefToInterface<TResult>(IntPtr ptr) {
            CheckError();
            if (ptr == IntPtr.Zero) {
                return default(TResult);
            }
            TResult result = ToInterface<TResult>(ptr);
            Decref(ptr);
            return result;
        }


        /// <summary>
        /// Allocates a managed wrapper for the passed array object.
        /// </summary>
        /// <param name="coreArray">Pointer to the native array object</param>
        /// <param name="ensureArray">If true forces base array type, not subtype</param>
        /// <param name="customStrides">Not sure how this is used</param>
        /// <param name="interfaceData">Not used</param>
        /// <param name="interfaceRet">void ** for us to store the allocated wrapper</param>
        /// <returns>True on success, false on failure</returns>
        private static int ArrayNewWrapper(IntPtr coreArray, int ensureArray,
            int customStrides, IntPtr subtypePtr, IntPtr interfaceData, 
            IntPtr interfaceRet) {
            int success = 1;     // Success

            try {
                // TODO: subtyping is not figured out or implemented yet.

                ndarray wrapArray = new ndarray(coreArray);
                IntPtr ret = GCHandle.ToIntPtr(GCHandle.Alloc(wrapArray));
                Marshal.WriteIntPtr(interfaceRet, ret);

                // TODO: Skipping subtype-specific initialization (ctors.c:718)
            } catch (InsufficientMemoryException) {
                Console.WriteLine("Insufficient memory while allocating array wrapper.");
                success = 0;
            } catch (Exception) {
                Console.WriteLine("Exception while allocating array wrapper.");
                success = 0;
            }
            return success;
        }
        [UnmanagedFunctionPointer(CallingConvention.Cdecl)]
        public delegate int del_ArrayNewWrapper(IntPtr coreArray, int ensureArray,
            int customStrides, IntPtr subtypePtr, IntPtr interfaceData, 
            IntPtr interfaceRet);


        /// <summary>
        /// Allocated a managed wrapper for one of the core, native types
        /// </summary>
        /// <param name="type">Type code (not used)</param>
        /// <param name="descr">Pointer to the native descriptor object</param>
        /// <param name="interfaceRet">void** for returning allocated wrapper</param>
        /// <returns>1 on success, 0 on error</returns>
        private static int DescrNewFromType(int type, IntPtr descr, IntPtr interfaceRet) {
            int success = 1;

            try {
                // TODO: Descriptor typeobj not handled. Do we need to?

                dtype wrap = new dtype(descr, type);
                Marshal.WriteIntPtr(interfaceRet,
                    GCHandle.ToIntPtr(GCHandle.Alloc(wrap)));
            } catch (InsufficientMemoryException) {
                Console.WriteLine("Insufficient memory while allocating descriptor wrapper.");
                success = 0;
            } catch (Exception) {
                Console.WriteLine("Exception while allocating descriptor wrapper.");
                success = 0;
            }
            return success;
        }
        [UnmanagedFunctionPointer(CallingConvention.Cdecl)]
        public delegate int del_DescrNewFromType(int type, IntPtr descr, IntPtr interfaceRet);




        /// <summary>
        /// Allocated a managed wrapper for a user defined type
        /// </summary>
        /// <param name="baseTmp">Pointer to the base descriptor (not used)</param>
        /// <param name="descr">Pointer to the native descriptor object</param>
        /// <param name="interfaceRet">void** for returning allocated wrapper</param>
        /// <returns>1 on success, 0 on error</returns>
        private static int DescrNewFromWrapper(IntPtr baseTmp, IntPtr descr, IntPtr interfaceRet) {
            int success = 1;

            try {
                // TODO: Descriptor typeobj not handled. Do we need to?

                dtype wrap = new dtype(descr);
                Marshal.WriteIntPtr(interfaceRet,
                    GCHandle.ToIntPtr(GCHandle.Alloc(wrap)));
            } catch (InsufficientMemoryException) {
                Console.WriteLine("Insufficient memory while allocating descriptor wrapper.");
                success = 0;
            } catch (Exception) {
                Console.WriteLine("Exception while allocating descriptor wrapper.");
                success = 0;
            }
            return success;
        }
        [UnmanagedFunctionPointer(CallingConvention.Cdecl)]
        public delegate int del_DescrNewFromWrapper(IntPtr baseTmp, IntPtr descr, IntPtr interfaceRet);



        /// <summary>
        /// Accepts a pointer to an existing GCHandle object and allocates
        /// an additional GCHandle to the same object.  This effectively
        /// does an "incref" on the object.  Used in cases where an array
        /// of objects is being copied.
        /// 
        /// Usually wrapPtr is NULL meaning that we just allocate a new
        /// handle and return it.  If wrapPtr != NULL then we assign the
        /// new handle to it as well.  Must be done atomically.
        /// </summary>
        /// <param name="ptr">Pointer to GCHandle of object to reference</param>
        /// <param name="nobInterfacePtr">Address of the nob_interface field (not value of it)</param>
        /// <returns>New handle to the input object</returns>
        private static IntPtr IncrefCallback(IntPtr ptr, IntPtr nobInterfacePtr) {
            GCHandle oldWrapRef = GCHandle.FromIntPtr(ptr);
            object wrapperObj = oldWrapRef.Target;
            IntPtr newWrapRef = GCHandle.ToIntPtr(GCHandle.Alloc(wrapperObj));
            if (nobInterfacePtr != IntPtr.Zero) {
                lock (interfaceSyncRoot) {
                    // Replace the contents of nobInterfacePtr with the new reference.
                    Marshal.WriteIntPtr(nobInterfacePtr, newWrapRef);
                    oldWrapRef.Free();
                }
            }
            return newWrapRef;
        }
        [UnmanagedFunctionPointer(CallingConvention.Cdecl)]
        public delegate IntPtr del_Incref(IntPtr ptr, IntPtr wrapPtr);

        /// <summary>
        /// Releases the reference to the given interface object.  Note that
        /// this is not a decref but actual freeingo of this handle, it can
        /// not be used again.
        /// </summary>
        /// <param name="ptr">Interface object to 'decref'</param>
        private static void DecrefCallback(IntPtr ptr, IntPtr nobInterfacePtr) {
            if (nobInterfacePtr != IntPtr.Zero) {
                // Deferencing the interface wrapper.  We can't just null the
                // wrapPtr because we have to have maintain the link so we
                // allocate a weak reference instead.
                lock (interfaceSyncRoot) {
                    GCHandle oldWrapRef = GCHandle.FromIntPtr(ptr);
                    Object wrapperObj = oldWrapRef.Target;
                    Marshal.WriteIntPtr(nobInterfacePtr,
                        GCHandle.ToIntPtr(GCHandle.Alloc(wrapperObj, GCHandleType.Weak)));
                    oldWrapRef.Free();
                }
            } else {
                GCHandle.FromIntPtr(ptr).Free();
            }
        }
        [UnmanagedFunctionPointer(CallingConvention.Cdecl)]
        public delegate void del_Decref(IntPtr ptr, IntPtr wrapPtr);

        #region Error handling

        /// <summary>
        /// Error type, determines which type of exception to throw.  
        /// DANGER! Must be kept in sync with npy_api.h
        /// </summary>
        private enum NpyExc_Type {
            MemoryError = 0,
            IOError,
            ValueError,
            TypeError,
            IndexError,
            RuntimeError,
            AttributeError,
            ComplexWarning,
            NoError
        }


        /// <summary>
        /// Indicates the most recent error code or NpyExc_NoError if nothing pending
        /// </summary>
        [ThreadStatic]
        private static NpyExc_Type ErrorCode = NpyExc_Type.NoError;

        /// <summary>
        /// Stores the most recent error message per-thread
        /// </summary>
        [ThreadStatic]
        private static string ErrorMessage = null;

        internal static void CheckError() {
            if (ErrorCode != NpyExc_Type.NoError) {
                NpyExc_Type errTmp = ErrorCode;
                String msgTmp = ErrorMessage;

                ErrorCode = NpyExc_Type.NoError;
                ErrorMessage = null;

                switch (errTmp) {
                    case NpyExc_Type.MemoryError:
                        throw new InsufficientMemoryException(msgTmp);
                    case NpyExc_Type.IOError:
                        throw new System.IO.IOException(msgTmp);
                    case NpyExc_Type.ValueError:
                        throw new ArgumentException(msgTmp);
                    case NpyExc_Type.IndexError:
                        throw new IndexOutOfRangeException(msgTmp);
                    case NpyExc_Type.RuntimeError:
                        throw new IronPython.Runtime.Exceptions.RuntimeException(msgTmp);
                    case NpyExc_Type.AttributeError:
                        throw new MissingMemberException(msgTmp);
                    case NpyExc_Type.ComplexWarning:
                        throw new IronPython.Runtime.Exceptions.RuntimeException(msgTmp);
                    default:
                        Console.WriteLine("Unhandled exception type {0} in CheckError.", errTmp);
                        throw new IronPython.Runtime.Exceptions.RuntimeException(msgTmp);
                }
            }
        }



        /// <summary>
        /// Called by NpyErr_SetMessage in the native world when something bad happens
        /// </summary>
        /// <param name="exceptType">Type of exception to be thrown</param>
        /// <param name="bStr">Message string</param>
        unsafe private static void SetErrorCallback(int exceptType, sbyte* bStr) {
            if (exceptType < 0 || exceptType >= (int)NpyExc_Type.NoError) {
                Console.WriteLine("Internal error: invalid exception type {0}, likely ErrorType and npyexc_type (npy_api.h) are out of sync.",
                    exceptType);
            }
            ErrorCode = (NpyExc_Type)exceptType;
            ErrorMessage = new string(bStr);
            Console.WriteLine("Set error {0}: {1}", exceptType, ErrorMessage);
        }
        [UnmanagedFunctionPointer(CallingConvention.Cdecl)]
        unsafe public delegate void del_SetErrorCallback(int exceptType, sbyte* msg);


        /// <summary>
        /// Called by native side to check to see if an error occurred
        /// </summary>
        /// <returns>1 if an error is pending, 0 if not</returns>
        private static int ErrorOccurredCallback() {
            return (ErrorCode != NpyExc_Type.NoError) ? 1 : 0;
        }
        [UnmanagedFunctionPointer(CallingConvention.Cdecl)]
        public delegate int del_ErrorOccurredCallback();


        private static void ClearErrorCallback() {
            ErrorCode = NpyExc_Type.NoError;
            ErrorMessage = null;
        }
        [UnmanagedFunctionPointer(CallingConvention.Cdecl)]
        public delegate void del_ClearErrorCallback();

        #endregion

        //
        // These variables hold a reference to the delegates passed into the core.
        // Failure to hold these references causes the callback function to disappear
        // at some point when the GC runs.
        //
        private static readonly NpyInterface_WrapperFuncs wrapFuncs;

        private static readonly del_ArrayNewWrapper ArrayNewWrapDelegate =
            new del_ArrayNewWrapper(ArrayNewWrapper);
        private static readonly del_DescrNewFromType DescrNewFromTypeDelegate =
            new del_DescrNewFromType(DescrNewFromType);
        private static readonly del_DescrNewFromWrapper DescrNewFromWrapperDelegate =
            new del_DescrNewFromWrapper(DescrNewFromWrapper);
        private static readonly del_Incref IncrefCallbackDelegate =
            new del_Incref(IncrefCallback);
        private static readonly del_Decref DecrefCallbackDelegate =
            new del_Decref(DecrefCallback);
        unsafe private static readonly del_SetErrorCallback SetErrorCallbackDelegate =
            new del_SetErrorCallback(SetErrorCallback);
        private static readonly del_ErrorOccurredCallback ErrorOccurredCallbackDelegate =
            new del_ErrorOccurredCallback(ErrorOccurredCallback);
        private static readonly del_ClearErrorCallback ClearErrorCallbackDelegate =
            new del_ClearErrorCallback(ClearErrorCallback);

        /// <summary>
        /// The native type code that matches up to a 32-bit int.
        /// </summary>
        internal static readonly NpyDefs.NPY_TYPES TypeOf_Int32;

        /// <summary>
        /// Native type code that matches up to a 64-bit int.
        /// </summary>
        internal static readonly NpyDefs.NPY_TYPES TypeOf_Int64;

        /// <summary>
        /// Native type code that matches up to a 32-bit unsigned int.
        /// </summary>
        internal static readonly NpyDefs.NPY_TYPES TypeOf_UInt32;

        /// <summary>
        /// Native type code that matches up to a 64-bit unsigned int.
        /// </summary>
        internal static readonly NpyDefs.NPY_TYPES TypeOf_UInt64;


        /// <summary>
        /// Initializes the core library with necessary callbacks on load.
        /// </summary>
        static NpyCoreApi() {
            wrapFuncs = new NpyInterface_WrapperFuncs();

            wrapFuncs.array_new_wrapper = 
                Marshal.GetFunctionPointerForDelegate(ArrayNewWrapDelegate);
            wrapFuncs.iter_new_wrapper = IntPtr.Zero;
            wrapFuncs.multi_iter_new_wrapper = IntPtr.Zero;
            wrapFuncs.neighbor_iter_new_wrapper = IntPtr.Zero;
            wrapFuncs.descr_new_from_type =
                Marshal.GetFunctionPointerForDelegate(DescrNewFromTypeDelegate);
            wrapFuncs.descr_new_from_wrapper =
                Marshal.GetFunctionPointerForDelegate(DescrNewFromWrapperDelegate);

            int s = Marshal.SizeOf(wrapFuncs.descr_new_from_type);

            IntPtr wrapHandle = IntPtr.Zero;
            try {
                wrapHandle = Marshal.AllocHGlobal(Marshal.SizeOf(wrapFuncs));
                Marshal.StructureToPtr(wrapFuncs, wrapHandle, true);

                
                npy_initlib(IntPtr.Zero,
                    wrapHandle,
                    Marshal.GetFunctionPointerForDelegate(SetErrorCallbackDelegate),
                    Marshal.GetFunctionPointerForDelegate(ErrorOccurredCallbackDelegate),
                    Marshal.GetFunctionPointerForDelegate(ClearErrorCallbackDelegate),
                    IntPtr.Zero,
                    Marshal.GetFunctionPointerForDelegate(IncrefCallbackDelegate),
                    Marshal.GetFunctionPointerForDelegate(DecrefCallbackDelegate));
            } finally {
                Marshal.FreeHGlobal(wrapHandle);
            }

            // Initialize the offsets to each structure type for fast access
            // TODO: Not sure if this is a great way to do this, but for now it's
            // a convenient way to get hard field offsets from the core.
            ArrayGetOffsets(out ArrayOffsets.off_magic_number,
                            out ArrayOffsets.off_descr,
                            out ArrayOffsets.off_nd,
                            out ArrayOffsets.off_flags,
                            out ArrayOffsets.off_data);

            DescrGetOffsets(out DescrOffsets.off_magic_number,
                            out DescrOffsets.off_kind,
                            out DescrOffsets.off_type,
                            out DescrOffsets.off_byteorder,
                            out DescrOffsets.off_flags,
                            out DescrOffsets.off_type_num,
                            out DescrOffsets.off_elsize,
                            out DescrOffsets.off_alignment,
                            out DescrOffsets.off_names,
                            out DescrOffsets.off_subarray);

            GetIndexInfo(out IndexInfo.off_union, out IndexInfo.sizeof_index, out IndexInfo.max_dims);

            // Check the native byte ordering (make sure it matches what .NET uses) and
            // figure out the mapping between types that vary in size in the core and
            // fixed-size .NET types.
            int intSize, longSize, longLongSize;
            nativeByteOrder = GetNativeTypeInfo(out intSize, out longSize, out longLongSize);
            
            if (intSize == 4 && longSize == 4 && longLongSize == 8) {
                TypeOf_Int32 = NpyDefs.NPY_TYPES.NPY_INT;
                TypeOf_Int64 = NpyDefs.NPY_TYPES.NPY_LONGLONG;
                TypeOf_UInt32 = NpyDefs.NPY_TYPES.NPY_UINT;
                TypeOf_UInt64 = NpyDefs.NPY_TYPES.NPY_ULONGLONG;
            } else if (intSize == 4 && longSize == 8 && longLongSize == 8) {
                TypeOf_Int32 = NpyDefs.NPY_TYPES.NPY_INT;
                TypeOf_Int64 = NpyDefs.NPY_TYPES.NPY_LONG;
                TypeOf_UInt32 = NpyDefs.NPY_TYPES.NPY_UINT;
                TypeOf_UInt64 = NpyDefs.NPY_TYPES.NPY_ULONG;
            } else {
                throw new NotImplementedException(
                    String.Format("Unimplemented combination of native type sizes: int = {0}b, long = {1}b, longlong = {2}b",
                                  intSize, longSize, longLongSize));
            }
        }

        #endregion
    }
}
<|MERGE_RESOLUTION|>--- conflicted
+++ resolved
@@ -163,26 +163,16 @@
         internal static extern void NpyArray_IndexDealloc(IntPtr indexes, int n);
 
         [DllImport("ndarray", CallingConvention = CallingConvention.Cdecl)]
-<<<<<<< HEAD
         internal static extern IntPtr NpyArray_Size(IntPtr arr);
 
         [DllImport("ndarray", CallingConvention = CallingConvention.Cdecl)]
         internal static extern IntPtr NpyArray_ArrayItem(IntPtr array, IntPtr index);
-=======
-        internal static extern IntPtr NpyArray_Size(IntPtr arr);
-
-        [DllImport("ndarray", CallingConvention = CallingConvention.Cdecl)]
-        internal static extern IntPtr NpyArray_ArrayItem(IntPtr array, IntPtr index);
 
         [DllImport("ndarray", CallingConvention = CallingConvention.Cdecl)]
         internal static extern IntPtr NpyArray_IndexSimple(IntPtr arr, IntPtr indexes, int n);
-
-        [DllImport("ndarray", CallingConvention = CallingConvention.Cdecl)]
-        internal static extern int NpyArray_MoveInto(IntPtr dest, IntPtr src);
 
         [DllImport("ndArray", CallingConvention = CallingConvention.Cdecl)]
         internal static extern int NpyArray_IndexFancyAssign(IntPtr dest, IntPtr indexes, int n, IntPtr value_array);
->>>>>>> fbdf56d3
 
         #endregion
 
