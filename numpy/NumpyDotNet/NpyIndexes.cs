<<<<<<< HEAD
using System;
using System.Collections.Generic;
using System.Linq;
using System.Text;
using System.Runtime.InteropServices;
using Microsoft.Scripting.Runtime;

namespace NumpyDotNet
{

    internal class NpyIndexes : IDisposable
    {

        public NpyIndexes()
        {
            indexes = Marshal.AllocCoTaskMem(NpyCoreApi.IndexInfo.sizeof_index * NpyCoreApi.IndexInfo.max_dims);
        }

        ~NpyIndexes()
        {
            free_indexes();
        }

        private void free_indexes()
        {
            if (indexes != IntPtr.Zero) {
                if (num_indexes > 0)
                {
                    NpyCoreApi.NpyArray_IndexDealloc(indexes, num_indexes);
                    num_indexes = 0;
                }
                Marshal.FreeCoTaskMem(indexes);
                indexes = IntPtr.Zero;
            }
        }

        public void Dispose()
        {
            free_indexes();
        }

        public int NumIndexes
        {
            get
            {
                return num_indexes;
            }
        }

        public IntPtr Indexes
        {
            get
            {
                return indexes;
            }
        }

        // The must be kept in sync with NpyIndex.h
        private enum NpyIndexTypes
        {
            INTP,
            BOOL,
            SLICE_NOSTOP,
            SLICE,
            STRING,
            BOOL_ARRAY,
            INTP_ARRAY,
            ELLIPSIS,
            NEW_AXIS
        }

        public void add_index(IntPtr value)
        {
            // Write the type
            int offset = num_indexes * NpyCoreApi.IndexInfo.sizeof_index;
            Marshal.WriteInt32(indexes + offset, (Int32)NpyIndexTypes.INTP);

            // Write the data
            offset += NpyCoreApi.IndexInfo.off_union;
            Marshal.WriteIntPtr(indexes + offset, value);

            ++num_indexes;
        }

        public void add_index(ISlice slice)
        {
            IntPtr step;
            bool negativeStep;
            IntPtr start;
            IntPtr stop;
            bool hasStop;

            // Find the step
            if (slice.Step == null)
            {
                step = (IntPtr)1;
                negativeStep = false;
            }
            else
            {
                step = (IntPtr) Convert.ToInt64(slice.Step);
                negativeStep = (step.ToInt64() < 0);
            }

            // Find the start
            if (slice.Start == null)
            {
                start = (IntPtr)(negativeStep ? -1 : 0);
            }
            else
            {
                start = (IntPtr) Convert.ToInt64(slice.Start);
            }


            // Find the stop
            if (slice.Stop == null) {
                hasStop = false;
                stop = IntPtr.Zero;
            }
            else {
                hasStop = true;
                stop = (IntPtr) Convert.ToInt64(slice.Stop);
            }

            // Write the type
            int offset = num_indexes * NpyCoreApi.IndexInfo.sizeof_index;
            if (!hasStop)
            {
                Marshal.WriteInt32(indexes + offset, (Int32)NpyIndexTypes.SLICE_NOSTOP);
            }
            else
            {
                Marshal.WriteInt32(indexes + offset, (Int32)NpyIndexTypes.SLICE);
            }


            // Write the start
            offset += NpyCoreApi.IndexInfo.off_union;
            Marshal.WriteIntPtr(indexes + offset, start);

            // Write the step
            offset += IntPtr.Size;
            Marshal.WriteIntPtr(indexes + offset, step);

            // Write the stop
            if (hasStop)
            {
                offset += IntPtr.Size;
                Marshal.WriteIntPtr(indexes + offset, stop);
            }

            ++num_indexes;
        }

        public void add_new_axis()
        {
            int offset = num_indexes * NpyCoreApi.IndexInfo.sizeof_index;
            Marshal.WriteInt32(indexes + offset, (Int32)NpyIndexTypes.NEW_AXIS);
            ++num_indexes;
        }

        public void add_ellipsis()
        {
            int offset = num_indexes * NpyCoreApi.IndexInfo.sizeof_index;
            Marshal.WriteInt32(indexes + offset, (Int32)NpyIndexTypes.ELLIPSIS);
            ++num_indexes;
        }

        private int num_indexes;
        private IntPtr indexes;
    }
}
=======
﻿using System;
using System.Collections.Generic;
using System.Linq;
using System.Text;
using System.Runtime.InteropServices;
using Microsoft.Scripting.Runtime;

namespace NumpyDotNet
{

    internal class NpyIndexes : IDisposable
    {

        public NpyIndexes()
        {
            indexes = Marshal.AllocCoTaskMem(NpyCoreApi.IndexInfo.sizeof_index * NpyCoreApi.IndexInfo.max_dims);
        }

        ~NpyIndexes()
        {
            FreeIndexes();
        }

        private void FreeIndexes()
        {
            if (indexes != IntPtr.Zero) {
                if (num_indexes > 0)
                {
                    NpyCoreApi.NpyArray_IndexDealloc(indexes, num_indexes);
                    num_indexes = 0;
                }
                Marshal.FreeCoTaskMem(indexes);
                indexes = IntPtr.Zero;
            }
        }

        public void Dispose()
        {
            FreeIndexes();
        }

        public int NumIndexes
        {
            get
            {
                return num_indexes;
            }
        }

        public IntPtr Indexes
        {
            get
            {
                return indexes;
            }
        }

        // The must be kept in sync with NpyIndex.h
        private enum NpyIndexTypes
        {
            INTP,
            BOOL,
            SLICE_NOSTOP,
            SLICE,
            STRING,
            BOOL_ARRAY,
            INTP_ARRAY,
            ELLIPSIS,
            NEW_AXIS
        }

        public void AddIndex(IntPtr value)
        {
            // Write the type
            int offset = num_indexes * NpyCoreApi.IndexInfo.sizeof_index;
            Marshal.WriteInt32(indexes + offset, (Int32)NpyIndexTypes.INTP);

            // Write the data
            offset += NpyCoreApi.IndexInfo.off_union;
            Marshal.WriteIntPtr(indexes + offset, value);

            ++num_indexes;
        }

        public void AddIndex(ISlice slice)
        {
            IntPtr step;
            bool negativeStep;
            IntPtr start;
            IntPtr stop;
            bool hasStop;

            // Find the step
            if (slice.Step == null)
            {
                step = (IntPtr)1;
                negativeStep = false;
            }
            else
            {
                step = (IntPtr) Convert.ToInt64(slice.Step);
                negativeStep = (step.ToInt64() < 0);
            }

            // Find the start
            if (slice.Start == null)
            {
                start = (IntPtr)(negativeStep ? -1 : 0);
            }
            else
            {
                start = (IntPtr) Convert.ToInt64(slice.Start);
            }


            // Find the stop
            if (slice.Stop == null) {
                hasStop = false;
                stop = IntPtr.Zero;
            }
            else {
                hasStop = true;
                stop = (IntPtr) Convert.ToInt64(slice.Stop);
            }

            // Write the type
            int offset = num_indexes * NpyCoreApi.IndexInfo.sizeof_index;
            if (!hasStop)
            {
                Marshal.WriteInt32(indexes + offset, (Int32)NpyIndexTypes.SLICE_NOSTOP);
            }
            else
            {
                Marshal.WriteInt32(indexes + offset, (Int32)NpyIndexTypes.SLICE);
            }


            // Write the start
            offset += NpyCoreApi.IndexInfo.off_union;
            Marshal.WriteIntPtr(indexes + offset, start);

            // Write the step
            offset += IntPtr.Size;
            Marshal.WriteIntPtr(indexes + offset, step);

            // Write the stop
            if (hasStop)
            {
                offset += IntPtr.Size;
                Marshal.WriteIntPtr(indexes + offset, stop);
            }

            ++num_indexes;
        }

        public void AddNewAxis()
        {
            int offset = num_indexes * NpyCoreApi.IndexInfo.sizeof_index;
            Marshal.WriteInt32(indexes + offset, (Int32)NpyIndexTypes.NEW_AXIS);
            ++num_indexes;
        }

        public void AddEllipsis()
        {
            int offset = num_indexes * NpyCoreApi.IndexInfo.sizeof_index;
            Marshal.WriteInt32(indexes + offset, (Int32)NpyIndexTypes.ELLIPSIS);
            ++num_indexes;
        }

        private int num_indexes;
        private IntPtr indexes;
    }
}
>>>>>>> 58076cad
<|MERGE_RESOLUTION|>--- conflicted
+++ resolved
@@ -1,178 +1,3 @@
-<<<<<<< HEAD
-using System;
-using System.Collections.Generic;
-using System.Linq;
-using System.Text;
-using System.Runtime.InteropServices;
-using Microsoft.Scripting.Runtime;
-
-namespace NumpyDotNet
-{
-
-    internal class NpyIndexes : IDisposable
-    {
-
-        public NpyIndexes()
-        {
-            indexes = Marshal.AllocCoTaskMem(NpyCoreApi.IndexInfo.sizeof_index * NpyCoreApi.IndexInfo.max_dims);
-        }
-
-        ~NpyIndexes()
-        {
-            free_indexes();
-        }
-
-        private void free_indexes()
-        {
-            if (indexes != IntPtr.Zero) {
-                if (num_indexes > 0)
-                {
-                    NpyCoreApi.NpyArray_IndexDealloc(indexes, num_indexes);
-                    num_indexes = 0;
-                }
-                Marshal.FreeCoTaskMem(indexes);
-                indexes = IntPtr.Zero;
-            }
-        }
-
-        public void Dispose()
-        {
-            free_indexes();
-        }
-
-        public int NumIndexes
-        {
-            get
-            {
-                return num_indexes;
-            }
-        }
-
-        public IntPtr Indexes
-        {
-            get
-            {
-                return indexes;
-            }
-        }
-
-        // The must be kept in sync with NpyIndex.h
-        private enum NpyIndexTypes
-        {
-            INTP,
-            BOOL,
-            SLICE_NOSTOP,
-            SLICE,
-            STRING,
-            BOOL_ARRAY,
-            INTP_ARRAY,
-            ELLIPSIS,
-            NEW_AXIS
-        }
-
-        public void add_index(IntPtr value)
-        {
-            // Write the type
-            int offset = num_indexes * NpyCoreApi.IndexInfo.sizeof_index;
-            Marshal.WriteInt32(indexes + offset, (Int32)NpyIndexTypes.INTP);
-
-            // Write the data
-            offset += NpyCoreApi.IndexInfo.off_union;
-            Marshal.WriteIntPtr(indexes + offset, value);
-
-            ++num_indexes;
-        }
-
-        public void add_index(ISlice slice)
-        {
-            IntPtr step;
-            bool negativeStep;
-            IntPtr start;
-            IntPtr stop;
-            bool hasStop;
-
-            // Find the step
-            if (slice.Step == null)
-            {
-                step = (IntPtr)1;
-                negativeStep = false;
-            }
-            else
-            {
-                step = (IntPtr) Convert.ToInt64(slice.Step);
-                negativeStep = (step.ToInt64() < 0);
-            }
-
-            // Find the start
-            if (slice.Start == null)
-            {
-                start = (IntPtr)(negativeStep ? -1 : 0);
-            }
-            else
-            {
-                start = (IntPtr) Convert.ToInt64(slice.Start);
-            }
-
-
-            // Find the stop
-            if (slice.Stop == null) {
-                hasStop = false;
-                stop = IntPtr.Zero;
-            }
-            else {
-                hasStop = true;
-                stop = (IntPtr) Convert.ToInt64(slice.Stop);
-            }
-
-            // Write the type
-            int offset = num_indexes * NpyCoreApi.IndexInfo.sizeof_index;
-            if (!hasStop)
-            {
-                Marshal.WriteInt32(indexes + offset, (Int32)NpyIndexTypes.SLICE_NOSTOP);
-            }
-            else
-            {
-                Marshal.WriteInt32(indexes + offset, (Int32)NpyIndexTypes.SLICE);
-            }
-
-
-            // Write the start
-            offset += NpyCoreApi.IndexInfo.off_union;
-            Marshal.WriteIntPtr(indexes + offset, start);
-
-            // Write the step
-            offset += IntPtr.Size;
-            Marshal.WriteIntPtr(indexes + offset, step);
-
-            // Write the stop
-            if (hasStop)
-            {
-                offset += IntPtr.Size;
-                Marshal.WriteIntPtr(indexes + offset, stop);
-            }
-
-            ++num_indexes;
-        }
-
-        public void add_new_axis()
-        {
-            int offset = num_indexes * NpyCoreApi.IndexInfo.sizeof_index;
-            Marshal.WriteInt32(indexes + offset, (Int32)NpyIndexTypes.NEW_AXIS);
-            ++num_indexes;
-        }
-
-        public void add_ellipsis()
-        {
-            int offset = num_indexes * NpyCoreApi.IndexInfo.sizeof_index;
-            Marshal.WriteInt32(indexes + offset, (Int32)NpyIndexTypes.ELLIPSIS);
-            ++num_indexes;
-        }
-
-        private int num_indexes;
-        private IntPtr indexes;
-    }
-}
-=======
 ﻿using System;
 using System.Collections.Generic;
 using System.Linq;
@@ -345,5 +170,4 @@
         private int num_indexes;
         private IntPtr indexes;
     }
-}
->>>>>>> 58076cad
+}