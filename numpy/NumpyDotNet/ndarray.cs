--- conflicted
+++ resolved
@@ -1,658 +1,656 @@
-﻿using System;
-using System.Collections.Generic;
-using System.Linq;
-using System.Text;
-using System.Runtime.InteropServices;
-using System.Runtime.CompilerServices;
-using System.Reflection;
-using System.Numerics;
-using IronPython.Runtime;
-using IronPython.Runtime.Operations;
-using IronPython.Modules;
-using Microsoft.Scripting;
-using NumpyDotNet;
-
-namespace NumpyDotNet
-{
-    /// <summary>
-    /// Implements the Numpy python 'ndarray' object and acts as an interface to
-    /// the core NpyArray data structure.  Npy_INTERFACE(NpyArray *) points an 
-    /// instance of this class.
-    /// </summary>
-    public class ndarray : Wrapper
-    {
-        private static String[] ndarryArgNames = { "shape", "dtype", "buffer",
-                                                   "offset", "strides", "order" };
-
-        public ndarray(CodeContext cntx, [ParamDictionary] IAttributesCollection kwargs)
-        {
-            Object[] posArgs = { };
-            Object[] args = NpyUtil_ArgProcessing.BuildArgsArray(posArgs, ndarryArgNames, kwargs);
-
-            Construct(cntx.LanguageContext, args);
-        }
-
-        public ndarray(CodeContext cntx, Object a1, [ParamDictionary] IAttributesCollection kwargs) {
-            Object[] posArgs = { a1 };
-            Object[] args = NpyUtil_ArgProcessing.BuildArgsArray(posArgs, ndarryArgNames, kwargs);
-
-            Construct(cntx.LanguageContext, args);
-        }
-
-        public ndarray(CodeContext cntx, Object a1, Object a2, [ParamDictionary] IAttributesCollection kwargs) {
-            Object[] posArgs = { a1, a2 };
-            Object[] args = NpyUtil_ArgProcessing.BuildArgsArray(posArgs, ndarryArgNames, kwargs);
-
-            Construct(cntx.LanguageContext, args);
-        }
-
-        public ndarray(CodeContext cntx, Object a1, Object a2, Object a3, [ParamDictionary] IAttributesCollection kwargs) {
-            Object[] posArgs = { a1, a2, a3 };
-            Object[] args = NpyUtil_ArgProcessing.BuildArgsArray(posArgs, ndarryArgNames, kwargs);
-
-            Construct(cntx.LanguageContext, args);
-        }
-
-        public ndarray(CodeContext cntx, Object a1, Object a2, Object a3, Object a4, [ParamDictionary] IAttributesCollection kwargs) {
-            Object[] posArgs = { a1, a2, a3, a4 };
-            Object[] args = NpyUtil_ArgProcessing.BuildArgsArray(posArgs, ndarryArgNames, kwargs);
-
-            Construct(cntx.LanguageContext, args);
-        }
-
-        public ndarray(CodeContext cntx, Object a1, Object a2, Object a3, Object a4, 
-            Object a5, [ParamDictionary] IAttributesCollection kwargs) {
-            Object[] posArgs = { a1, a2, a3, a4, a5 };
-            Object[] args = NpyUtil_ArgProcessing.BuildArgsArray(posArgs, ndarryArgNames, kwargs);
-
-            Construct(cntx.LanguageContext, args);
-        }
-
-        public ndarray(CodeContext cntx, Object a1, Object a2, Object a3, Object a4, 
-            Object a5, Object a6, [ParamDictionary] IAttributesCollection kwargs) {
-            Object[] posArgs = { a1, a2, a3, a4, a5, a6 };
-            Object[] args = NpyUtil_ArgProcessing.BuildArgsArray(posArgs, ndarryArgNames, kwargs);
-
-            Construct(cntx.LanguageContext, args);
-        }
-
-
-        /// <summary>
-        /// Arguments are: object, dtype, copy, order, subok
-        /// </summary>
-        /// <param name="cntx"></param>
-        /// <param name="args"></param>
-        private void Construct(PythonContext cntx, Object[] args) {
-            dtype type = null;
-
-            core = IntPtr.Zero;
-
-            long[] shape = NpyUtil_ArgProcessing.IntArrConverter(args[0]);
-            if (shape == null) 
-                throw new ArgumentException("Array constructor requires a shape to be specified.");
-
-            if (args[1] != null) type = NpyDescr.DescrConverter(cntx, args[1]);
-            if (args[2] != null)
-                throw new NotImplementedException("Buffer support is not implemented.");
-            long offset = NpyUtil_ArgProcessing.IntConverter(args[3]);
-            long[] strides = NpyUtil_ArgProcessing.IntArrConverter(args[4]);
-            NpyDefs.NPY_ORDER order = NpyUtil_ArgProcessing.OrderConverter(args[5]);
-
-            if (type == null)
-                type = NpyCoreApi.DescrFromType(NpyDefs.DefaultType);
-
-            int itemsize = type.ElementSize;
-            if (itemsize == 0) {
-                throw new ArgumentException("data-type with unspecified variable length");
-            }
-
-            if (strides != null) {
-                if (strides.Length != shape.Length) {
-                    throw new ArgumentException("strides, if given, must be the same length as shape");
-                }
-
-                if (!NpyArray.CheckStrides(itemsize, shape, strides)) {
-                    throw new ArgumentException("strides is compatible with shape of requested array and size of buffer");
-                }
-            }
-
-            // Creates a new array object.  By passing 'this' in the current instance
-            // becomes the wrapper object for the new array.
-            ndarray wrap = NpyCoreApi.NewFromDescr(type, shape, strides, 0, 
-                new NpyCoreApi.UseExistingWrapper { Wrapper = this });
-            if (wrap != this) {
-                throw new InvalidOperationException("Internal error: returned array wrapper is different than current instance.");
-            }
-            if ((type.Flags & NpyDefs.NPY__ITEM_HASOBJECT) != 0) {
-                throw new NotImplementedException("PyArray_FillObject not implemented yet");
-            }
-        }
-
-
-        // Creates a wrapper for an array created on the native side, such as the result of a slice operation.
-        internal ndarray(IntPtr a)
-        {
-            core = a;
-        }
-
-
-        /// <summary>
-        /// Danger!  This method is only intended to be used indirectly during construction
-        /// when the new instance is passed into the core as the 'interfaceData' field so
-        /// ArrayNewWrapper can pair up this instance with a core object.  If this pointer
-        /// is changed after pairing, bad things can happen.
-        /// </summary>
-        /// <param name="a">Core object to be paired with this wrapper</param>
-        internal void SetArray(IntPtr a) {
-            if (core == null) {
-                throw new InvalidOperationException("Attempt to change core array object for already-constructed wrapper.");
-            }
-            core = a;
-        }
-
-        #region Python methods
-
-        public virtual string __repr__(CodeContext context) {
-            // TODO: No support for user-set repr function.
-            return BuildStringRepr(true);
-        }
-
-        public virtual string __str__(CodeContext context) {
-            // TODO: No support for user-set string function
-            return BuildStringRepr(false);
-        }
-
-        /// <summary>
-        /// Returns the length of dimension zero of the array
-        /// </summary>
-        /// <returns>Length of the first dimension</returns>
-        public virtual object __len__() {
-            if (ndim == 0) {
-                throw new ArgumentTypeException("len() of unsized object");
-            }
-            return PythonOps.ToPython((IntPtr)Dims[0]);
-        }
-
-        #endregion
-
-        #region Public interfaces (must match CPython)
-
-        public object this[int index] {
-            get {
-                return ArrayItem((long)index);
-            }
-        }
-
-        public object this[BigInteger index] {
-            get {
-                long lIndex = (long)index;
-                return ArrayItem(lIndex);
-            }
-        }
-
-        public object this[string field] {
-            set {
-                if (!ChkFlags(NpyDefs.NPY_WRITEABLE)) {
-                    throw new ArgumentException("array is not writeable.");
-                } 
-                IntPtr descr;
-                int offset = NpyCoreApi.GetFieldOffset(dtype.Descr, field, out descr);
-                if (offset < 0) {
-                    throw new ArgumentException(String.Format("field name '{0}' not found.", field));
-                }
-                NpyArray.SetField(this, descr, offset, value);
-            }
-        }
-
-        public Object this[params object[] args] {
-            get {
-                using (NpyIndexes indexes = new NpyIndexes())
-                {
-                    NpyUtil_IndexProcessing.IndexConverter(args, indexes);
-                    if (indexes.IsSingleItem(ndim))
-                    {
-                        // Optimization for single item index.
-                        long offset = 0;
-                        Int64[] dims = Dims;
-                        Int64[] s = strides;
-                        for (int i = 0; i < ndim; i++)
-                        {
-                            long d = dims[i];
-                            long val = indexes.GetIntPtr(i).ToInt64();
-                            if (val < 0)
-                            {
-                                val += d;
-                            }
-                            if (val < 0 || val >= d)
-                            {
-                                throw new IndexOutOfRangeException();
-                            }
-                            offset += val * s[i];
-                        }
-                        return GetItem(offset);
-                    }
-
-                    // General subscript case.
-                    ndarray result = NpyCoreApi.DecrefToInterface<ndarray>(
-                            NpyCoreApi.NpyArray_Subscript(Array, indexes.Indexes, indexes.NumIndexes));
-                    if (result.ndim == 0) {
-                        // TODO: This should return a numpy scalar.
-                        return result.dtype.f.GetItem(0, result);
-                    } else {
-                        return result;
-                    }
-                }
-            }
-            set {
-                if (args.Length == 1 && args[0] == null)
-                {
-                    throw new ArgumentException("cannot delete array elements.");
-                }
-                if (!ChkFlags(NpyDefs.NPY_WRITEABLE))
-                {
-                    throw new ArgumentException("array is not writeable.");
-                }
-
-                using (NpyIndexes indexes = new NpyIndexes())
-                {
-                    NpyUtil_IndexProcessing.IndexConverter(args, indexes);
-
-                    // Special case for boolean on 0-d arrays.
-                    if (ndim == 0 && indexes.NumIndexes == 1 && indexes.IndexType(0) == NpyIndexes.NpyIndexTypes.BOOL)
-                    {
-                        if (indexes.GetBool(0))
-                        {
-                            SetItem(value, 0);
-                        }
-                        return;
-                    }
-
-                    // Special case for single assignment.
-                    long single_offset = indexes.SingleAssignOffset(this);
-                    if (single_offset >= 0)
-                    {
-                        // This is a single item assignment. Use SetItem.
-                        SetItem(value, single_offset);
-                        return;
-                    }
-
-                    if (indexes.IsSimple)
-                    {
-                        // TODO: Handle array subclasses.
-                        ndarray view = NpyCoreApi.DecrefToInterface<ndarray>(
-                            NpyCoreApi.NpyArray_IndexSimple(core, indexes.Indexes, indexes.NumIndexes)
-                            );
-
-                        NpyArray.CopyObject(view, value);
-                    }
-                    else
-                    {
-                        using (ndarray array_value = NpyArray.FromAny(value, dtype, 0, 0, NpyDefs.NPY_FORCECAST, null))
-                        {
-                            if (NpyCoreApi.NpyArray_IndexFancyAssign(Array, indexes.Indexes, indexes.NumIndexes, array_value.Array) < 0)
-                            {
-                                NpyCoreApi.CheckError();
-                            }
-                        }
-                    }
-                }
-            }
-        }
-
-
-        /// <summary>
-        /// Number of dimensions in the array
-        /// </summary>
-        public int ndim {
-            get { return Marshal.ReadInt32(core, NpyCoreApi.ArrayOffsets.off_nd); }
-        }
-
-        /// <summary>
-        /// Returns the size of each dimension as a tuple.
-        /// </summary>
-        public IronPython.Runtime.PythonTuple shape {
-            get { return new PythonTuple(this.Dims); }
-        }
-
-
-        /// <summary>
-        /// Total number of elements in the array.
-        /// </summary>
-        public object size {
-            get { return NpyCoreApi.NpyArray_Size(core).ToPython(); }
-        }
-
-        /// <summary>
-        /// Pointer to the internal memory. Should be used with great caution - memory
-        /// is native memory, not managed memory.
-        /// </summary>
-        public IntPtr data {
-            get { return Marshal.ReadIntPtr(core, NpyCoreApi.ArrayOffsets.off_data); }
-        }
-
-
-        /// <summary>
-        /// The type descriptor object for this array
-        /// </summary>
-        public dtype dtype {
-            get {
-                if (core == IntPtr.Zero) return null;
-                IntPtr descr = Marshal.ReadIntPtr(core, NpyCoreApi.ArrayOffsets.off_descr);
-                return NpyCoreApi.ToInterface<dtype>(descr);
-            }
-            set {
-                NpyCoreApi.ArraySetDescr(core, value.Descr);
-            }
-        }
-
-        /// <summary>
-        /// Returns an array of the stride of each dimension.
-        /// </summary>
-        public Int64[] strides {
-            get { return NpyCoreApi.GetArrayDimsOrStrides(this, false); }
-        }
-
-        public override string ToString() {
-            return BuildStringRepr(false);
-        }
-
-
-        // TODO: Temporary for testing CopyObject method
-        public ndarray AssignTo(object src) {
-            NpyArray.CopyObject(this, src);
-            return this;
-        }
-
-        public flatiter flat
-        {
-            get
-            {
-                return NpyCoreApi.IterNew(this);
-            }
-        }
-
-
+﻿using System;
+using System.Collections.Generic;
+using System.Linq;
+using System.Text;
+using System.Runtime.InteropServices;
+using System.Runtime.CompilerServices;
+using System.Reflection;
+using System.Numerics;
+using IronPython.Runtime;
+using IronPython.Runtime.Operations;
+using IronPython.Modules;
+using Microsoft.Scripting;
+using NumpyDotNet;
+
+namespace NumpyDotNet
+{
+    /// <summary>
+    /// Implements the Numpy python 'ndarray' object and acts as an interface to
+    /// the core NpyArray data structure.  Npy_INTERFACE(NpyArray *) points an 
+    /// instance of this class.
+    /// </summary>
+    public class ndarray : Wrapper
+    {
+        private static String[] ndarryArgNames = { "shape", "dtype", "buffer",
+                                                   "offset", "strides", "order" };
+
+        public ndarray(CodeContext cntx, [ParamDictionary] IAttributesCollection kwargs)
+        {
+            Object[] posArgs = { };
+            Object[] args = NpyUtil_ArgProcessing.BuildArgsArray(posArgs, ndarryArgNames, kwargs);
+
+            Construct(cntx.LanguageContext, args);
+        }
+
+        public ndarray(CodeContext cntx, Object a1, [ParamDictionary] IAttributesCollection kwargs) {
+            Object[] posArgs = { a1 };
+            Object[] args = NpyUtil_ArgProcessing.BuildArgsArray(posArgs, ndarryArgNames, kwargs);
+
+            Construct(cntx.LanguageContext, args);
+        }
+
+        public ndarray(CodeContext cntx, Object a1, Object a2, [ParamDictionary] IAttributesCollection kwargs) {
+            Object[] posArgs = { a1, a2 };
+            Object[] args = NpyUtil_ArgProcessing.BuildArgsArray(posArgs, ndarryArgNames, kwargs);
+
+            Construct(cntx.LanguageContext, args);
+        }
+
+        public ndarray(CodeContext cntx, Object a1, Object a2, Object a3, [ParamDictionary] IAttributesCollection kwargs) {
+            Object[] posArgs = { a1, a2, a3 };
+            Object[] args = NpyUtil_ArgProcessing.BuildArgsArray(posArgs, ndarryArgNames, kwargs);
+
+            Construct(cntx.LanguageContext, args);
+        }
+
+        public ndarray(CodeContext cntx, Object a1, Object a2, Object a3, Object a4, [ParamDictionary] IAttributesCollection kwargs) {
+            Object[] posArgs = { a1, a2, a3, a4 };
+            Object[] args = NpyUtil_ArgProcessing.BuildArgsArray(posArgs, ndarryArgNames, kwargs);
+
+            Construct(cntx.LanguageContext, args);
+        }
+
+        public ndarray(CodeContext cntx, Object a1, Object a2, Object a3, Object a4, 
+            Object a5, [ParamDictionary] IAttributesCollection kwargs) {
+            Object[] posArgs = { a1, a2, a3, a4, a5 };
+            Object[] args = NpyUtil_ArgProcessing.BuildArgsArray(posArgs, ndarryArgNames, kwargs);
+
+            Construct(cntx.LanguageContext, args);
+        }
+
+        public ndarray(CodeContext cntx, Object a1, Object a2, Object a3, Object a4, 
+            Object a5, Object a6, [ParamDictionary] IAttributesCollection kwargs) {
+            Object[] posArgs = { a1, a2, a3, a4, a5, a6 };
+            Object[] args = NpyUtil_ArgProcessing.BuildArgsArray(posArgs, ndarryArgNames, kwargs);
+
+            Construct(cntx.LanguageContext, args);
+        }
+
+
+        /// <summary>
+        /// Arguments are: object, dtype, copy, order, subok
+        /// </summary>
+        /// <param name="cntx"></param>
+        /// <param name="args"></param>
+        private void Construct(PythonContext cntx, Object[] args) {
+            dtype type = null;
+
+            core = IntPtr.Zero;
+
+            long[] shape = NpyUtil_ArgProcessing.IntArrConverter(args[0]);
+            if (shape == null) 
+                throw new ArgumentException("Array constructor requires a shape to be specified.");
+
+            if (args[1] != null) type = NpyDescr.DescrConverter(cntx, args[1]);
+            if (args[2] != null)
+                throw new NotImplementedException("Buffer support is not implemented.");
+            long offset = NpyUtil_ArgProcessing.IntConverter(args[3]);
+            long[] strides = NpyUtil_ArgProcessing.IntArrConverter(args[4]);
+            NpyDefs.NPY_ORDER order = NpyUtil_ArgProcessing.OrderConverter(args[5]);
+
+            if (type == null)
+                type = NpyCoreApi.DescrFromType(NpyDefs.DefaultType);
+
+            int itemsize = type.ElementSize;
+            if (itemsize == 0) {
+                throw new ArgumentException("data-type with unspecified variable length");
+            }
+
+            if (strides != null) {
+                if (strides.Length != shape.Length) {
+                    throw new ArgumentException("strides, if given, must be the same length as shape");
+                }
+
+                if (!NpyArray.CheckStrides(itemsize, shape, strides)) {
+                    throw new ArgumentException("strides is compatible with shape of requested array and size of buffer");
+                }
+            }
+
+            // Creates a new array object.  By passing 'this' in the current instance
+            // becomes the wrapper object for the new array.
+            ndarray wrap = NpyCoreApi.NewFromDescr(type, shape, strides, 0, 
+                new NpyCoreApi.UseExistingWrapper { Wrapper = this });
+            if (wrap != this) {
+                throw new InvalidOperationException("Internal error: returned array wrapper is different than current instance.");
+            }
+            if ((type.Flags & NpyDefs.NPY__ITEM_HASOBJECT) != 0) {
+                throw new NotImplementedException("PyArray_FillObject not implemented yet");
+            }
+        }
+
+
+        // Creates a wrapper for an array created on the native side, such as the result of a slice operation.
+        internal ndarray(IntPtr a)
+        {
+            core = a;
+        }
+
+
+        /// <summary>
+        /// Danger!  This method is only intended to be used indirectly during construction
+        /// when the new instance is passed into the core as the 'interfaceData' field so
+        /// ArrayNewWrapper can pair up this instance with a core object.  If this pointer
+        /// is changed after pairing, bad things can happen.
+        /// </summary>
+        /// <param name="a">Core object to be paired with this wrapper</param>
+        internal void SetArray(IntPtr a) {
+            if (core == null) {
+                throw new InvalidOperationException("Attempt to change core array object for already-constructed wrapper.");
+            }
+            core = a;
+        }
+
+        #region Python methods
+
+        public virtual string __repr__(CodeContext context) {
+            // TODO: No support for user-set repr function.
+            return BuildStringRepr(true);
+        }
+
+        public virtual string __str__(CodeContext context) {
+            // TODO: No support for user-set string function
+            return BuildStringRepr(false);
+        }
+
+        /// <summary>
+        /// Returns the length of dimension zero of the array
+        /// </summary>
+        /// <returns>Length of the first dimension</returns>
+        public virtual object __len__() {
+            if (ndim == 0) {
+                throw new ArgumentTypeException("len() of unsized object");
+            }
+            return PythonOps.ToPython((IntPtr)Dims[0]);
+        }
+
+        #endregion
+
+        #region Public interfaces (must match CPython)
+
+        public object this[int index] {
+            get {
+                return ArrayItem((long)index);
+            }
+        }
+
+        public object this[BigInteger index] {
+            get {
+                long lIndex = (long)index;
+                return ArrayItem(lIndex);
+            }
+        }
+
+        public object this[string field] {
+            set {
+                if (!ChkFlags(NpyDefs.NPY_WRITEABLE)) {
+                    throw new ArgumentException("array is not writeable.");
+                } 
+                IntPtr descr;
+                int offset = NpyCoreApi.GetFieldOffset(dtype.Descr, field, out descr);
+                if (offset < 0) {
+                    throw new ArgumentException(String.Format("field name '{0}' not found.", field));
+                }
+                NpyArray.SetField(this, descr, offset, value);
+            }
+        }
+
+        public Object this[params object[] args] {
+            get {
+                using (NpyIndexes indexes = new NpyIndexes())
+                {
+                    NpyUtil_IndexProcessing.IndexConverter(args, indexes);
+                    if (indexes.IsSingleItem(ndim))
+                    {
+                        // Optimization for single item index.
+                        long offset = 0;
+                        Int64[] dims = Dims;
+                        Int64[] s = strides;
+                        for (int i = 0; i < ndim; i++)
+                        {
+                            long d = dims[i];
+                            long val = indexes.GetIntPtr(i).ToInt64();
+                            if (val < 0)
+                            {
+                                val += d;
+                            }
+                            if (val < 0 || val >= d)
+                            {
+                                throw new IndexOutOfRangeException();
+                            }
+                            offset += val * s[i];
+                        }
+                        return GetItem(offset);
+                    }
+
+                    // General subscript case.
+                    ndarray result = NpyCoreApi.DecrefToInterface<ndarray>(
+                            NpyCoreApi.NpyArray_Subscript(Array, indexes.Indexes, indexes.NumIndexes));
+                    if (result.ndim == 0) {
+                        // TODO: This should return a numpy scalar.
+                        return result.dtype.f.GetItem(0, result);
+                    } else {
+                        return result;
+                    }
+                }
+            }
+            set {
+                if (args.Length == 1 && args[0] == null)
+                {
+                    throw new ArgumentException("cannot delete array elements.");
+                }
+                if (!ChkFlags(NpyDefs.NPY_WRITEABLE))
+                {
+                    throw new ArgumentException("array is not writeable.");
+                }
+
+                using (NpyIndexes indexes = new NpyIndexes())
+                {
+                    NpyUtil_IndexProcessing.IndexConverter(args, indexes);
+
+                    // Special case for boolean on 0-d arrays.
+                    if (ndim == 0 && indexes.NumIndexes == 1 && indexes.IndexType(0) == NpyIndexes.NpyIndexTypes.BOOL)
+                    {
+                        if (indexes.GetBool(0))
+                        {
+                            SetItem(value, 0);
+                        }
+                        return;
+                    }
+
+                    // Special case for single assignment.
+                    long single_offset = indexes.SingleAssignOffset(this);
+                    if (single_offset >= 0)
+                    {
+                        // This is a single item assignment. Use SetItem.
+                        SetItem(value, single_offset);
+                        return;
+                    }
+
+                    if (indexes.IsSimple)
+                    {
+                        // TODO: Handle array subclasses.
+                        ndarray view = NpyCoreApi.DecrefToInterface<ndarray>(
+                            NpyCoreApi.NpyArray_IndexSimple(core, indexes.Indexes, indexes.NumIndexes)
+                            );
+
+                        NpyArray.CopyObject(view, value);
+                    }
+                    else
+                    {
+                        using (ndarray array_value = NpyArray.FromAny(value, dtype, 0, 0, NpyDefs.NPY_FORCECAST, null))
+                        {
+                            if (NpyCoreApi.NpyArray_IndexFancyAssign(Array, indexes.Indexes, indexes.NumIndexes, array_value.Array) < 0)
+                            {
+                                NpyCoreApi.CheckError();
+                            }
+                        }
+                    }
+                }
+            }
+        }
+
+
+        /// <summary>
+        /// Number of dimensions in the array
+        /// </summary>
+        public int ndim {
+            get { return Marshal.ReadInt32(core, NpyCoreApi.ArrayOffsets.off_nd); }
+        }
+
+        /// <summary>
+        /// Returns the size of each dimension as a tuple.
+        /// </summary>
+        public IronPython.Runtime.PythonTuple shape {
+            get { return new PythonTuple(this.Dims); }
+        }
+
+
+        /// <summary>
+        /// Total number of elements in the array.
+        /// </summary>
+        public object size {
+            get { return NpyCoreApi.NpyArray_Size(core).ToPython(); }
+        }
+
+        /// <summary>
+        /// Pointer to the internal memory. Should be used with great caution - memory
+        /// is native memory, not managed memory.
+        /// </summary>
+        public IntPtr data {
+            get { return Marshal.ReadIntPtr(core, NpyCoreApi.ArrayOffsets.off_data); }
+        }
+
+
+        /// <summary>
+        /// The type descriptor object for this array
+        /// </summary>
+        public dtype dtype {
+            get {
+                if (core == IntPtr.Zero) return null;
+                IntPtr descr = Marshal.ReadIntPtr(core, NpyCoreApi.ArrayOffsets.off_descr);
+                return NpyCoreApi.ToInterface<dtype>(descr);
+            }
+            set {
+                NpyCoreApi.ArraySetDescr(core, value.Descr);
+            }
+        }
+
+        /// <summary>
+        /// Returns an array of the stride of each dimension.
+        /// </summary>
+        public Int64[] strides {
+            get { return NpyCoreApi.GetArrayDimsOrStrides(this, false); }
+        }
+
+        public override string ToString() {
+            return BuildStringRepr(false);
+        }
+
+
+        // TODO: Temporary for testing CopyObject method
+        public ndarray AssignTo(object src) {
+            NpyArray.CopyObject(this, src);
+            return this;
+        }
+
+        public flatiter flat
+        {
+            get
+            {
+                return NpyCoreApi.IterNew(this);
+            }
+        }
+
+
+        #endregion
+
+
+        public ndarray NewCopy(NpyDefs.NPY_ORDER order) {
+            return NpyCoreApi.DecrefToInterface<ndarray>(
+                NpyCoreApi.NpyArray_NewCopy(core, (byte)order));
+        }
+
+
+        /// <summary>
+        /// Directly accesses the array memory and returns the object at that
+        /// offset.  No checks are made, caller can easily crash the program
+        /// or retrieve garbage data.
+        /// </summary>
+        /// <param name="offset">Offset into data array in bytes</param>
+        /// <returns>Contents of the location</returns>
+        internal object GetItem(long offset) {
+            return dtype.f.GetItem(offset, this);
+        }
+
+
+        /// <summary>
+        /// Directly sets a given location in the data array.  No checks are
+        /// made to make sure the offset is sensible or the data is valid in
+        /// anyway -- caller beware.
+        /// 'internal' because this is a security vulnerability.
+        /// </summary>
+        /// <param name="src">Value to write</param>
+        /// <param name="offset">Offset into array in bytes</param>
+        internal void SetItem(object src, long offset) {
+            dtype.f.SetItem(src, offset, this);
+        }
+
+
+        /// <summary>
+        /// Handle to the core representation.
+        /// </summary>
+        public IntPtr Array {
+            get { return core; }
+        }
+
+        /// <summary>
+        /// Returns an array of the sizes of each dimension. This property allocates
+        /// a new array with each call and must make a managed-to-native call so it's
+        /// worth caching the results if used in a loop.
+        /// </summary>
+        public Int64[] Dims {
+            get { return NpyCoreApi.GetArrayDimsOrStrides(this, true); }
+        }
+
+
+        /// <summary>
+        /// Returns the stride of a given dimension. For looping over all dimensions,
+        /// use 'strides'.  This is more efficient if only one dimension is of interest.
+        /// </summary>
+        /// <param name="dimension">Dimension to query</param>
+        /// <returns>Data stride in bytes</returns>
+        public long Stride(int dimension) {
+            return NpyCoreApi.GetArrayStride(Array, dimension);
+        }
+
+
+        /// <summary>
+        /// True if memory layout of array is contiguous
+        /// </summary>
+        public bool IsContiguous {
+            get { return ChkFlags(NpyDefs.NPY_CONTIGUOUS); }
+        }
+
+        /// <summary>
+        /// True if memory layout is Fortran order, false implies C order
+        /// </summary>
+        public bool IsFortran {
+            get { return ChkFlags(NpyDefs.NPY_FORTRAN) && ndim > 1; }
+        }
+
+        public bool IsNotSwapped {
+            get { return dtype.IsNativeByteOrder; }
+        }
+
+        public bool IsByteSwapped {
+            get { return !IsNotSwapped; }
+        }
+
+        public bool IsCArray {
+            get { return ChkFlags(NpyDefs.NPY_CARRAY) && IsNotSwapped; }
+        }
+
+        public bool IsCArray_RO {
+            get { return ChkFlags(NpyDefs.NPY_CARRAY_RO) && IsNotSwapped; }
+        }
+
+        public bool IsFArray {
+            get { return ChkFlags(NpyDefs.NPY_FARRAY) && IsNotSwapped; }
+        }
+
+        public bool IsFArray_RO {
+            get { return ChkFlags(NpyDefs.NPY_FARRAY_RO) && IsNotSwapped; }
+        }
+
+        public bool IsBehaved {
+            get { return ChkFlags(NpyDefs.NPY_BEHAVED) && IsNotSwapped; }
+        }
+
+        public bool IsBehaved_RO {
+            get { return ChkFlags(NpyDefs.NPY_ALIGNED) && IsNotSwapped; }
+        }
+
+
+        /// <summary>
+        /// TODO: What does this return?
+        /// </summary>
+        public int ElementStrides {
+            get { return NpyCoreApi.NpyArray_ElementStrides(core); }
+        }
+
+        public bool StridingOk(NpyDefs.NPY_ORDER order) {
+            return order == NpyDefs.NPY_ORDER.NPY_ANYORDER ||
+                order == NpyDefs.NPY_ORDER.NPY_CORDER && IsContiguous ||
+                order == NpyDefs.NPY_ORDER.NPY_FORTRANORDER && IsFortran;
+        }
+
+        private bool ChkFlags(int flag) {
+            int curFlags = Marshal.ReadInt32(core, NpyCoreApi.ArrayOffsets.off_flags);
+            return ((curFlags & flag) == flag);
+        }
+
+        #region Operators
+
+        public static ndarray operator +(ndarray a, ndarray b) {
+            ufunc f = NpyCoreApi.GetNumericOp(NpyDefs.NpyArray_Ops.npy_op_add);
+            return NpyCoreApi.GenericBinaryOp(a, b, f);
+        }
+
         #endregion
 
 
-        public ndarray NewCopy(NpyDefs.NPY_ORDER order) {
-            return NpyCoreApi.DecrefToInterface<ndarray>(
-                NpyCoreApi.NpyArray_NewCopy(core, (byte)order));
-        }
-
-
-        /// <summary>
-        /// Directly accesses the array memory and returns the object at that
-        /// offset.  No checks are made, caller can easily crash the program
-        /// or retrieve garbage data.
-        /// </summary>
-        /// <param name="offset">Offset into data array in bytes</param>
-        /// <returns>Contents of the location</returns>
-        internal object GetItem(long offset) {
-            return dtype.f.GetItem(offset, this);
-        }
-
-
-        /// <summary>
-        /// Directly sets a given location in the data array.  No checks are
-        /// made to make sure the offset is sensible or the data is valid in
-        /// anyway -- caller beware.
-        /// 'internal' because this is a security vulnerability.
-        /// </summary>
-        /// <param name="src">Value to write</param>
-        /// <param name="offset">Offset into array in bytes</param>
-        internal void SetItem(object src, long offset) {
-            dtype.f.SetItem(src, offset, this);
-        }
-
-
-        /// <summary>
-        /// Handle to the core representation.
-        /// </summary>
-        public IntPtr Array {
-            get { return core; }
-        }
-
-        /// <summary>
-        /// Returns an array of the sizes of each dimension. This property allocates
-        /// a new array with each call and must make a managed-to-native call so it's
-        /// worth caching the results if used in a loop.
-        /// </summary>
-        public Int64[] Dims {
-            get { return NpyCoreApi.GetArrayDimsOrStrides(this, true); }
-        }
-
-
-        /// <summary>
-        /// Returns the stride of a given dimension. For looping over all dimensions,
-        /// use 'strides'.  This is more efficient if only one dimension is of interest.
-        /// </summary>
-        /// <param name="dimension">Dimension to query</param>
-        /// <returns>Data stride in bytes</returns>
-        public long Stride(int dimension) {
-            return NpyCoreApi.GetArrayStride(Array, dimension);
-        }
-
-
-        /// <summary>
-        /// True if memory layout of array is contiguous
-        /// </summary>
-        public bool IsContiguous {
-            get { return ChkFlags(NpyDefs.NPY_CONTIGUOUS); }
-        }
-
-        /// <summary>
-        /// True if memory layout is Fortran order, false implies C order
-        /// </summary>
-        public bool IsFortran {
-            get { return ChkFlags(NpyDefs.NPY_FORTRAN) && ndim > 1; }
-        }
-
-        public bool IsNotSwapped {
-            get { return dtype.IsNativeByteOrder; }
-        }
-
-        public bool IsByteSwapped {
-            get { return !IsNotSwapped; }
-        }
-
-        public bool IsCArray {
-            get { return ChkFlags(NpyDefs.NPY_CARRAY) && IsNotSwapped; }
-        }
-
-        public bool IsCArray_RO {
-            get { return ChkFlags(NpyDefs.NPY_CARRAY_RO) && IsNotSwapped; }
-        }
-
-        public bool IsFArray {
-            get { return ChkFlags(NpyDefs.NPY_FARRAY) && IsNotSwapped; }
-        }
-
-        public bool IsFArray_RO {
-            get { return ChkFlags(NpyDefs.NPY_FARRAY_RO) && IsNotSwapped; }
-        }
-
-        public bool IsBehaved {
-            get { return ChkFlags(NpyDefs.NPY_BEHAVED) && IsNotSwapped; }
-        }
-
-        public bool IsBehaved_RO {
-            get { return ChkFlags(NpyDefs.NPY_ALIGNED) && IsNotSwapped; }
-        }
-
-
-        /// <summary>
-        /// TODO: What does this return?
-        /// </summary>
-        public int ElementStrides {
-            get { return NpyCoreApi.NpyArray_ElementStrides(core); }
-        }
-
-        public bool StridingOk(NpyDefs.NPY_ORDER order) {
-            return order == NpyDefs.NPY_ORDER.NPY_ANYORDER ||
-                order == NpyDefs.NPY_ORDER.NPY_CORDER && IsContiguous ||
-                order == NpyDefs.NPY_ORDER.NPY_FORTRANORDER && IsFortran;
-        }
-
-        private bool ChkFlags(int flag) {
-            int curFlags = Marshal.ReadInt32(core, NpyCoreApi.ArrayOffsets.off_flags);
-            return ((curFlags & flag) == flag);
-        }
-
-<<<<<<< HEAD
-        #region Operators
-
-        public static ndarray operator +(ndarray a, ndarray b) {
-            ufunc f = NpyCoreApi.GetNumericOp(NpyDefs.NpyArray_Ops.npy_op_add);
-            return NpyCoreApi.GenericBinaryOp(a, b, f);
-        }
-
-        #endregion
-=======
-        #region python methods from methods.c
-
-        public object all(object axis = null, ndarray output = null) {
-            throw new NotImplementedException("Depends on ufuncs");
-            int iAxis = NpyUtil_ArgProcessing.AxisConverter(axis);
-            return ArrayReturn(NpyCoreApi.All(this, iAxis, output));
-        }
-
-        public object any(object axis = null, ndarray output = null) {
-            throw new NotImplementedException("Depends on ufuncs.");
-            int iAxis = NpyUtil_ArgProcessing.AxisConverter(axis);
-            return ArrayReturn(NpyCoreApi.Any(this, iAxis, output));
-        }
-
-        public object argmax(object axis = null, ndarray output = null) {
-            int iAxis = NpyUtil_ArgProcessing.AxisConverter(axis);
-            return ArrayReturn(NpyCoreApi.ArgMax(this, iAxis, output));
-        }
-
-        public ndarray astype(object dtype = null) {
-            dtype d = NpyDescr.DescrConverter(null, dtype);
-            return NpyCoreApi.CastToType(this, d, this.IsFortran);
-        }
-
-        public object take(object indices,
-                           object axis = null,
-                           ndarray output = null,
-                           object mode = null) {
-            ndarray aIndices;
-            int iAxis;
-            NpyDefs.NPY_CLIPMODE cMode;
-
-            aIndices = (indices as ndarray);
-            if (aIndices == null) {
-                aIndices = NpyArray.FromAny(indices, NpyCoreApi.DescrFromType(NpyDefs.NPY_INTP),
-                    1, 0, NpyDefs.NPY_CONTIGUOUS, null);
-            }
-            iAxis = NpyUtil_ArgProcessing.AxisConverter(axis);
-            cMode = NpyUtil_ArgProcessing.ClipmodeConverter(mode);
-            return ArrayReturn(NpyCoreApi.TakeFrom(this, aIndices, iAxis, output, cMode));
-        }
-
-        #endregion
-
->>>>>>> edd4c951
-
-        #region Internal methods
-
-        internal static object ArrayReturn(ndarray a) {
-            if (a.ndim == 0) {
-                // TODO: This should return a scalar
-                return a.GetItem(0);
-            } else {
-                return a;
-            }
-        }
-        private string BuildStringRepr(bool repr) {
-            // Equivalent to array_repr_builtin (arrayobject.c)
-            StringBuilder sb = new StringBuilder();
-            if (repr) sb.Append("array(");
-            if (!DumpData(sb, this.Dims, this.strides, 0, 0)) {
-                return null;
-            }
-
-            if (repr) {
-                if (NpyDefs.IsExtended(this.dtype.TypeNum)) {
-                    sb.AppendFormat(", '{0}{1}')", (char)dtype.Type, this.dtype.ElementSize);
-                } else {
-                    sb.AppendFormat(", '{0}')", (char)dtype.Type);
-                }
-            }
-            return sb.ToString();
-        }
-
-        /// <summary>
-        /// Recursively walks the array and appends a representation of each element
-        /// to the passed string builder.  Square brackets delimit each array dimension.
-        /// </summary>
-        /// <param name="sb">StringBuilder instance to append to</param>
-        /// <param name="dimensions">Array of size of each dimension</param>
-        /// <param name="strides">Offset in bytes to reach next element in each dimension</param>
-        /// <param name="dimIdx">Index of the current dimension (starts at 0, recursively counts up)</param>
-        /// <param name="offset">Byte offset into data array, starts at 0</param>
-        /// <returns>True on success, false on failure</returns>
-        private bool DumpData(StringBuilder sb, long[] dimensions, long[] strides,
-            int dimIdx, long offset) {
-
-            if (dimIdx == ndim) {
-                Object value = dtype.f.GetItem(offset, this);
-                if (value == null) return false;
-
-                MethodInfo repr = value.GetType().GetMethod("__repr__");
-                sb.Append(repr != null ? repr.Invoke(repr, null) : value.ToString());
-            } else {
-                sb.Append('[');
-                for (int i = 0; i < dimensions[dimIdx]; i++) {
-                    if (!DumpData(sb, dimensions, strides, dimIdx + 1,
-                                  offset + strides[dimIdx] * i)) {
-                        return false;
-                    }
-                    if (i < dimensions[dimIdx] - 1) {
-                        sb.Append(", ");
-                    }
-                }
-                sb.Append(']');
-            }
-            return true;
-        }
-
-        /// <summary>
-        /// Indexes an array by a single long and returns either an item or a sub-array.
-        /// </summary>
-        /// <param name="index">The index into the array</param>
-        object ArrayItem(long index) {
-            if (ndim == 1) {
-                // TODO: This should really returns a Numpy scalar.
-                long dim0 = Dims[0];
-                if (index < 0) {
-                    index += dim0;
-                }
-                if (index < 0 || index >= dim0) {
-                    throw new IndexOutOfRangeException("Index out of range");
-                }
-                long offset = index * strides[0];
-                return GetItem(offset);
-            } else {
-                return ArrayBigItem(index);
-            }
-        }
-
-        /// <summary>
-        /// Indexes an array by a single long and returns the sub-array.
-        /// </summary>
-        /// <param name="index">The index into the array.</param>
-        /// <returns>The sub-array.</returns>
-        ndarray ArrayBigItem(long index)
-        {
-            return NpyCoreApi.DecrefToInterface<ndarray>(
-                    NpyCoreApi.NpyArray_ArrayItem(Array, (IntPtr)index)
-                   );
-        }
-
-        #endregion
-
-        private static PythonContext pyContext = null;
-    }
-}
+        #region python methods from methods.c
+
+        public object all(object axis = null, ndarray output = null) {
+            throw new NotImplementedException("Depends on ufuncs");
+            int iAxis = NpyUtil_ArgProcessing.AxisConverter(axis);
+            return ArrayReturn(NpyCoreApi.All(this, iAxis, output));
+        }
+
+        public object any(object axis = null, ndarray output = null) {
+            throw new NotImplementedException("Depends on ufuncs.");
+            int iAxis = NpyUtil_ArgProcessing.AxisConverter(axis);
+            return ArrayReturn(NpyCoreApi.Any(this, iAxis, output));
+        }
+
+        public object argmax(object axis = null, ndarray output = null) {
+            int iAxis = NpyUtil_ArgProcessing.AxisConverter(axis);
+            return ArrayReturn(NpyCoreApi.ArgMax(this, iAxis, output));
+        }
+
+        public ndarray astype(object dtype = null) {
+            dtype d = NpyDescr.DescrConverter(null, dtype);
+            return NpyCoreApi.CastToType(this, d, this.IsFortran);
+        }
+
+        public object take(object indices,
+                           object axis = null,
+                           ndarray output = null,
+                           object mode = null) {
+            ndarray aIndices;
+            int iAxis;
+            NpyDefs.NPY_CLIPMODE cMode;
+
+            aIndices = (indices as ndarray);
+            if (aIndices == null) {
+                aIndices = NpyArray.FromAny(indices, NpyCoreApi.DescrFromType(NpyDefs.NPY_INTP),
+                    1, 0, NpyDefs.NPY_CONTIGUOUS, null);
+            }
+            iAxis = NpyUtil_ArgProcessing.AxisConverter(axis);
+            cMode = NpyUtil_ArgProcessing.ClipmodeConverter(mode);
+            return ArrayReturn(NpyCoreApi.TakeFrom(this, aIndices, iAxis, output, cMode));
+        }
+
+        #endregion
+
+        #region Internal methods
+
+        internal static object ArrayReturn(ndarray a) {
+            if (a.ndim == 0) {
+                // TODO: This should return a scalar
+                return a.GetItem(0);
+            } else {
+                return a;
+            }
+        }
+        private string BuildStringRepr(bool repr) {
+            // Equivalent to array_repr_builtin (arrayobject.c)
+            StringBuilder sb = new StringBuilder();
+            if (repr) sb.Append("array(");
+            if (!DumpData(sb, this.Dims, this.strides, 0, 0)) {
+                return null;
+            }
+
+            if (repr) {
+                if (NpyDefs.IsExtended(this.dtype.TypeNum)) {
+                    sb.AppendFormat(", '{0}{1}')", (char)dtype.Type, this.dtype.ElementSize);
+                } else {
+                    sb.AppendFormat(", '{0}')", (char)dtype.Type);
+                }
+            }
+            return sb.ToString();
+        }
+
+        /// <summary>
+        /// Recursively walks the array and appends a representation of each element
+        /// to the passed string builder.  Square brackets delimit each array dimension.
+        /// </summary>
+        /// <param name="sb">StringBuilder instance to append to</param>
+        /// <param name="dimensions">Array of size of each dimension</param>
+        /// <param name="strides">Offset in bytes to reach next element in each dimension</param>
+        /// <param name="dimIdx">Index of the current dimension (starts at 0, recursively counts up)</param>
+        /// <param name="offset">Byte offset into data array, starts at 0</param>
+        /// <returns>True on success, false on failure</returns>
+        private bool DumpData(StringBuilder sb, long[] dimensions, long[] strides,
+            int dimIdx, long offset) {
+
+            if (dimIdx == ndim) {
+                Object value = dtype.f.GetItem(offset, this);
+                if (value == null) return false;
+
+                MethodInfo repr = value.GetType().GetMethod("__repr__");
+                sb.Append(repr != null ? repr.Invoke(repr, null) : value.ToString());
+            } else {
+                sb.Append('[');
+                for (int i = 0; i < dimensions[dimIdx]; i++) {
+                    if (!DumpData(sb, dimensions, strides, dimIdx + 1,
+                                  offset + strides[dimIdx] * i)) {
+                        return false;
+                    }
+                    if (i < dimensions[dimIdx] - 1) {
+                        sb.Append(", ");
+                    }
+                }
+                sb.Append(']');
+            }
+            return true;
+        }
+
+        /// <summary>
+        /// Indexes an array by a single long and returns either an item or a sub-array.
+        /// </summary>
+        /// <param name="index">The index into the array</param>
+        object ArrayItem(long index) {
+            if (ndim == 1) {
+                // TODO: This should really returns a Numpy scalar.
+                long dim0 = Dims[0];
+                if (index < 0) {
+                    index += dim0;
+                }
+                if (index < 0 || index >= dim0) {
+                    throw new IndexOutOfRangeException("Index out of range");
+                }
+                long offset = index * strides[0];
+                return GetItem(offset);
+            } else {
+                return ArrayBigItem(index);
+            }
+        }
+
+        /// <summary>
+        /// Indexes an array by a single long and returns the sub-array.
+        /// </summary>
+        /// <param name="index">The index into the array.</param>
+        /// <returns>The sub-array.</returns>
+        ndarray ArrayBigItem(long index)
+        {
+            return NpyCoreApi.DecrefToInterface<ndarray>(
+                    NpyCoreApi.NpyArray_ArrayItem(Array, (IntPtr)index)
+                   );
+        }
+
+        #endregion
+
+        private static PythonContext pyContext = null;
+    }
+}