﻿using System;
using System.Collections.Generic;
using System.Linq;
using System.Text;
using System.Runtime.InteropServices;
using System.Runtime.CompilerServices;
using System.Reflection;
using System.Numerics;
using IronPython.Modules;
using IronPython.Runtime;
using IronPython.Runtime.Operations;
using IronPython.Runtime.Types;
using IronPython.Runtime.Exceptions;
using Microsoft.Scripting;
using NumpyDotNet;
using System.Collections;

namespace NumpyDotNet
{
    /// <summary>
    /// Implements the Numpy python 'ndarray' object and acts as an interface to
    /// the core NpyArray data structure.  Npy_INTERFACE(NpyArray *) points an 
    /// instance of this class.
    /// </summary>
    public partial class ndarray : Wrapper, IEnumerable<object>, NumpyDotNet.IArray
    {
        private static String[] ndarryArgNames = { "shape", "dtype", "buffer",
                                                   "offset", "strides", "order" };


        public ndarray(CodeContext cntx, [ParamDictionary] IAttributesCollection kwargs, params object[] posArgs) {
            object[] args = NpyUtil_ArgProcessing.BuildArgsArray(posArgs, ndarryArgNames, kwargs);
            Construct(cntx, args);
        }


        /// <summary>
        /// Arguments are: object, dtype, copy, order, subok
        /// </summary>
        /// <param name="cntx"></param>
        /// <param name="args"></param>
        private void Construct(CodeContext cntx, Object[] args) {
            dtype type = null;

            core = IntPtr.Zero;

            long[] shape = NpyUtil_ArgProcessing.IntArrConverter(args[0]);
            if (shape == null) 
                throw new ArgumentException("Array constructor requires a shape to be specified.");

            if (args[1] != null) type = NpyDescr.DescrConverter(cntx.LanguageContext, args[1]);
            if (args[2] != null)
                throw new NotImplementedException("Buffer support is not implemented.");
            long offset = NpyUtil_ArgProcessing.IntConverter(args[3]);
            long[] strides = NpyUtil_ArgProcessing.IntArrConverter(args[4]);
            NpyDefs.NPY_ORDER order = NpyUtil_ArgProcessing.OrderConverter(args[5]);

            if (type == null)
                type = NpyCoreApi.DescrFromType(NpyDefs.DefaultType);

            int itemsize = type.ElementSize;
            if (itemsize == 0) {
                throw new ArgumentException("data-type with unspecified variable length");
            }

            if (strides != null) {
                if (strides.Length != shape.Length) {
                    throw new ArgumentException("strides, if given, must be the same length as shape");
                }

                if (!NpyArray.CheckStrides(itemsize, shape, strides)) {
                    throw new ArgumentException("strides is compatible with shape of requested array and size of buffer");
                }
            }

            // Creates a new array object.  By passing 'this' in the current instance
            // becomes the wrapper object for the new array.
            ndarray wrap = NpyCoreApi.NewFromDescr(type, shape, strides, 0, 
                new NpyCoreApi.UseExistingWrapper { Wrapper = this });
            if (wrap != this) {
                throw new InvalidOperationException("Internal error: returned array wrapper is different than current instance.");
            }
            if ((type.Flags & NpyDefs.NPY__ITEM_HASOBJECT) != 0) {
                throw new NotImplementedException("PyArray_FillObject not implemented yet");
            }
        }


        // Creates a wrapper for an array created on the native side, such as the result of a slice operation.
        public ndarray(IntPtr a)
        {
            core = a;
        }

        protected override void Dispose(bool disposing) {
            if (core != IntPtr.Zero) {
                lock (this) {
                    DecreaseMemoryPressure(this);
                    base.Dispose(disposing);
                }
            }
        }

        /// <summary>
        /// Danger!  This method is only intended to be used indirectly during construction
        /// when the new instance is passed into the core as the 'interfaceData' field so
        /// ArrayNewWrapper can pair up this instance with a core object.  If this pointer
        /// is changed after pairing, bad things can happen.
        /// </summary>
        /// <param name="a">Core object to be paired with this wrapper</param>
        internal void SetArray(IntPtr a) {
            if (core == null) {
                throw new InvalidOperationException("Attempt to change core array object for already-constructed wrapper.");
            }
            core = a;
        }


        #region Public interfaces (must match CPython)

        #region Python methods

        public virtual string __repr__(CodeContext context) {
            // TODO: No support for user-set repr function.
            return BuildStringRepr(true);
        }

        public virtual string __str__(CodeContext context) {
            // TODO: No support for user-set string function
            return BuildStringRepr(false);
        }

        /// <summary>
        /// Returns the length of dimension zero of the array
        /// </summary>
        /// <returns>Length of the first dimension</returns>
        public virtual object __len__() {
            if (ndim == 0) {
                throw new ArgumentTypeException("len() of unsized object");
            }
            return PythonOps.ToPython((IntPtr)Dims[0]);
        }

        public object __abs__() {
            ufunc f = NpyCoreApi.GetNumericOp(NpyDefs.NpyArray_Ops.npy_op_absolute);
            return NpyCoreApi.GenericUnaryOp(this, f);
        }

        public object __lshift__(Object b) {
            ufunc f = NpyCoreApi.GetNumericOp(NpyDefs.NpyArray_Ops.npy_op_left_shift);
            return NpyCoreApi.GenericBinaryOp(this, NpyArray.FromAny(b, null, 0, 0, 0, null), f);
        }

        public object __rshift__(Object b) {
            ufunc f = NpyCoreApi.GetNumericOp(NpyDefs.NpyArray_Ops.npy_op_right_shift);
            return NpyCoreApi.GenericBinaryOp(this, NpyArray.FromAny(b, null, 0, 0, 0, null), f);
        }

        public object __sqrt__() {
            ufunc f = NpyCoreApi.GetNumericOp(NpyDefs.NpyArray_Ops.npy_op_sqrt);
            return NpyCoreApi.GenericUnaryOp(this, f);
        }

        public object __mod__(Object b) {
            ufunc f = ufunc.GetFunction("fmod");
            return NpyCoreApi.GenericBinaryOp(this, NpyArray.FromAny(b), f);
        }

        #endregion

        #region Operators

        internal static object BinaryOp(ndarray a, ndarray b, NpyDefs.NpyArray_Ops op) {
            ufunc f = NpyCoreApi.GetNumericOp(op);
            return NpyCoreApi.GenericBinaryOp(a, b, f);
        }

        public static object operator +(ndarray a, Object b) {
            return BinaryOp(a, NpyArray.FromAny(b), NpyDefs.NpyArray_Ops.npy_op_add);
        }

        public static object operator +(object a, ndarray b) {
            return BinaryOp(NpyArray.FromAny(a), b, NpyDefs.NpyArray_Ops.npy_op_add);
        }

        public static object operator +(ndarray a, ndarray b) {
            return BinaryOp(a, b, NpyDefs.NpyArray_Ops.npy_op_add);
        }

        public static object operator -(ndarray a, Object b) {
            return BinaryOp(a, NpyArray.FromAny(b), NpyDefs.NpyArray_Ops.npy_op_subtract);
        }

        public static object operator -(object a, ndarray b) {
            return BinaryOp(NpyArray.FromAny(a), b, NpyDefs.NpyArray_Ops.npy_op_subtract);
        }

        public static object operator -(ndarray a, ndarray b) {
            return BinaryOp(a, b, NpyDefs.NpyArray_Ops.npy_op_subtract);
        }

        public static object operator *(ndarray a, Object b) {
            return BinaryOp(a, NpyArray.FromAny(b), NpyDefs.NpyArray_Ops.npy_op_multiply);
        }

        public static object operator *(object a, ndarray b) {
            return BinaryOp(NpyArray.FromAny(a), b, NpyDefs.NpyArray_Ops.npy_op_multiply);
        }

        public static object operator *(ndarray a, ndarray b) {
            return BinaryOp(a, b, NpyDefs.NpyArray_Ops.npy_op_multiply);
        }

        public static object operator /(ndarray a, Object b) {
            return BinaryOp(a, NpyArray.FromAny(b), NpyDefs.NpyArray_Ops.npy_op_divide);
        }

        public static object operator /(object a, ndarray b) {
            return BinaryOp(NpyArray.FromAny(a), b, NpyDefs.NpyArray_Ops.npy_op_divide);
        }

        public static object operator /(ndarray a, ndarray b) {
            return BinaryOp(a, b, NpyDefs.NpyArray_Ops.npy_op_divide);
        }

        public static object operator &(ndarray a, Object b) {
            return BinaryOp(a, NpyArray.FromAny(b), NpyDefs.NpyArray_Ops.npy_op_bitwise_and);
        }

        public static object operator &(object a, ndarray b) {
            return BinaryOp(NpyArray.FromAny(a), b, NpyDefs.NpyArray_Ops.npy_op_bitwise_and);
        }

        public static object operator &(ndarray a, ndarray b) {
            return BinaryOp(a, b, NpyDefs.NpyArray_Ops.npy_op_bitwise_and);
        }

        public static object operator |(ndarray a, Object b) {
            return BinaryOp(a, NpyArray.FromAny(b), NpyDefs.NpyArray_Ops.npy_op_bitwise_or);
        }

        public static object operator |(object a, ndarray b) {
            return BinaryOp(NpyArray.FromAny(a), b, NpyDefs.NpyArray_Ops.npy_op_bitwise_or);
        }

        public static object operator |(ndarray a, ndarray b) {
            return BinaryOp(a, b, NpyDefs.NpyArray_Ops.npy_op_bitwise_or);
        }

        public static object operator ^(ndarray a, Object b) {
            return BinaryOp(a, NpyArray.FromAny(b), NpyDefs.NpyArray_Ops.npy_op_bitwise_xor);
        }

        public static object operator ^(object a, ndarray b) {
            return BinaryOp(NpyArray.FromAny(a), b, NpyDefs.NpyArray_Ops.npy_op_bitwise_xor);
        }

        public static object operator ^(ndarray a, ndarray b) {
            return BinaryOp(a, b, NpyDefs.NpyArray_Ops.npy_op_bitwise_xor);
        }

        // TODO: Temporary test function
        public static object Compare(ndarray a, ndarray b) {
            ufunc f = NpyCoreApi.GetNumericOp(NpyDefs.NpyArray_Ops.npy_op_equal);
            return NpyCoreApi.GenericBinaryOp(a, b, f);
        }

        // TODO: end of test functions

        #endregion

        #region indexing

        public object this[int index] {
            get {
                return ArrayItem((long)index);
            }
        }

        public object this[long index] {
            get {
                return ArrayItem(index);
            }
        }

        public object this[IntPtr index] {
            get {
                return ArrayItem(index.ToInt64());
            }
        }

        public object this[BigInteger index] {
            get {
                long lIndex = (long)index;
                return ArrayItem(lIndex);
            }
        }

        public object this[string field] {
            set {
                if (!ChkFlags(NpyDefs.NPY_WRITEABLE)) {
                    throw new ArgumentException("array is not writeable.");
                } 
                IntPtr descr;
                int offset = NpyCoreApi.GetFieldOffset(dtype.Descr, field, out descr);
                if (offset < 0) {
                    throw new ArgumentException(String.Format("field name '{0}' not found.", field));
                }
                NpyArray.SetField(this, descr, offset, value);
            }
            get {
                return NpyCoreApi.GetField(this, field);
            }
        }

        public Object this[params object[] args] {
            get {
                using (NpyIndexes indexes = new NpyIndexes())
                {
                    NpyUtil_IndexProcessing.IndexConverter(args, indexes);
                    if (indexes.IsSingleItem(ndim))
                    {
                        // Optimization for single item index.
                        long offset = 0;
                        Int64[] dims = Dims;
                        Int64[] s = strides;
                        for (int i = 0; i < ndim; i++)
                        {
                            long d = dims[i];
                            long val = indexes.GetIntPtr(i).ToInt64();
                            if (val < 0)
                            {
                                val += d;
                            }
                            if (val < 0 || val >= d)
                            {
                                throw new IndexOutOfRangeException();
                            }
                            offset += val * s[i];
                        }
                        return GetItem(offset);
                    }

                    // General subscript case.
                    NpyCoreApi.Incref(Array);
                    ndarray result = NpyCoreApi.DecrefToInterface<ndarray>(
                            NpyCoreApi.NpyArray_Subscript(Array, indexes.Indexes, indexes.NumIndexes));
                    NpyCoreApi.Decref(Array);
                    if (result.ndim == 0) {
                        // TODO: This should return a numpy scalar.
                        return result.dtype.f.GetItem(0, result);
                    } else {
                        return result;
                    }
                }
            }
            set {
                if (args.Length == 1 && args[0] == null)
                {
                    throw new ArgumentException("cannot delete array elements.");
                }
                if (!ChkFlags(NpyDefs.NPY_WRITEABLE))
                {
                    throw new ArgumentException("array is not writeable.");
                }

                using (NpyIndexes indexes = new NpyIndexes())
                {
                    NpyUtil_IndexProcessing.IndexConverter(args, indexes);

                    // Special case for boolean on 0-d arrays.
                    if (ndim == 0 && indexes.NumIndexes == 1 && indexes.IndexType(0) == NpyIndexes.NpyIndexTypes.BOOL)
                    {
                        if (indexes.GetBool(0))
                        {
                            SetItem(value, 0);
                        }
                        return;
                    }

                    // Special case for single assignment.
                    long single_offset = indexes.SingleAssignOffset(this);
                    if (single_offset >= 0)
                    {
                        // This is a single item assignment. Use SetItem.
                        SetItem(value, single_offset);
                        return;
                    }

                    if (indexes.IsSimple)
                    {
                        ndarray view = null;
                        try {
                            if (GetType() == typeof(ndarray)) {
                                view = NpyCoreApi.DecrefToInterface<ndarray>(
                                    NpyCoreApi.NpyArray_IndexSimple(core, indexes.Indexes, indexes.NumIndexes)
                                    );
                            } else {
                                // Call through python to let the subtype returns the correct view
                                // TODO: Do we really need this? Why only for set with simple indexing?
                                CodeContext cntx = PythonOps.GetPythonTypeContext(DynamicHelpers.GetPythonType(this));
                                object item = PythonOps.GetIndex(cntx, this, new PythonTuple(args));
                                view = (item as ndarray);
                                if (view == null) {
                                    throw new RuntimeException("Getitem not returning array");
                                }
                            }

                            NpyArray.CopyObject(view, value);
                        } finally {
                            if (view != null) {
                                view.Dispose();
                            }
                        }
                    }
                    else
                    {
                        using (ndarray array_value = NpyArray.FromAny(value, dtype, 0, 0, NpyDefs.NPY_FORCECAST, null))
                        {
                            if (NpyCoreApi.NpyArray_IndexFancyAssign(Array, indexes.Indexes, indexes.NumIndexes, array_value.Array) < 0)
                            {
                                NpyCoreApi.CheckError();
                            }
                        }
                    }
                }
            }
        }

        #endregion

        #region properties

        /// <summary>
        /// Number of dimensions in the array
        /// </summary>
        public int ndim {
            get { return Marshal.ReadInt32(core, NpyCoreApi.ArrayOffsets.off_nd); }
        }

        /// <summary>
        /// Returns the size of each dimension as a tuple.
        /// </summary>
        public IronPython.Runtime.PythonTuple shape {
            get { return new PythonTuple(this.Dims); }
        }


        /// <summary>
        /// Total number of elements in the array.
        /// </summary>
        public object size {
            get { return NpyCoreApi.NpyArray_Size(core).ToPython(); }
        }

        /// <summary>
        /// Pointer to the internal memory. Should be used with great caution - memory
        /// is native memory, not managed memory.
        /// </summary>
        public IntPtr data {
            get { return Marshal.ReadIntPtr(core, NpyCoreApi.ArrayOffsets.off_data); }
        }


        /// <summary>
        /// The type descriptor object for this array
        /// </summary>
        public dtype dtype {
            get {
                if (core == IntPtr.Zero) return null;
                IntPtr descr = Marshal.ReadIntPtr(core, NpyCoreApi.ArrayOffsets.off_descr);
                return NpyCoreApi.ToInterface<dtype>(descr);
            }
            set {
                NpyCoreApi.ArraySetDescr(core, value.Descr);
            }
        }

        /// <summary>
        /// Flags for this array
        /// </summary>
        public flagsobj flags {
            get {
                return new flagsobj(this);
            }
        }

        /// <summary>
        /// Returns an array of the stride of each dimension.
        /// </summary>
        public Int64[] strides {
            get { return NpyCoreApi.GetArrayDimsOrStrides(this, false); }
        }

        public object real {
            get {
                return NpyCoreApi.GetReal(this);
            }
            set {
                ndarray val = NpyArray.FromAny(value, null, 0, 0, 0, null);
                NpyCoreApi.MoveInto(NpyCoreApi.GetReal(this), val);
            }
        }

        public object imag {
            get {
                if (IsComplex) {
                    return NpyCoreApi.GetImag(this);
                } else {
                    // TODO: np.zeros_like when we have it.
                    ndarray result = copy();
                    result.flat = 0;
                    return result;
                }
            }
            set {
                if (IsComplex) {
                    ndarray val = NpyArray.FromAny(value, null, 0, 0, 0, null);
                    NpyCoreApi.MoveInto(NpyCoreApi.GetImag(this), val);
                } else {
                    throw new ArgumentTypeException("array does not have an imaginary part to set.");
                }
            }
        }

        public object flat {
            get {
                return NpyCoreApi.IterNew(this);
            }
            set {
                // Assing like a.flat[:] = value
                flatiter it = NpyCoreApi.IterNew(this);
                it[new Slice(null)] = value;
            }
        }

<<<<<<< HEAD
=======
        internal flatiter Flat {
            get {
                return NpyCoreApi.IterNew(this);
            }
        }

        #endregion


        public ndarray NewCopy(NpyDefs.NPY_ORDER order = NpyDefs.NPY_ORDER.NPY_CORDER) {
            return NpyCoreApi.DecrefToInterface<ndarray>(
                NpyCoreApi.NpyArray_NewCopy(core, (byte)order));
        }


        /// <summary>
        /// Directly accesses the array memory and returns the object at that
        /// offset.  No checks are made, caller can easily crash the program
        /// or retrieve garbage data.
        /// </summary>
        /// <param name="offset">Offset into data array in bytes</param>
        /// <returns>Contents of the location</returns>
        internal object GetItem(long offset) {
            return dtype.f.GetItem(offset, this);
        }


        /// <summary>
        /// Directly sets a given location in the data array.  No checks are
        /// made to make sure the offset is sensible or the data is valid in
        /// anyway -- caller beware.
        /// 'internal' because this is a security vulnerability.
        /// </summary>
        /// <param name="src">Value to write</param>
        /// <param name="offset">Offset into array in bytes</param>
        internal void SetItem(object src, long offset) {
            dtype.f.SetItem(src, offset, this);
        }


        /// <summary>
        /// Handle to the core representation.
        /// </summary>
        public IntPtr Array {
            get { return core; }
        }

        /// <summary>
        /// Returns an array of the sizes of each dimension. This property allocates
        /// a new array with each call and must make a managed-to-native call so it's
        /// worth caching the results if used in a loop.
        /// </summary>
        public Int64[] Dims {
            get { return NpyCoreApi.GetArrayDimsOrStrides(this, true); }
        }


        /// <summary>
        /// Returns the stride of a given dimension. For looping over all dimensions,
        /// use 'strides'.  This is more efficient if only one dimension is of interest.
        /// </summary>
        /// <param name="dimension">Dimension to query</param>
        /// <returns>Data stride in bytes</returns>
        public long Stride(int dimension) {
            return NpyCoreApi.GetArrayStride(Array, dimension);
        }


        /// <summary>
        /// True if memory layout of array is contiguous
        /// </summary>
        public bool IsContiguous {
            get { return ChkFlags(NpyDefs.NPY_CONTIGUOUS); }
        }

        /// <summary>
        /// True if memory layout is Fortran order, false implies C order
        /// </summary>
        public bool IsFortran {
            get { return ChkFlags(NpyDefs.NPY_FORTRAN) && ndim > 1; }
        }

        public bool IsNotSwapped {
            get { return dtype.IsNativeByteOrder; }
        }

        public bool IsByteSwapped {
            get { return !IsNotSwapped; }
        }

        public bool IsCArray {
            get { return ChkFlags(NpyDefs.NPY_CARRAY) && IsNotSwapped; }
        }

        public bool IsCArray_RO {
            get { return ChkFlags(NpyDefs.NPY_CARRAY_RO) && IsNotSwapped; }
        }

        public bool IsFArray {
            get { return ChkFlags(NpyDefs.NPY_FARRAY) && IsNotSwapped; }
        }

        public bool IsFArray_RO {
            get { return ChkFlags(NpyDefs.NPY_FARRAY_RO) && IsNotSwapped; }
        }

        public bool IsBehaved {
            get { return ChkFlags(NpyDefs.NPY_BEHAVED) && IsNotSwapped; }
        }

        public bool IsBehaved_RO {
            get { return ChkFlags(NpyDefs.NPY_ALIGNED) && IsNotSwapped; }
        }

        internal bool IsComplex {
            get { return NpyDefs.IsComplex(dtype.TypeNum); }
        }

        internal bool IsInteger {
            get { return NpyDefs.IsInteger(dtype.TypeNum); }
        }

        public bool IsFlexible {
            get { return NpyDefs.IsFlexible(dtype.TypeNum); }
        }


        /// <summary>
        /// TODO: What does this return?
        /// </summary>
        public int ElementStrides {
            get { return NpyCoreApi.NpyArray_ElementStrides(core); }
        }

        public bool StridingOk(NpyDefs.NPY_ORDER order) {
            return order == NpyDefs.NPY_ORDER.NPY_ANYORDER ||
                order == NpyDefs.NPY_ORDER.NPY_CORDER && IsContiguous ||
                order == NpyDefs.NPY_ORDER.NPY_FORTRANORDER && IsFortran;
        }

        private bool ChkFlags(int flag) {
            return ((RawFlags & flag) == flag);
        }

        // These operators are useful from other C# code and also turn into the
        // appropriate Python functions (+ goes to __add__, etc).
        #region Operators

        public static object operator +(ndarray a, Object b) {
            ufunc f = NpyCoreApi.GetNumericOp(NpyDefs.NpyArray_Ops.npy_op_add);
            return NpyCoreApi.GenericBinaryOp(a, NpyArray.FromAny(b), f);
        }

        public static object operator -(ndarray a, Object b) {
            ufunc f = NpyCoreApi.GetNumericOp(NpyDefs.NpyArray_Ops.npy_op_subtract);
            return NpyCoreApi.GenericBinaryOp(a, NpyArray.FromAny(b), f);
        }

        public static object operator *(ndarray a, Object b) {
            ufunc f = NpyCoreApi.GetNumericOp(NpyDefs.NpyArray_Ops.npy_op_multiply);
            return NpyCoreApi.GenericBinaryOp(a, NpyArray.FromAny(b), f);
        }

        public static object operator /(ndarray a, Object b) {
            ufunc f = NpyCoreApi.GetNumericOp(NpyDefs.NpyArray_Ops.npy_op_divide);
            return NpyCoreApi.GenericBinaryOp(a, NpyArray.FromAny(b), f);
        }

        public static object operator&(ndarray a, Object b) {
            ufunc f = NpyCoreApi.GetNumericOp(NpyDefs.NpyArray_Ops.npy_op_bitwise_and);
            return NpyCoreApi.GenericBinaryOp(a, NpyArray.FromAny(b), f);
        }

        public static object operator |(ndarray a, Object b) {
            ufunc f = NpyCoreApi.GetNumericOp(NpyDefs.NpyArray_Ops.npy_op_bitwise_or);
            return NpyCoreApi.GenericBinaryOp(a, NpyArray.FromAny(b), f);
        }

        public static object operator ^(ndarray a, Object b) {
            ufunc f = NpyCoreApi.GetNumericOp(NpyDefs.NpyArray_Ops.npy_op_bitwise_xor);
            return NpyCoreApi.GenericBinaryOp(a, NpyArray.FromAny(b), f);
        }



        // TODO: Temporary test function
        public static object Compare(ndarray a, ndarray b) {
            ufunc f = NpyCoreApi.GetNumericOp(NpyDefs.NpyArray_Ops.npy_op_equal);
            return NpyCoreApi.GenericBinaryOp(a, b, f);
        }

        // TODO: end of test functions

>>>>>>> 3c2ad322
        #endregion

        #region methods

        public object all(object axis = null, ndarray @out = null) {
            int iAxis = NpyUtil_ArgProcessing.AxisConverter(axis);
            return ArrayReturn(All(iAxis, @out));
        }

        public object any(object axis = null, ndarray @out = null) {
            int iAxis = NpyUtil_ArgProcessing.AxisConverter(axis);
            return ArrayReturn(Any(iAxis, @out));
        }

        public object argmax(object axis = null, ndarray @out = null) {
            int iAxis = NpyUtil_ArgProcessing.AxisConverter(axis);
            return ArrayReturn(ArgMax(iAxis, @out));
        }

        public object argmin(object axis = null, ndarray @out = null) {
            int iAxis = NpyUtil_ArgProcessing.AxisConverter(axis);
            return ArrayReturn(ArgMin(iAxis, @out));
        }

        public object argsort(object axis = null, string kind = null, object order = null) {
            int iAxis = NpyUtil_ArgProcessing.AxisConverter(axis);
            NpyDefs.NPY_SORTKIND sortkind = NpyUtil_ArgProcessing.SortkindConverter(kind);

            if (order != null) {
                throw new NotImplementedException("Sort field order not yet implemented.");
            }

            return ArrayReturn(ArgSort(iAxis, sortkind));
        }

        public ndarray astype(CodeContext cntx, object dtype = null) {
            dtype d = NpyDescr.DescrConverter(cntx.LanguageContext, dtype);
            return NpyCoreApi.CastToType(this, d, this.IsFortran);
        }

        public ndarray byteswap(bool inplace = false) {
            return NpyCoreApi.Byteswap(this, inplace);
        }

        public object choose(IEnumerable<object> choices, ndarray @out=null, object mode=null) {
            NpyDefs.NPY_CLIPMODE clipMode = NpyUtil_ArgProcessing.ClipmodeConverter(mode);
            return ArrayReturn(Choose(choices, @out, clipMode));
        }

        public object clip(object min = null, object max = null, ndarray @out = null) {
            return Clip(min, max, @out);
        }

        public ndarray compress(object condition, object axis = null, ndarray @out = null) {
            ndarray aCondition = NpyArray.FromAny(condition, null, 0, 0, 0, null);
            int iAxis = NpyUtil_ArgProcessing.AxisConverter(axis);

            if (aCondition.ndim != 1) {
                throw new ArgumentException("condition must be 1-d array");
            }

            ndarray indexes = aCondition.NonZero()[0];
            return TakeFrom(indexes, iAxis, @out, NpyDefs.NPY_CLIPMODE.NPY_RAISE);
        }

        public ndarray conj(ndarray @out = null) {
            return conjugate(@out);
        }

        public ndarray conjugate(ndarray @out = null) {
            return Conjugate(@out);
        }

        public ndarray copy(object order = null) {
            NpyDefs.NPY_ORDER eOrder = NpyUtil_ArgProcessing.OrderConverter(order);
            return NpyCoreApi.NewCopy(this, eOrder);
        }

        public object cumprod(CodeContext cntx, object axis = null, object dtype = null, 
                              ndarray @out = null) {
            int iAxis = NpyUtil_ArgProcessing.AxisConverter(axis);
            dtype rtype = null;
            if (dtype != null) {
                rtype = NpyDescr.DescrConverter(cntx.LanguageContext, dtype);
            }
            return CumProd(iAxis, rtype, @out);
        }

        public object cumsum(CodeContext cntx, object axis = null, object dtype = null, 
                             ndarray @out = null) {
            int iAxis = NpyUtil_ArgProcessing.AxisConverter(axis);
            dtype rtype = null;
            if (dtype != null) {
                rtype = NpyDescr.DescrConverter(cntx.LanguageContext, dtype);
            }
            return CumSum(iAxis, rtype, @out);
        }


        public ndarray diagonal(int offset = 0, int axis1 = 0, int axis2 = 1) {
            return Diagonal(offset, axis1, axis2);
        }

        public void fill(object scalar) {
            FillWithScalar(scalar);
        }

        public ndarray flatten(object order = null) {
            NpyDefs.NPY_ORDER eOrder = NpyUtil_ArgProcessing.OrderConverter(order);
            return Flatten(eOrder);
        }

        public ndarray getfield(CodeContext cntx, object dtype, int offset = 0) {
            NumpyDotNet.dtype dt = NpyDescr.DescrConverter(cntx.LanguageContext, dtype);
            return NpyCoreApi.GetField(this, dt, offset);
        }

        public object item(params object[] args) {
            if (args.Length == 1 && args[0] is PythonTuple) {
                PythonTuple t = (PythonTuple)args[0];
                args = t.ToArray();
            }
            if (args.Length == 0) {
                if (ndim == 0 || Size == 1) {
                    return GetItem(0);
                } else {
                    throw new ArgumentException("can only convert an array of size 1 to a Python scalar");
                }
            } else {
                using (NpyIndexes indexes = new NpyIndexes()) {
                    NpyUtil_IndexProcessing.IndexConverter(args, indexes);
                    if (args.Length == 1) {
                        if (indexes.IndexType(0) != NpyIndexes.NpyIndexTypes.INTP) {
                            throw new ArgumentException("invalid integer");
                        }
                        // Do flat indexing
                        return Flat.Get(indexes.GetIntPtr(0));
                    } else {
                        if (indexes.IsSingleItem(ndim)) {
                            long offset = indexes.SingleAssignOffset(this);
                            return GetItem(offset);
                        } else {
                            throw new ArgumentException("Incorrect number of indices for the array");
                        }
                    }
                }
            }
        }

        public void itemset(params object[] args) {
            // Convert args to value and args
            if (args.Length == 0) {
                throw new ArgumentException("itemset must have at least one argument");
            }
            object value = args.Last();
            args = args.Take(args.Length - 1).ToArray();

            if (args.Length == 1 && args[0] is PythonTuple) {
                PythonTuple t = (PythonTuple)args[0];
                args = t.ToArray();
            }
            if (args.Length == 0) {
                if (ndim == 0 || Size == 1) {
                    SetItem(value, 0);
                } else {
                    throw new ArgumentException("can only convert an array of size 1 to a Python scalar");
                }
            } else {
                using (NpyIndexes indexes = new NpyIndexes()) {
                    NpyUtil_IndexProcessing.IndexConverter(args, indexes);
                    if (args.Length == 1) {
                        if (indexes.IndexType(0) != NpyIndexes.NpyIndexTypes.INTP) {
                            throw new ArgumentException("invalid integer");
                        }
                        // Do flat indexing
                        Flat.SingleAssign(indexes.GetIntPtr(0), value);
                    } else {
                        if (indexes.IsSingleItem(ndim)) {
                            long offset = indexes.SingleAssignOffset(this);
                            SetItem(value, offset);
                        } else {
                            throw new ArgumentException("Incorrect number of indices for the array");
                        }
                    }
                }
            }
        }

        public object max(object axis = null, ndarray @out = null) {
            int iAxis = NpyUtil_ArgProcessing.AxisConverter(axis);
            return ArrayReturn(Max(iAxis, @out));
        }

        public object mean(CodeContext cntx, object axis = null, object dtype = null, 
                           ndarray @out = null) {
            int iAxis = NpyUtil_ArgProcessing.AxisConverter(axis);
            dtype rtype = null;
            if (dtype != null) {
                rtype = NpyDescr.DescrConverter(cntx.LanguageContext, dtype);
            }
            return Mean(iAxis, GetTypeDouble(this.dtype, rtype), @out);
        }

        public object min(object axis = null, ndarray @out = null) {
            int iAxis = NpyUtil_ArgProcessing.AxisConverter(axis);
            return ArrayReturn(Min(iAxis, @out));
        }

        public ndarray newbyteorder(string endian = null) {
            dtype newtype = NpyCoreApi.DescrNewByteorder(dtype, NpyUtil_ArgProcessing.ByteorderConverter(endian));
            return NpyCoreApi.View(this, newtype, null);
        }

        public PythonTuple nonzero() {
            return new PythonTuple(NonZero());
        }

        public object prod(CodeContext cntx, object axis = null, object dtype = null, ndarray @out = null) {
            int iAxis = NpyUtil_ArgProcessing.AxisConverter(axis);
            dtype rtype = null;
            if (dtype != null) {
                rtype = NpyDescr.DescrConverter(cntx.LanguageContext, dtype);
            }
            return ArrayReturn(Prod(iAxis, rtype, @out));
        }

        public object ptp(object axis = null, ndarray @out = null) {
            int iAxis = NpyUtil_ArgProcessing.AxisConverter(axis);
            return Ptp(iAxis, @out);
        }

        public void put(object indices, object values, object mode = null) {
            ndarray aIndices;
            ndarray aValues;
            NpyDefs.NPY_CLIPMODE eMode;

            aIndices = (indices as ndarray);
            if (aIndices == null) {
                aIndices = NpyArray.FromAny(indices, NpyCoreApi.DescrFromType(NpyDefs.NPY_INTP),
                    0, 0, NpyDefs.NPY_CARRAY, null);
            }
            aValues = (values as ndarray);
            if (aValues == null) {
                aValues = NpyArray.FromAny(values, dtype, 0, 0, NpyDefs.NPY_CARRAY, null);
            }
            eMode = NpyUtil_ArgProcessing.ClipmodeConverter(mode);
            PutTo(aValues, aIndices, eMode);
        }

        public ndarray ravel(object order = null) {
            NpyDefs.NPY_ORDER eOrder = NpyUtil_ArgProcessing.OrderConverter(order);
            return Ravel(eOrder);
        }

        public object repeat(object repeats, object axis = null) {
            ndarray aRepeats = (repeats as ndarray);
            if (aRepeats == null) {
                aRepeats = NpyArray.FromAny(repeats, NpyCoreApi.DescrFromType(NpyDefs.NPY_INTP),
                    0, 0, NpyDefs.NPY_CARRAY, null);
            }
            int iAxis = NpyUtil_ArgProcessing.AxisConverter(axis);
            return ArrayReturn(Repeat(aRepeats, iAxis));
        }

        private static string[] reshapeKeywords = { "order" };

        public ndarray reshape([ParamDictionary] IAttributesCollection kwds, params object[] args) {
            object[] keywordArgs = NpyUtil_ArgProcessing.BuildArgsArray(new object[0], reshapeKeywords, kwds);
            NpyDefs.NPY_ORDER order = NpyUtil_ArgProcessing.OrderConverter(keywordArgs[0]);
            IntPtr[] newshape;
            // TODO: Add NpyArray_View call for (None) case. (Why?)
            if (args.Length == 1 && args[0] is IList<object>) {
                newshape = NpyUtil_ArgProcessing.IntpListConverter((IList<object>)args[0]);
            } else {
                newshape = NpyUtil_ArgProcessing.IntpListConverter(args);
            }
            return NpyCoreApi.Newshape(this, newshape, order);
        }

        private static string[] resizeKeywords = { "refcheck" };

        public void resize([ParamDictionary] IAttributesCollection kwds, params object[] args) {
            object[] keywordArgs = NpyUtil_ArgProcessing.BuildArgsArray(new object[0], resizeKeywords, kwds);
            bool refcheck = NpyUtil_ArgProcessing.BoolConverter(keywordArgs[0]);
            IntPtr[] newshape;

            if (args.Length == 0) {
                return;
            }
            if (args.Length == 1 && args[0] is IList<object>) {
                newshape = NpyUtil_ArgProcessing.IntpListConverter((IList<object>)args[0]);
            } else {
                newshape = NpyUtil_ArgProcessing.IntpListConverter(args);
            }
            Resize(newshape, refcheck, NpyDefs.NPY_ORDER.NPY_CORDER);
        }

        public object round(int decimals = 0, ndarray @out = null) {
            return Round(decimals, @out);
        }

        public object searchsorted(object keys, string side = null) {
            NpyDefs.NPY_SEARCHSIDE eSide = NpyUtil_ArgProcessing.SearchsideConverter(side);
            ndarray aKeys = (keys as ndarray);
            if (aKeys == null) {
                aKeys = NpyArray.FromAny(keys, NpyArray.FindArrayType(keys, dtype, NpyDefs.NPY_MAXDIMS),
                    0, 0, NpyDefs.NPY_CARRAY, null);
            }
            return ArrayReturn(SearchSorted(aKeys, eSide));
        }

        public void setfield(CodeContext cntx, object value, object dtype, int offset = 0) {
            dtype d = NpyDescr.DescrConverter(cntx.LanguageContext, dtype);
            NpyArray.SetField(this, d.Descr, offset, value);
        }

        public void setflags(object write = null, object align = null, object uic = null) {
            int flags = RawFlags;
            if (align != null) {
                bool bAlign = NpyUtil_ArgProcessing.BoolConverter(align);
                if (bAlign) {
                    flags |= NpyDefs.NPY_ALIGNED;
                } else {
                    if (!NpyCoreApi.IsAligned(this)) {
                        throw new ArgumentException("cannot set aligned flag of mis-aligned array to True");
                    }
                    flags &= ~NpyDefs.NPY_ALIGNED;
                }
            }
            if (uic != null) {
                bool bUic = NpyUtil_ArgProcessing.BoolConverter(uic);
                if (bUic) {
                    throw new ArgumentException("cannot set UPDATEIFCOPY flag to True");
                } else {
                    NpyCoreApi.ClearUPDATEIFCOPY(Array);
                }
            }
            if (write != null) {
                bool bWrite = NpyUtil_ArgProcessing.BoolConverter(write);
                if (bWrite) {
                    if (!NpyCoreApi.IsWriteable(this)) {
                        throw new ArgumentException("cannot set WRITEABLE flag to true on this array");
                    }
                    flags |= NpyDefs.NPY_WRITEABLE;
                } else {
                    flags &= ~NpyDefs.NPY_WRITEABLE;
                }
            }
            RawFlags = flags;
        }

        public void sort(int axis = -1, string kind = null, object order = null) {
            NpyDefs.NPY_SORTKIND sortkind = NpyUtil_ArgProcessing.SortkindConverter(kind);
            if (order != null) {
                throw new NotImplementedException("Field sort order not yet implemented.");
            }
            Sort(axis, sortkind);
        }

        public ndarray squeeze() {
            return Squeeze();
        }

        public object std(CodeContext cntx, object axis = null, object dtype = null, ndarray @out = null, int ddof = 0) {
            int iAxis = NpyUtil_ArgProcessing.AxisConverter(axis);
            dtype rtype = null;
            if (dtype != null) {
                rtype = NpyDescr.DescrConverter(cntx.LanguageContext, dtype);
            }
            return Std(iAxis, GetTypeDouble(this.dtype, rtype), @out, false, ddof);
        }

        public object sum(CodeContext cntx, object axis = null, object dtype = null, ndarray @out = null) {
            int iAxis = NpyUtil_ArgProcessing.AxisConverter(axis);
            dtype rtype = null;
            if (dtype != null) {
                rtype = NpyDescr.DescrConverter(cntx.LanguageContext, dtype);
            }
            return ArrayReturn(Sum(iAxis, rtype, @out));
        }


        public ndarray swapaxes(int a1, int a2) {
            return SwapAxes(a1, a2);
        }

        public ndarray swapaxes(object a1, object a2) {
            int iA1 = NpyUtil_ArgProcessing.IntConverter(a1);
            int iA2 = NpyUtil_ArgProcessing.IntConverter(a2);
            return SwapAxes(iA1, iA2);
        }
                

        public object take(object indices,
                           object axis = null,
                           ndarray @out = null,
                           object mode = null) {
            ndarray aIndices;
            int iAxis;
            NpyDefs.NPY_CLIPMODE cMode;

            aIndices = (indices as ndarray);
            if (aIndices == null) {
                aIndices = NpyArray.FromAny(indices, NpyCoreApi.DescrFromType(NpyDefs.NPY_INTP),
                    1, 0, NpyDefs.NPY_CONTIGUOUS, null);
            }
            iAxis = NpyUtil_ArgProcessing.AxisConverter(axis);
            cMode = NpyUtil_ArgProcessing.ClipmodeConverter(mode);
            return ArrayReturn(TakeFrom(aIndices, iAxis, @out, cMode));
        }

        public void tofile(CodeContext cntx, PythonFile file, string sep = null, string format = null) {
            ToFile(cntx, file, sep, format);
        }

        public void tofile(CodeContext cntx, string filename, string sep = null, string format = null) {
            BuiltinFunction open = (BuiltinFunction) cntx.LanguageContext.BuiltinModuleDict.get("open");
            PythonFile f = (PythonFile)PythonOps.CallWithContext(cntx, open, filename, "wb");
            try {
                tofile(cntx, f, sep, format);
            } finally {
                f.close();
            }
        }

        public object tolist() {
            if (ndim == 0) {
                return GetItem(0);
            } else {
                List result = new List();
                long size = Dims[0];
                for (long i = 0; i < size; i++) {
                    result.append(ArrayBigItem(i).tolist());
                }
                return result;
            }
        }

        public Bytes tostring(object order = null) {
            NpyDefs.NPY_ORDER eOrder = NpyUtil_ArgProcessing.OrderConverter(order);
            return ToString(eOrder);
        }

        public object trace(CodeContext cntx, int offset = 0, int axis1 = 0, int axis2 = 1,
            object dtype = null, ndarray @out = null) {
            ndarray diag = Diagonal(offset, axis1, axis2);
            return diag.sum(cntx, dtype:dtype, @out:@out);
        }

        public ndarray transpose(params object[] args) {
            if (args.Length == 0 || args.Length == 1 && args[0] == null) {
                return Transpose();
            } else if (args.Length == 1 && args[0] is IList<object>) {
                return Transpose(NpyUtil_ArgProcessing.IntpListConverter((IList<object>)args[0]));
            } else {
                return Transpose(NpyUtil_ArgProcessing.IntpListConverter(args));
            }
        }

        public object var(CodeContext cntx, object axis = null, object dtype = null, ndarray @out = null, int ddof = 0) {
            int iAxis = NpyUtil_ArgProcessing.AxisConverter(axis);
            dtype rtype = null;
            if (dtype != null) {
                rtype = NpyDescr.DescrConverter(cntx.LanguageContext, dtype);
            }
            return Std(iAxis, GetTypeDouble(this.dtype, rtype), @out, true, ddof);
        }


        public ndarray view(CodeContext cntx, object dtype = null, object type = null) {
            if (dtype != null && type == null) {
                if (IsNdarraySubtype(dtype)) {
                    type = dtype;
                    dtype = null;
                }
            }

            if (type != null && !IsNdarraySubtype(type)) {
                throw new ArgumentException("Type must be a subtype of ndarray.");
            }
            dtype rtype = null;
            if (dtype != null) {
                rtype = NpyDescr.DescrConverter(cntx.LanguageContext, dtype);
            }
            return NpyCoreApi.View(this, rtype, type);
        }

        #endregion

        #endregion


        public long Size {
            get { return NpyCoreApi.NpyArray_Size(core).ToInt64(); }
        }

        internal ndarray Real {
            get { return NpyCoreApi.GetReal(this); }
        }

        internal ndarray Imag {
            get { return NpyCoreApi.GetImag(this); }
        }

        public override string ToString() {
            return BuildStringRepr(false);
        }

        internal flatiter Flat {
            get {
                return NpyCoreApi.IterNew(this);
            }
        }

        public ndarray NewCopy(NpyDefs.NPY_ORDER order = NpyDefs.NPY_ORDER.NPY_CORDER) {
            return NpyCoreApi.DecrefToInterface<ndarray>(
                NpyCoreApi.NpyArray_NewCopy(core, (byte)order));
        }


        /// <summary>
        /// Directly accesses the array memory and returns the object at that
        /// offset.  No checks are made, caller can easily crash the program
        /// or retrieve garbage data.
        /// </summary>
        /// <param name="offset">Offset into data array in bytes</param>
        /// <returns>Contents of the location</returns>
        internal object GetItem(long offset) {
            return dtype.f.GetItem(offset, this);
        }


        /// <summary>
        /// Directly sets a given location in the data array.  No checks are
        /// made to make sure the offset is sensible or the data is valid in
        /// anyway -- caller beware.
        /// 'internal' because this is a security vulnerability.
        /// </summary>
        /// <param name="src">Value to write</param>
        /// <param name="offset">Offset into array in bytes</param>
        internal void SetItem(object src, long offset) {
            dtype.f.SetItem(src, offset, this);
        }


        /// <summary>
        /// Handle to the core representation.
        /// </summary>
        public IntPtr Array {
            get { return core; }
        }

        /// <summary>
        /// Returns an array of the sizes of each dimension. This property allocates
        /// a new array with each call and must make a managed-to-native call so it's
        /// worth caching the results if used in a loop.
        /// </summary>
        public Int64[] Dims {
            get { return NpyCoreApi.GetArrayDimsOrStrides(this, true); }
        }


        /// <summary>
        /// Returns the stride of a given dimension. For looping over all dimensions,
        /// use 'strides'.  This is more efficient if only one dimension is of interest.
        /// </summary>
        /// <param name="dimension">Dimension to query</param>
        /// <returns>Data stride in bytes</returns>
        public long Stride(int dimension) {
            return NpyCoreApi.GetArrayStride(Array, dimension);
        }


        /// <summary>
        /// True if memory layout of array is contiguous
        /// </summary>
        public bool IsContiguous {
            get { return ChkFlags(NpyDefs.NPY_CONTIGUOUS); }
        }

        /// <summary>
        /// True if memory layout is Fortran order, false implies C order
        /// </summary>
        public bool IsFortran {
            get { return ChkFlags(NpyDefs.NPY_FORTRAN) && ndim > 1; }
        }

        public bool IsNotSwapped {
            get { return dtype.IsNativeByteOrder; }
        }

        public bool IsByteSwapped {
            get { return !IsNotSwapped; }
        }

        public bool IsCArray {
            get { return ChkFlags(NpyDefs.NPY_CARRAY) && IsNotSwapped; }
        }

        public bool IsCArray_RO {
            get { return ChkFlags(NpyDefs.NPY_CARRAY_RO) && IsNotSwapped; }
        }

        public bool IsFArray {
            get { return ChkFlags(NpyDefs.NPY_FARRAY) && IsNotSwapped; }
        }

        public bool IsFArray_RO {
            get { return ChkFlags(NpyDefs.NPY_FARRAY_RO) && IsNotSwapped; }
        }

        public bool IsBehaved {
            get { return ChkFlags(NpyDefs.NPY_BEHAVED) && IsNotSwapped; }
        }

        public bool IsBehaved_RO {
            get { return ChkFlags(NpyDefs.NPY_ALIGNED) && IsNotSwapped; }
        }

        internal bool IsComplex {
            get { return NpyDefs.IsComplex(dtype.TypeNum); }
        }

        internal bool IsInteger {
            get { return NpyDefs.IsInteger(dtype.TypeNum); }
        }

        public bool IsFlexible {
            get { return NpyDefs.IsFlexible(dtype.TypeNum); }
        }


        /// <summary>
        /// TODO: What does this return?
        /// </summary>
        public int ElementStrides {
            get { return NpyCoreApi.NpyArray_ElementStrides(core); }
        }

        public bool StridingOk(NpyDefs.NPY_ORDER order) {
            return order == NpyDefs.NPY_ORDER.NPY_ANYORDER ||
                order == NpyDefs.NPY_ORDER.NPY_CORDER && IsContiguous ||
                order == NpyDefs.NPY_ORDER.NPY_FORTRANORDER && IsFortran;
        }

        private bool ChkFlags(int flag) {
            return ((RawFlags & flag) == flag);
        }

        // These operators are useful from other C# code and also turn into the
        // appropriate Python functions (+ goes to __add__, etc).

        #region IEnumerable<object> interface

        public IEnumerator<object> GetEnumerator() {
            return new ndarray_Enumerator(this);
        }

        System.Collections.IEnumerator System.Collections.IEnumerable.GetEnumerator() {
            return new ndarray_Enumerator(this);
        }

        #endregion

        #region Internal methods

        internal long Length {
            get {
                return Dims[0];
            }
        }

        internal static object ArrayReturn(ndarray a) {
            if (a.ndim == 0) {
                // TODO: This should return a scalar
                return a.GetItem(0);
            } else {
                return a;
            }
        }
        private string BuildStringRepr(bool repr) {
            // Equivalent to array_repr_builtin (arrayobject.c)
            StringBuilder sb = new StringBuilder();
            if (repr) sb.Append("array(");
            if (!DumpData(sb, this.Dims, this.strides, 0, 0)) {
                return null;
            }

            if (repr) {
                if (NpyDefs.IsExtended(this.dtype.TypeNum)) {
                    sb.AppendFormat(", '{0}{1}')", (char)dtype.Type, this.dtype.ElementSize);
                } else {
                    sb.AppendFormat(", '{0}')", (char)dtype.Type);
                }
            }
            return sb.ToString();
        }

        /// <summary>
        /// Recursively walks the array and appends a representation of each element
        /// to the passed string builder.  Square brackets delimit each array dimension.
        /// </summary>
        /// <param name="sb">StringBuilder instance to append to</param>
        /// <param name="dimensions">Array of size of each dimension</param>
        /// <param name="strides">Offset in bytes to reach next element in each dimension</param>
        /// <param name="dimIdx">Index of the current dimension (starts at 0, recursively counts up)</param>
        /// <param name="offset">Byte offset into data array, starts at 0</param>
        /// <returns>True on success, false on failure</returns>
        private bool DumpData(StringBuilder sb, long[] dimensions, long[] strides,
            int dimIdx, long offset) {

            if (dimIdx == ndim) {
                Object value = dtype.f.GetItem(offset, this);
                if (value == null) return false;

                // TODO: Calling repr method failed for Python objects. Is ToString() sufficient?
                //MethodInfo repr = value.GetType().GetMethod("__repr__");
                //sb.Append(repr != null ? repr.Invoke(repr, null) : value.ToString());
                sb.Append(value.ToString());
            } else {
                sb.Append('[');
                for (int i = 0; i < dimensions[dimIdx]; i++) {
                    if (!DumpData(sb, dimensions, strides, dimIdx + 1,
                                  offset + strides[dimIdx] * i)) {
                        return false;
                    }
                    if (i < dimensions[dimIdx] - 1) {
                        sb.Append(", ");
                    }
                }
                sb.Append(']');
            }
            return true;
        }

        /// <summary>
        /// Indexes an array by a single long and returns either an item or a sub-array.
        /// </summary>
        /// <param name="index">The index into the array</param>
        object ArrayItem(long index) {
            if (ndim == 1) {
                // TODO: This should really returns a Numpy scalar.
                long dim0 = Dims[0];
                if (index < 0) {
                    index += dim0;
                }
                if (index < 0 || index >= dim0) {
                    throw new IndexOutOfRangeException("Index out of range");
                }
                long offset = index * strides[0];
                return GetItem(offset);
            } else {
                return ArrayBigItem(index);
            }
        }

        /// <summary>
        /// Indexes an array by a single long and returns the sub-array.
        /// </summary>
        /// <param name="index">The index into the array.</param>
        /// <returns>The sub-array.</returns>
        internal ndarray ArrayBigItem(long index)
        {
            return NpyCoreApi.DecrefToInterface<ndarray>(
                    NpyCoreApi.NpyArray_ArrayItem(Array, (IntPtr)index)
                   );
        }

        internal Int32 RawFlags {
            get {
                return Marshal.ReadInt32(Array + NpyCoreApi.ArrayOffsets.off_flags);
            }
            set {
                Marshal.WriteInt32(Array + NpyCoreApi.ArrayOffsets.off_flags, value);
            }
        }

        internal static dtype GetTypeDouble(dtype dtype1, dtype dtype2) {
            if (dtype2 != null) {
                return dtype2;
            }
            if (dtype1.TypeNum < NpyDefs.NPY_TYPES.NPY_FLOAT) {
                return NpyCoreApi.DescrFromType(NpyDefs.NPY_TYPES.NPY_DOUBLE);
            } else {
                return dtype1;
            }
        }

        private static bool IsNdarraySubtype(object type) {
            if (type == null) {
                return false;
            }
            PythonType pt = type as PythonType;
            if (pt == null) {
                return false;
            }
            return PythonOps.IsSubClass(pt, DynamicHelpers.GetPythonTypeFromType(typeof(ndarray)));
        }

        #endregion

        #region Memory pressure handling

        // The GC only knows about the managed memory that has been allocated,
        // not the large pool of native array data.  This means that the GC
        // may not run even if we are about to run out of memory.  Adding
        // memory pressure tells the GC how much native memory is associated
        // with managed objects.

        /// <summary>
        /// Track the total pressure allocated by numpy.  This is just for
        /// error checking and to make sure it goes back to 0 in the end.
        /// </summary>
        private static long TotalMemPressure = 0;

        internal static void IncreaseMemoryPressure(ndarray arr) {
            if (arr.flags.owndata) {
                int newBytes = (int)(arr.Size * arr.dtype.ElementSize);
                if (newBytes == 0) {
                    return;
                }

                // Stupid annoying hack.  What happens is the finalizer queue
                // is processed by a low-priority background thread and can fall
                // behind, allowing memory to be filled if the primary thread is
                // creating garbage faster than the finalizer thread is cleaning
                // it up.  This is a heuristic to cause the main thread to pause
                // when needed.  All of this is necessary because the ndarray
                // object defines a finalizer, which most .NET objects don't have
                // and .NET doesn't appear well optimized for cases with huge
                // numbers of finalizable objects.
                // TODO: What do we do for a collection heuristic for 64-bit? Don't
                // want to collect too often but don't want to page either.
                if (IntPtr.Size == 4 &&
                    (TotalMemPressure > 1500000000 || TotalMemPressure + newBytes > 1700000000)) {
                    Console.WriteLine("Forcing collection");
                    System.GC.Collect();
                    System.GC.WaitForPendingFinalizers();
                }

                System.Threading.Interlocked.Add(ref TotalMemPressure, newBytes);
                System.GC.AddMemoryPressure(newBytes);
                //Console.WriteLine("Added {0} bytes of pressure, now {1}",
                //    newBytes, TotalMemPressure);
            }
        }

        internal static void DecreaseMemoryPressure(ndarray arr) {
            if (arr.flags.owndata) {
                int newBytes = (int)(arr.Size * arr.dtype.ElementSize);
                System.Threading.Interlocked.Add(ref TotalMemPressure, -newBytes);
                if (newBytes > 0) {
                    System.GC.RemoveMemoryPressure(newBytes);
                }
                //Console.WriteLine("Removed {0} bytes of pressure, now {1}",
                //    newBytes, TotalMemPressure);
            }
        }

        #endregion
    }

    internal class ndarray_Enumerator : IEnumerator<object>
    {
        public ndarray_Enumerator(ndarray a) {
            arr = a;
            index = (IntPtr)(-1);
        }

        public object Current {
            get { return arr[index.ToPython()]; }
        }

        public void Dispose() {
            arr = null;
        }


        public bool MoveNext() {
            index += 1;
            return (index.ToInt64() < arr.Dims[0]);
        }

        public void Reset() {
            index = (IntPtr)(-1);
        }

        private ndarray arr;
        private IntPtr index;
    }
}
<|MERGE_RESOLUTION|>--- conflicted
+++ resolved
@@ -1,1623 +1,1427 @@
-﻿using System;
-using System.Collections.Generic;
-using System.Linq;
-using System.Text;
-using System.Runtime.InteropServices;
-using System.Runtime.CompilerServices;
-using System.Reflection;
-using System.Numerics;
-using IronPython.Modules;
-using IronPython.Runtime;
-using IronPython.Runtime.Operations;
-using IronPython.Runtime.Types;
-using IronPython.Runtime.Exceptions;
-using Microsoft.Scripting;
-using NumpyDotNet;
-using System.Collections;
-
-namespace NumpyDotNet
-{
-    /// <summary>
-    /// Implements the Numpy python 'ndarray' object and acts as an interface to
-    /// the core NpyArray data structure.  Npy_INTERFACE(NpyArray *) points an 
-    /// instance of this class.
-    /// </summary>
-    public partial class ndarray : Wrapper, IEnumerable<object>, NumpyDotNet.IArray
-    {
-        private static String[] ndarryArgNames = { "shape", "dtype", "buffer",
-                                                   "offset", "strides", "order" };
-
-
-        public ndarray(CodeContext cntx, [ParamDictionary] IAttributesCollection kwargs, params object[] posArgs) {
-            object[] args = NpyUtil_ArgProcessing.BuildArgsArray(posArgs, ndarryArgNames, kwargs);
-            Construct(cntx, args);
-        }
-
-
-        /// <summary>
-        /// Arguments are: object, dtype, copy, order, subok
-        /// </summary>
-        /// <param name="cntx"></param>
-        /// <param name="args"></param>
-        private void Construct(CodeContext cntx, Object[] args) {
-            dtype type = null;
-
-            core = IntPtr.Zero;
-
-            long[] shape = NpyUtil_ArgProcessing.IntArrConverter(args[0]);
-            if (shape == null) 
-                throw new ArgumentException("Array constructor requires a shape to be specified.");
-
-            if (args[1] != null) type = NpyDescr.DescrConverter(cntx.LanguageContext, args[1]);
-            if (args[2] != null)
-                throw new NotImplementedException("Buffer support is not implemented.");
-            long offset = NpyUtil_ArgProcessing.IntConverter(args[3]);
-            long[] strides = NpyUtil_ArgProcessing.IntArrConverter(args[4]);
-            NpyDefs.NPY_ORDER order = NpyUtil_ArgProcessing.OrderConverter(args[5]);
-
-            if (type == null)
-                type = NpyCoreApi.DescrFromType(NpyDefs.DefaultType);
-
-            int itemsize = type.ElementSize;
-            if (itemsize == 0) {
-                throw new ArgumentException("data-type with unspecified variable length");
-            }
-
-            if (strides != null) {
-                if (strides.Length != shape.Length) {
-                    throw new ArgumentException("strides, if given, must be the same length as shape");
-                }
-
-                if (!NpyArray.CheckStrides(itemsize, shape, strides)) {
-                    throw new ArgumentException("strides is compatible with shape of requested array and size of buffer");
-                }
-            }
-
-            // Creates a new array object.  By passing 'this' in the current instance
-            // becomes the wrapper object for the new array.
-            ndarray wrap = NpyCoreApi.NewFromDescr(type, shape, strides, 0, 
-                new NpyCoreApi.UseExistingWrapper { Wrapper = this });
-            if (wrap != this) {
-                throw new InvalidOperationException("Internal error: returned array wrapper is different than current instance.");
-            }
-            if ((type.Flags & NpyDefs.NPY__ITEM_HASOBJECT) != 0) {
-                throw new NotImplementedException("PyArray_FillObject not implemented yet");
-            }
-        }
-
-
-        // Creates a wrapper for an array created on the native side, such as the result of a slice operation.
-        public ndarray(IntPtr a)
-        {
-            core = a;
-        }
-
-        protected override void Dispose(bool disposing) {
-            if (core != IntPtr.Zero) {
-                lock (this) {
-                    DecreaseMemoryPressure(this);
-                    base.Dispose(disposing);
-                }
-            }
-        }
-
-        /// <summary>
-        /// Danger!  This method is only intended to be used indirectly during construction
-        /// when the new instance is passed into the core as the 'interfaceData' field so
-        /// ArrayNewWrapper can pair up this instance with a core object.  If this pointer
-        /// is changed after pairing, bad things can happen.
-        /// </summary>
-        /// <param name="a">Core object to be paired with this wrapper</param>
-        internal void SetArray(IntPtr a) {
-            if (core == null) {
-                throw new InvalidOperationException("Attempt to change core array object for already-constructed wrapper.");
-            }
-            core = a;
-        }
-
-
-        #region Public interfaces (must match CPython)
-
-        #region Python methods
-
-        public virtual string __repr__(CodeContext context) {
-            // TODO: No support for user-set repr function.
-            return BuildStringRepr(true);
-        }
-
-        public virtual string __str__(CodeContext context) {
-            // TODO: No support for user-set string function
-            return BuildStringRepr(false);
-        }
-
-        /// <summary>
-        /// Returns the length of dimension zero of the array
-        /// </summary>
-        /// <returns>Length of the first dimension</returns>
-        public virtual object __len__() {
-            if (ndim == 0) {
-                throw new ArgumentTypeException("len() of unsized object");
-            }
-            return PythonOps.ToPython((IntPtr)Dims[0]);
-        }
-
-        public object __abs__() {
-            ufunc f = NpyCoreApi.GetNumericOp(NpyDefs.NpyArray_Ops.npy_op_absolute);
-            return NpyCoreApi.GenericUnaryOp(this, f);
-        }
-
-        public object __lshift__(Object b) {
-            ufunc f = NpyCoreApi.GetNumericOp(NpyDefs.NpyArray_Ops.npy_op_left_shift);
-            return NpyCoreApi.GenericBinaryOp(this, NpyArray.FromAny(b, null, 0, 0, 0, null), f);
-        }
-
-        public object __rshift__(Object b) {
-            ufunc f = NpyCoreApi.GetNumericOp(NpyDefs.NpyArray_Ops.npy_op_right_shift);
-            return NpyCoreApi.GenericBinaryOp(this, NpyArray.FromAny(b, null, 0, 0, 0, null), f);
-        }
-
-        public object __sqrt__() {
-            ufunc f = NpyCoreApi.GetNumericOp(NpyDefs.NpyArray_Ops.npy_op_sqrt);
-            return NpyCoreApi.GenericUnaryOp(this, f);
-        }
-
-        public object __mod__(Object b) {
-            ufunc f = ufunc.GetFunction("fmod");
-            return NpyCoreApi.GenericBinaryOp(this, NpyArray.FromAny(b), f);
-        }
-
-        #endregion
-
-        #region Operators
-
-        internal static object BinaryOp(ndarray a, ndarray b, NpyDefs.NpyArray_Ops op) {
-            ufunc f = NpyCoreApi.GetNumericOp(op);
-            return NpyCoreApi.GenericBinaryOp(a, b, f);
-        }
-
-        public static object operator +(ndarray a, Object b) {
-            return BinaryOp(a, NpyArray.FromAny(b), NpyDefs.NpyArray_Ops.npy_op_add);
-        }
-
-        public static object operator +(object a, ndarray b) {
-            return BinaryOp(NpyArray.FromAny(a), b, NpyDefs.NpyArray_Ops.npy_op_add);
-        }
-
-        public static object operator +(ndarray a, ndarray b) {
-            return BinaryOp(a, b, NpyDefs.NpyArray_Ops.npy_op_add);
-        }
-
-        public static object operator -(ndarray a, Object b) {
-            return BinaryOp(a, NpyArray.FromAny(b), NpyDefs.NpyArray_Ops.npy_op_subtract);
-        }
-
-        public static object operator -(object a, ndarray b) {
-            return BinaryOp(NpyArray.FromAny(a), b, NpyDefs.NpyArray_Ops.npy_op_subtract);
-        }
-
-        public static object operator -(ndarray a, ndarray b) {
-            return BinaryOp(a, b, NpyDefs.NpyArray_Ops.npy_op_subtract);
-        }
-
-        public static object operator *(ndarray a, Object b) {
-            return BinaryOp(a, NpyArray.FromAny(b), NpyDefs.NpyArray_Ops.npy_op_multiply);
-        }
-
-        public static object operator *(object a, ndarray b) {
-            return BinaryOp(NpyArray.FromAny(a), b, NpyDefs.NpyArray_Ops.npy_op_multiply);
-        }
-
-        public static object operator *(ndarray a, ndarray b) {
-            return BinaryOp(a, b, NpyDefs.NpyArray_Ops.npy_op_multiply);
-        }
-
-        public static object operator /(ndarray a, Object b) {
-            return BinaryOp(a, NpyArray.FromAny(b), NpyDefs.NpyArray_Ops.npy_op_divide);
-        }
-
-        public static object operator /(object a, ndarray b) {
-            return BinaryOp(NpyArray.FromAny(a), b, NpyDefs.NpyArray_Ops.npy_op_divide);
-        }
-
-        public static object operator /(ndarray a, ndarray b) {
-            return BinaryOp(a, b, NpyDefs.NpyArray_Ops.npy_op_divide);
-        }
-
-        public static object operator &(ndarray a, Object b) {
-            return BinaryOp(a, NpyArray.FromAny(b), NpyDefs.NpyArray_Ops.npy_op_bitwise_and);
-        }
-
-        public static object operator &(object a, ndarray b) {
-            return BinaryOp(NpyArray.FromAny(a), b, NpyDefs.NpyArray_Ops.npy_op_bitwise_and);
-        }
-
-        public static object operator &(ndarray a, ndarray b) {
-            return BinaryOp(a, b, NpyDefs.NpyArray_Ops.npy_op_bitwise_and);
-        }
-
-        public static object operator |(ndarray a, Object b) {
-            return BinaryOp(a, NpyArray.FromAny(b), NpyDefs.NpyArray_Ops.npy_op_bitwise_or);
-        }
-
-        public static object operator |(object a, ndarray b) {
-            return BinaryOp(NpyArray.FromAny(a), b, NpyDefs.NpyArray_Ops.npy_op_bitwise_or);
-        }
-
-        public static object operator |(ndarray a, ndarray b) {
-            return BinaryOp(a, b, NpyDefs.NpyArray_Ops.npy_op_bitwise_or);
-        }
-
-        public static object operator ^(ndarray a, Object b) {
-            return BinaryOp(a, NpyArray.FromAny(b), NpyDefs.NpyArray_Ops.npy_op_bitwise_xor);
-        }
-
-        public static object operator ^(object a, ndarray b) {
-            return BinaryOp(NpyArray.FromAny(a), b, NpyDefs.NpyArray_Ops.npy_op_bitwise_xor);
-        }
-
-        public static object operator ^(ndarray a, ndarray b) {
-            return BinaryOp(a, b, NpyDefs.NpyArray_Ops.npy_op_bitwise_xor);
-        }
-
-        // TODO: Temporary test function
-        public static object Compare(ndarray a, ndarray b) {
-            ufunc f = NpyCoreApi.GetNumericOp(NpyDefs.NpyArray_Ops.npy_op_equal);
-            return NpyCoreApi.GenericBinaryOp(a, b, f);
-        }
-
-        // TODO: end of test functions
-
-        #endregion
-
-        #region indexing
-
-        public object this[int index] {
-            get {
-                return ArrayItem((long)index);
-            }
-        }
-
-        public object this[long index] {
-            get {
-                return ArrayItem(index);
-            }
-        }
-
-        public object this[IntPtr index] {
-            get {
-                return ArrayItem(index.ToInt64());
-            }
-        }
-
-        public object this[BigInteger index] {
-            get {
-                long lIndex = (long)index;
-                return ArrayItem(lIndex);
-            }
-        }
-
-        public object this[string field] {
-            set {
-                if (!ChkFlags(NpyDefs.NPY_WRITEABLE)) {
-                    throw new ArgumentException("array is not writeable.");
-                } 
-                IntPtr descr;
-                int offset = NpyCoreApi.GetFieldOffset(dtype.Descr, field, out descr);
-                if (offset < 0) {
-                    throw new ArgumentException(String.Format("field name '{0}' not found.", field));
-                }
-                NpyArray.SetField(this, descr, offset, value);
-            }
-            get {
-                return NpyCoreApi.GetField(this, field);
-            }
-        }
-
-        public Object this[params object[] args] {
-            get {
-                using (NpyIndexes indexes = new NpyIndexes())
-                {
-                    NpyUtil_IndexProcessing.IndexConverter(args, indexes);
-                    if (indexes.IsSingleItem(ndim))
-                    {
-                        // Optimization for single item index.
-                        long offset = 0;
-                        Int64[] dims = Dims;
-                        Int64[] s = strides;
-                        for (int i = 0; i < ndim; i++)
-                        {
-                            long d = dims[i];
-                            long val = indexes.GetIntPtr(i).ToInt64();
-                            if (val < 0)
-                            {
-                                val += d;
-                            }
-                            if (val < 0 || val >= d)
-                            {
-                                throw new IndexOutOfRangeException();
-                            }
-                            offset += val * s[i];
-                        }
-                        return GetItem(offset);
-                    }
-
-                    // General subscript case.
-                    NpyCoreApi.Incref(Array);
-                    ndarray result = NpyCoreApi.DecrefToInterface<ndarray>(
-                            NpyCoreApi.NpyArray_Subscript(Array, indexes.Indexes, indexes.NumIndexes));
-                    NpyCoreApi.Decref(Array);
-                    if (result.ndim == 0) {
-                        // TODO: This should return a numpy scalar.
-                        return result.dtype.f.GetItem(0, result);
-                    } else {
-                        return result;
-                    }
-                }
-            }
-            set {
-                if (args.Length == 1 && args[0] == null)
-                {
-                    throw new ArgumentException("cannot delete array elements.");
-                }
-                if (!ChkFlags(NpyDefs.NPY_WRITEABLE))
-                {
-                    throw new ArgumentException("array is not writeable.");
-                }
-
-                using (NpyIndexes indexes = new NpyIndexes())
-                {
-                    NpyUtil_IndexProcessing.IndexConverter(args, indexes);
-
-                    // Special case for boolean on 0-d arrays.
-                    if (ndim == 0 && indexes.NumIndexes == 1 && indexes.IndexType(0) == NpyIndexes.NpyIndexTypes.BOOL)
-                    {
-                        if (indexes.GetBool(0))
-                        {
-                            SetItem(value, 0);
-                        }
-                        return;
-                    }
-
-                    // Special case for single assignment.
-                    long single_offset = indexes.SingleAssignOffset(this);
-                    if (single_offset >= 0)
-                    {
-                        // This is a single item assignment. Use SetItem.
-                        SetItem(value, single_offset);
-                        return;
-                    }
-
-                    if (indexes.IsSimple)
-                    {
-                        ndarray view = null;
-                        try {
-                            if (GetType() == typeof(ndarray)) {
-                                view = NpyCoreApi.DecrefToInterface<ndarray>(
-                                    NpyCoreApi.NpyArray_IndexSimple(core, indexes.Indexes, indexes.NumIndexes)
-                                    );
-                            } else {
-                                // Call through python to let the subtype returns the correct view
-                                // TODO: Do we really need this? Why only for set with simple indexing?
-                                CodeContext cntx = PythonOps.GetPythonTypeContext(DynamicHelpers.GetPythonType(this));
-                                object item = PythonOps.GetIndex(cntx, this, new PythonTuple(args));
-                                view = (item as ndarray);
-                                if (view == null) {
-                                    throw new RuntimeException("Getitem not returning array");
-                                }
-                            }
-
-                            NpyArray.CopyObject(view, value);
-                        } finally {
-                            if (view != null) {
-                                view.Dispose();
-                            }
-                        }
-                    }
-                    else
-                    {
-                        using (ndarray array_value = NpyArray.FromAny(value, dtype, 0, 0, NpyDefs.NPY_FORCECAST, null))
-                        {
-                            if (NpyCoreApi.NpyArray_IndexFancyAssign(Array, indexes.Indexes, indexes.NumIndexes, array_value.Array) < 0)
-                            {
-                                NpyCoreApi.CheckError();
-                            }
-                        }
-                    }
-                }
-            }
-        }
-
-        #endregion
-
-        #region properties
-
-        /// <summary>
-        /// Number of dimensions in the array
-        /// </summary>
-        public int ndim {
-            get { return Marshal.ReadInt32(core, NpyCoreApi.ArrayOffsets.off_nd); }
-        }
-
-        /// <summary>
-        /// Returns the size of each dimension as a tuple.
-        /// </summary>
-        public IronPython.Runtime.PythonTuple shape {
-            get { return new PythonTuple(this.Dims); }
-        }
-
-
-        /// <summary>
-        /// Total number of elements in the array.
-        /// </summary>
-        public object size {
-            get { return NpyCoreApi.NpyArray_Size(core).ToPython(); }
-        }
-
-        /// <summary>
-        /// Pointer to the internal memory. Should be used with great caution - memory
-        /// is native memory, not managed memory.
-        /// </summary>
-        public IntPtr data {
-            get { return Marshal.ReadIntPtr(core, NpyCoreApi.ArrayOffsets.off_data); }
-        }
-
-
-        /// <summary>
-        /// The type descriptor object for this array
-        /// </summary>
-        public dtype dtype {
-            get {
-                if (core == IntPtr.Zero) return null;
-                IntPtr descr = Marshal.ReadIntPtr(core, NpyCoreApi.ArrayOffsets.off_descr);
-                return NpyCoreApi.ToInterface<dtype>(descr);
-            }
-            set {
-                NpyCoreApi.ArraySetDescr(core, value.Descr);
-            }
-        }
-
-        /// <summary>
-        /// Flags for this array
-        /// </summary>
-        public flagsobj flags {
-            get {
-                return new flagsobj(this);
-            }
-        }
-
-        /// <summary>
-        /// Returns an array of the stride of each dimension.
-        /// </summary>
-        public Int64[] strides {
-            get { return NpyCoreApi.GetArrayDimsOrStrides(this, false); }
-        }
-
-        public object real {
-            get {
-                return NpyCoreApi.GetReal(this);
-            }
-            set {
-                ndarray val = NpyArray.FromAny(value, null, 0, 0, 0, null);
-                NpyCoreApi.MoveInto(NpyCoreApi.GetReal(this), val);
-            }
-        }
-
-        public object imag {
-            get {
-                if (IsComplex) {
-                    return NpyCoreApi.GetImag(this);
-                } else {
-                    // TODO: np.zeros_like when we have it.
-                    ndarray result = copy();
-                    result.flat = 0;
-                    return result;
-                }
-            }
-            set {
-                if (IsComplex) {
-                    ndarray val = NpyArray.FromAny(value, null, 0, 0, 0, null);
-                    NpyCoreApi.MoveInto(NpyCoreApi.GetImag(this), val);
-                } else {
-                    throw new ArgumentTypeException("array does not have an imaginary part to set.");
-                }
-            }
-        }
-
-        public object flat {
-            get {
-                return NpyCoreApi.IterNew(this);
-            }
-            set {
-                // Assing like a.flat[:] = value
-                flatiter it = NpyCoreApi.IterNew(this);
-                it[new Slice(null)] = value;
-            }
-        }
-
-<<<<<<< HEAD
-=======
-        internal flatiter Flat {
-            get {
-                return NpyCoreApi.IterNew(this);
-            }
-        }
-
-        #endregion
-
-
-        public ndarray NewCopy(NpyDefs.NPY_ORDER order = NpyDefs.NPY_ORDER.NPY_CORDER) {
-            return NpyCoreApi.DecrefToInterface<ndarray>(
-                NpyCoreApi.NpyArray_NewCopy(core, (byte)order));
-        }
-
-
-        /// <summary>
-        /// Directly accesses the array memory and returns the object at that
-        /// offset.  No checks are made, caller can easily crash the program
-        /// or retrieve garbage data.
-        /// </summary>
-        /// <param name="offset">Offset into data array in bytes</param>
-        /// <returns>Contents of the location</returns>
-        internal object GetItem(long offset) {
-            return dtype.f.GetItem(offset, this);
-        }
-
-
-        /// <summary>
-        /// Directly sets a given location in the data array.  No checks are
-        /// made to make sure the offset is sensible or the data is valid in
-        /// anyway -- caller beware.
-        /// 'internal' because this is a security vulnerability.
-        /// </summary>
-        /// <param name="src">Value to write</param>
-        /// <param name="offset">Offset into array in bytes</param>
-        internal void SetItem(object src, long offset) {
-            dtype.f.SetItem(src, offset, this);
-        }
-
-
-        /// <summary>
-        /// Handle to the core representation.
-        /// </summary>
-        public IntPtr Array {
-            get { return core; }
-        }
-
-        /// <summary>
-        /// Returns an array of the sizes of each dimension. This property allocates
-        /// a new array with each call and must make a managed-to-native call so it's
-        /// worth caching the results if used in a loop.
-        /// </summary>
-        public Int64[] Dims {
-            get { return NpyCoreApi.GetArrayDimsOrStrides(this, true); }
-        }
-
-
-        /// <summary>
-        /// Returns the stride of a given dimension. For looping over all dimensions,
-        /// use 'strides'.  This is more efficient if only one dimension is of interest.
-        /// </summary>
-        /// <param name="dimension">Dimension to query</param>
-        /// <returns>Data stride in bytes</returns>
-        public long Stride(int dimension) {
-            return NpyCoreApi.GetArrayStride(Array, dimension);
-        }
-
-
-        /// <summary>
-        /// True if memory layout of array is contiguous
-        /// </summary>
-        public bool IsContiguous {
-            get { return ChkFlags(NpyDefs.NPY_CONTIGUOUS); }
-        }
-
-        /// <summary>
-        /// True if memory layout is Fortran order, false implies C order
-        /// </summary>
-        public bool IsFortran {
-            get { return ChkFlags(NpyDefs.NPY_FORTRAN) && ndim > 1; }
-        }
-
-        public bool IsNotSwapped {
-            get { return dtype.IsNativeByteOrder; }
-        }
-
-        public bool IsByteSwapped {
-            get { return !IsNotSwapped; }
-        }
-
-        public bool IsCArray {
-            get { return ChkFlags(NpyDefs.NPY_CARRAY) && IsNotSwapped; }
-        }
-
-        public bool IsCArray_RO {
-            get { return ChkFlags(NpyDefs.NPY_CARRAY_RO) && IsNotSwapped; }
-        }
-
-        public bool IsFArray {
-            get { return ChkFlags(NpyDefs.NPY_FARRAY) && IsNotSwapped; }
-        }
-
-        public bool IsFArray_RO {
-            get { return ChkFlags(NpyDefs.NPY_FARRAY_RO) && IsNotSwapped; }
-        }
-
-        public bool IsBehaved {
-            get { return ChkFlags(NpyDefs.NPY_BEHAVED) && IsNotSwapped; }
-        }
-
-        public bool IsBehaved_RO {
-            get { return ChkFlags(NpyDefs.NPY_ALIGNED) && IsNotSwapped; }
-        }
-
-        internal bool IsComplex {
-            get { return NpyDefs.IsComplex(dtype.TypeNum); }
-        }
-
-        internal bool IsInteger {
-            get { return NpyDefs.IsInteger(dtype.TypeNum); }
-        }
-
-        public bool IsFlexible {
-            get { return NpyDefs.IsFlexible(dtype.TypeNum); }
-        }
-
-
-        /// <summary>
-        /// TODO: What does this return?
-        /// </summary>
-        public int ElementStrides {
-            get { return NpyCoreApi.NpyArray_ElementStrides(core); }
-        }
-
-        public bool StridingOk(NpyDefs.NPY_ORDER order) {
-            return order == NpyDefs.NPY_ORDER.NPY_ANYORDER ||
-                order == NpyDefs.NPY_ORDER.NPY_CORDER && IsContiguous ||
-                order == NpyDefs.NPY_ORDER.NPY_FORTRANORDER && IsFortran;
-        }
-
-        private bool ChkFlags(int flag) {
-            return ((RawFlags & flag) == flag);
-        }
-
-        // These operators are useful from other C# code and also turn into the
-        // appropriate Python functions (+ goes to __add__, etc).
-        #region Operators
-
-        public static object operator +(ndarray a, Object b) {
-            ufunc f = NpyCoreApi.GetNumericOp(NpyDefs.NpyArray_Ops.npy_op_add);
-            return NpyCoreApi.GenericBinaryOp(a, NpyArray.FromAny(b), f);
-        }
-
-        public static object operator -(ndarray a, Object b) {
-            ufunc f = NpyCoreApi.GetNumericOp(NpyDefs.NpyArray_Ops.npy_op_subtract);
-            return NpyCoreApi.GenericBinaryOp(a, NpyArray.FromAny(b), f);
-        }
-
-        public static object operator *(ndarray a, Object b) {
-            ufunc f = NpyCoreApi.GetNumericOp(NpyDefs.NpyArray_Ops.npy_op_multiply);
-            return NpyCoreApi.GenericBinaryOp(a, NpyArray.FromAny(b), f);
-        }
-
-        public static object operator /(ndarray a, Object b) {
-            ufunc f = NpyCoreApi.GetNumericOp(NpyDefs.NpyArray_Ops.npy_op_divide);
-            return NpyCoreApi.GenericBinaryOp(a, NpyArray.FromAny(b), f);
-        }
-
-        public static object operator&(ndarray a, Object b) {
-            ufunc f = NpyCoreApi.GetNumericOp(NpyDefs.NpyArray_Ops.npy_op_bitwise_and);
-            return NpyCoreApi.GenericBinaryOp(a, NpyArray.FromAny(b), f);
-        }
-
-        public static object operator |(ndarray a, Object b) {
-            ufunc f = NpyCoreApi.GetNumericOp(NpyDefs.NpyArray_Ops.npy_op_bitwise_or);
-            return NpyCoreApi.GenericBinaryOp(a, NpyArray.FromAny(b), f);
-        }
-
-        public static object operator ^(ndarray a, Object b) {
-            ufunc f = NpyCoreApi.GetNumericOp(NpyDefs.NpyArray_Ops.npy_op_bitwise_xor);
-            return NpyCoreApi.GenericBinaryOp(a, NpyArray.FromAny(b), f);
-        }
-
-
-
-        // TODO: Temporary test function
-        public static object Compare(ndarray a, ndarray b) {
-            ufunc f = NpyCoreApi.GetNumericOp(NpyDefs.NpyArray_Ops.npy_op_equal);
-            return NpyCoreApi.GenericBinaryOp(a, b, f);
-        }
-
-        // TODO: end of test functions
-
->>>>>>> 3c2ad322
-        #endregion
-
-        #region methods
-
-        public object all(object axis = null, ndarray @out = null) {
-            int iAxis = NpyUtil_ArgProcessing.AxisConverter(axis);
-            return ArrayReturn(All(iAxis, @out));
-        }
-
-        public object any(object axis = null, ndarray @out = null) {
-            int iAxis = NpyUtil_ArgProcessing.AxisConverter(axis);
-            return ArrayReturn(Any(iAxis, @out));
-        }
-
-        public object argmax(object axis = null, ndarray @out = null) {
-            int iAxis = NpyUtil_ArgProcessing.AxisConverter(axis);
-            return ArrayReturn(ArgMax(iAxis, @out));
-        }
-
-        public object argmin(object axis = null, ndarray @out = null) {
-            int iAxis = NpyUtil_ArgProcessing.AxisConverter(axis);
-            return ArrayReturn(ArgMin(iAxis, @out));
-        }
-
-        public object argsort(object axis = null, string kind = null, object order = null) {
-            int iAxis = NpyUtil_ArgProcessing.AxisConverter(axis);
-            NpyDefs.NPY_SORTKIND sortkind = NpyUtil_ArgProcessing.SortkindConverter(kind);
-
-            if (order != null) {
-                throw new NotImplementedException("Sort field order not yet implemented.");
-            }
-
-            return ArrayReturn(ArgSort(iAxis, sortkind));
-        }
-
-        public ndarray astype(CodeContext cntx, object dtype = null) {
-            dtype d = NpyDescr.DescrConverter(cntx.LanguageContext, dtype);
-            return NpyCoreApi.CastToType(this, d, this.IsFortran);
-        }
-
-        public ndarray byteswap(bool inplace = false) {
-            return NpyCoreApi.Byteswap(this, inplace);
-        }
-
-        public object choose(IEnumerable<object> choices, ndarray @out=null, object mode=null) {
-            NpyDefs.NPY_CLIPMODE clipMode = NpyUtil_ArgProcessing.ClipmodeConverter(mode);
-            return ArrayReturn(Choose(choices, @out, clipMode));
-        }
-
-        public object clip(object min = null, object max = null, ndarray @out = null) {
-            return Clip(min, max, @out);
-        }
-
-        public ndarray compress(object condition, object axis = null, ndarray @out = null) {
-            ndarray aCondition = NpyArray.FromAny(condition, null, 0, 0, 0, null);
-            int iAxis = NpyUtil_ArgProcessing.AxisConverter(axis);
-
-            if (aCondition.ndim != 1) {
-                throw new ArgumentException("condition must be 1-d array");
-            }
-
-            ndarray indexes = aCondition.NonZero()[0];
-            return TakeFrom(indexes, iAxis, @out, NpyDefs.NPY_CLIPMODE.NPY_RAISE);
-        }
-
-        public ndarray conj(ndarray @out = null) {
-            return conjugate(@out);
-        }
-
-        public ndarray conjugate(ndarray @out = null) {
-            return Conjugate(@out);
-        }
-
-        public ndarray copy(object order = null) {
-            NpyDefs.NPY_ORDER eOrder = NpyUtil_ArgProcessing.OrderConverter(order);
-            return NpyCoreApi.NewCopy(this, eOrder);
-        }
-
-        public object cumprod(CodeContext cntx, object axis = null, object dtype = null, 
-                              ndarray @out = null) {
-            int iAxis = NpyUtil_ArgProcessing.AxisConverter(axis);
-            dtype rtype = null;
-            if (dtype != null) {
-                rtype = NpyDescr.DescrConverter(cntx.LanguageContext, dtype);
-            }
-            return CumProd(iAxis, rtype, @out);
-        }
-
-        public object cumsum(CodeContext cntx, object axis = null, object dtype = null, 
-                             ndarray @out = null) {
-            int iAxis = NpyUtil_ArgProcessing.AxisConverter(axis);
-            dtype rtype = null;
-            if (dtype != null) {
-                rtype = NpyDescr.DescrConverter(cntx.LanguageContext, dtype);
-            }
-            return CumSum(iAxis, rtype, @out);
-        }
-
-
-        public ndarray diagonal(int offset = 0, int axis1 = 0, int axis2 = 1) {
-            return Diagonal(offset, axis1, axis2);
-        }
-
-        public void fill(object scalar) {
-            FillWithScalar(scalar);
-        }
-
-        public ndarray flatten(object order = null) {
-            NpyDefs.NPY_ORDER eOrder = NpyUtil_ArgProcessing.OrderConverter(order);
-            return Flatten(eOrder);
-        }
-
-        public ndarray getfield(CodeContext cntx, object dtype, int offset = 0) {
-            NumpyDotNet.dtype dt = NpyDescr.DescrConverter(cntx.LanguageContext, dtype);
-            return NpyCoreApi.GetField(this, dt, offset);
-        }
-
-        public object item(params object[] args) {
-            if (args.Length == 1 && args[0] is PythonTuple) {
-                PythonTuple t = (PythonTuple)args[0];
-                args = t.ToArray();
-            }
-            if (args.Length == 0) {
-                if (ndim == 0 || Size == 1) {
-                    return GetItem(0);
-                } else {
-                    throw new ArgumentException("can only convert an array of size 1 to a Python scalar");
-                }
-            } else {
-                using (NpyIndexes indexes = new NpyIndexes()) {
-                    NpyUtil_IndexProcessing.IndexConverter(args, indexes);
-                    if (args.Length == 1) {
-                        if (indexes.IndexType(0) != NpyIndexes.NpyIndexTypes.INTP) {
-                            throw new ArgumentException("invalid integer");
-                        }
-                        // Do flat indexing
-                        return Flat.Get(indexes.GetIntPtr(0));
-                    } else {
-                        if (indexes.IsSingleItem(ndim)) {
-                            long offset = indexes.SingleAssignOffset(this);
-                            return GetItem(offset);
-                        } else {
-                            throw new ArgumentException("Incorrect number of indices for the array");
-                        }
-                    }
-                }
-            }
-        }
-
-        public void itemset(params object[] args) {
-            // Convert args to value and args
-            if (args.Length == 0) {
-                throw new ArgumentException("itemset must have at least one argument");
-            }
-            object value = args.Last();
-            args = args.Take(args.Length - 1).ToArray();
-
-            if (args.Length == 1 && args[0] is PythonTuple) {
-                PythonTuple t = (PythonTuple)args[0];
-                args = t.ToArray();
-            }
-            if (args.Length == 0) {
-                if (ndim == 0 || Size == 1) {
-                    SetItem(value, 0);
-                } else {
-                    throw new ArgumentException("can only convert an array of size 1 to a Python scalar");
-                }
-            } else {
-                using (NpyIndexes indexes = new NpyIndexes()) {
-                    NpyUtil_IndexProcessing.IndexConverter(args, indexes);
-                    if (args.Length == 1) {
-                        if (indexes.IndexType(0) != NpyIndexes.NpyIndexTypes.INTP) {
-                            throw new ArgumentException("invalid integer");
-                        }
-                        // Do flat indexing
-                        Flat.SingleAssign(indexes.GetIntPtr(0), value);
-                    } else {
-                        if (indexes.IsSingleItem(ndim)) {
-                            long offset = indexes.SingleAssignOffset(this);
-                            SetItem(value, offset);
-                        } else {
-                            throw new ArgumentException("Incorrect number of indices for the array");
-                        }
-                    }
-                }
-            }
-        }
-
-        public object max(object axis = null, ndarray @out = null) {
-            int iAxis = NpyUtil_ArgProcessing.AxisConverter(axis);
-            return ArrayReturn(Max(iAxis, @out));
-        }
-
-        public object mean(CodeContext cntx, object axis = null, object dtype = null, 
-                           ndarray @out = null) {
-            int iAxis = NpyUtil_ArgProcessing.AxisConverter(axis);
-            dtype rtype = null;
-            if (dtype != null) {
-                rtype = NpyDescr.DescrConverter(cntx.LanguageContext, dtype);
-            }
-            return Mean(iAxis, GetTypeDouble(this.dtype, rtype), @out);
-        }
-
-        public object min(object axis = null, ndarray @out = null) {
-            int iAxis = NpyUtil_ArgProcessing.AxisConverter(axis);
-            return ArrayReturn(Min(iAxis, @out));
-        }
-
-        public ndarray newbyteorder(string endian = null) {
-            dtype newtype = NpyCoreApi.DescrNewByteorder(dtype, NpyUtil_ArgProcessing.ByteorderConverter(endian));
-            return NpyCoreApi.View(this, newtype, null);
-        }
-
-        public PythonTuple nonzero() {
-            return new PythonTuple(NonZero());
-        }
-
-        public object prod(CodeContext cntx, object axis = null, object dtype = null, ndarray @out = null) {
-            int iAxis = NpyUtil_ArgProcessing.AxisConverter(axis);
-            dtype rtype = null;
-            if (dtype != null) {
-                rtype = NpyDescr.DescrConverter(cntx.LanguageContext, dtype);
-            }
-            return ArrayReturn(Prod(iAxis, rtype, @out));
-        }
-
-        public object ptp(object axis = null, ndarray @out = null) {
-            int iAxis = NpyUtil_ArgProcessing.AxisConverter(axis);
-            return Ptp(iAxis, @out);
-        }
-
-        public void put(object indices, object values, object mode = null) {
-            ndarray aIndices;
-            ndarray aValues;
-            NpyDefs.NPY_CLIPMODE eMode;
-
-            aIndices = (indices as ndarray);
-            if (aIndices == null) {
-                aIndices = NpyArray.FromAny(indices, NpyCoreApi.DescrFromType(NpyDefs.NPY_INTP),
-                    0, 0, NpyDefs.NPY_CARRAY, null);
-            }
-            aValues = (values as ndarray);
-            if (aValues == null) {
-                aValues = NpyArray.FromAny(values, dtype, 0, 0, NpyDefs.NPY_CARRAY, null);
-            }
-            eMode = NpyUtil_ArgProcessing.ClipmodeConverter(mode);
-            PutTo(aValues, aIndices, eMode);
-        }
-
-        public ndarray ravel(object order = null) {
-            NpyDefs.NPY_ORDER eOrder = NpyUtil_ArgProcessing.OrderConverter(order);
-            return Ravel(eOrder);
-        }
-
-        public object repeat(object repeats, object axis = null) {
-            ndarray aRepeats = (repeats as ndarray);
-            if (aRepeats == null) {
-                aRepeats = NpyArray.FromAny(repeats, NpyCoreApi.DescrFromType(NpyDefs.NPY_INTP),
-                    0, 0, NpyDefs.NPY_CARRAY, null);
-            }
-            int iAxis = NpyUtil_ArgProcessing.AxisConverter(axis);
-            return ArrayReturn(Repeat(aRepeats, iAxis));
-        }
-
-        private static string[] reshapeKeywords = { "order" };
-
-        public ndarray reshape([ParamDictionary] IAttributesCollection kwds, params object[] args) {
-            object[] keywordArgs = NpyUtil_ArgProcessing.BuildArgsArray(new object[0], reshapeKeywords, kwds);
-            NpyDefs.NPY_ORDER order = NpyUtil_ArgProcessing.OrderConverter(keywordArgs[0]);
-            IntPtr[] newshape;
-            // TODO: Add NpyArray_View call for (None) case. (Why?)
-            if (args.Length == 1 && args[0] is IList<object>) {
-                newshape = NpyUtil_ArgProcessing.IntpListConverter((IList<object>)args[0]);
-            } else {
-                newshape = NpyUtil_ArgProcessing.IntpListConverter(args);
-            }
-            return NpyCoreApi.Newshape(this, newshape, order);
-        }
-
-        private static string[] resizeKeywords = { "refcheck" };
-
-        public void resize([ParamDictionary] IAttributesCollection kwds, params object[] args) {
-            object[] keywordArgs = NpyUtil_ArgProcessing.BuildArgsArray(new object[0], resizeKeywords, kwds);
-            bool refcheck = NpyUtil_ArgProcessing.BoolConverter(keywordArgs[0]);
-            IntPtr[] newshape;
-
-            if (args.Length == 0) {
-                return;
-            }
-            if (args.Length == 1 && args[0] is IList<object>) {
-                newshape = NpyUtil_ArgProcessing.IntpListConverter((IList<object>)args[0]);
-            } else {
-                newshape = NpyUtil_ArgProcessing.IntpListConverter(args);
-            }
-            Resize(newshape, refcheck, NpyDefs.NPY_ORDER.NPY_CORDER);
-        }
-
-        public object round(int decimals = 0, ndarray @out = null) {
-            return Round(decimals, @out);
-        }
-
-        public object searchsorted(object keys, string side = null) {
-            NpyDefs.NPY_SEARCHSIDE eSide = NpyUtil_ArgProcessing.SearchsideConverter(side);
-            ndarray aKeys = (keys as ndarray);
-            if (aKeys == null) {
-                aKeys = NpyArray.FromAny(keys, NpyArray.FindArrayType(keys, dtype, NpyDefs.NPY_MAXDIMS),
-                    0, 0, NpyDefs.NPY_CARRAY, null);
-            }
-            return ArrayReturn(SearchSorted(aKeys, eSide));
-        }
-
-        public void setfield(CodeContext cntx, object value, object dtype, int offset = 0) {
-            dtype d = NpyDescr.DescrConverter(cntx.LanguageContext, dtype);
-            NpyArray.SetField(this, d.Descr, offset, value);
-        }
-
-        public void setflags(object write = null, object align = null, object uic = null) {
-            int flags = RawFlags;
-            if (align != null) {
-                bool bAlign = NpyUtil_ArgProcessing.BoolConverter(align);
-                if (bAlign) {
-                    flags |= NpyDefs.NPY_ALIGNED;
-                } else {
-                    if (!NpyCoreApi.IsAligned(this)) {
-                        throw new ArgumentException("cannot set aligned flag of mis-aligned array to True");
-                    }
-                    flags &= ~NpyDefs.NPY_ALIGNED;
-                }
-            }
-            if (uic != null) {
-                bool bUic = NpyUtil_ArgProcessing.BoolConverter(uic);
-                if (bUic) {
-                    throw new ArgumentException("cannot set UPDATEIFCOPY flag to True");
-                } else {
-                    NpyCoreApi.ClearUPDATEIFCOPY(Array);
-                }
-            }
-            if (write != null) {
-                bool bWrite = NpyUtil_ArgProcessing.BoolConverter(write);
-                if (bWrite) {
-                    if (!NpyCoreApi.IsWriteable(this)) {
-                        throw new ArgumentException("cannot set WRITEABLE flag to true on this array");
-                    }
-                    flags |= NpyDefs.NPY_WRITEABLE;
-                } else {
-                    flags &= ~NpyDefs.NPY_WRITEABLE;
-                }
-            }
-            RawFlags = flags;
-        }
-
-        public void sort(int axis = -1, string kind = null, object order = null) {
-            NpyDefs.NPY_SORTKIND sortkind = NpyUtil_ArgProcessing.SortkindConverter(kind);
-            if (order != null) {
-                throw new NotImplementedException("Field sort order not yet implemented.");
-            }
-            Sort(axis, sortkind);
-        }
-
-        public ndarray squeeze() {
-            return Squeeze();
-        }
-
-        public object std(CodeContext cntx, object axis = null, object dtype = null, ndarray @out = null, int ddof = 0) {
-            int iAxis = NpyUtil_ArgProcessing.AxisConverter(axis);
-            dtype rtype = null;
-            if (dtype != null) {
-                rtype = NpyDescr.DescrConverter(cntx.LanguageContext, dtype);
-            }
-            return Std(iAxis, GetTypeDouble(this.dtype, rtype), @out, false, ddof);
-        }
-
-        public object sum(CodeContext cntx, object axis = null, object dtype = null, ndarray @out = null) {
-            int iAxis = NpyUtil_ArgProcessing.AxisConverter(axis);
-            dtype rtype = null;
-            if (dtype != null) {
-                rtype = NpyDescr.DescrConverter(cntx.LanguageContext, dtype);
-            }
-            return ArrayReturn(Sum(iAxis, rtype, @out));
-        }
-
-
-        public ndarray swapaxes(int a1, int a2) {
-            return SwapAxes(a1, a2);
-        }
-
-        public ndarray swapaxes(object a1, object a2) {
-            int iA1 = NpyUtil_ArgProcessing.IntConverter(a1);
-            int iA2 = NpyUtil_ArgProcessing.IntConverter(a2);
-            return SwapAxes(iA1, iA2);
-        }
-                
-
-        public object take(object indices,
-                           object axis = null,
-                           ndarray @out = null,
-                           object mode = null) {
-            ndarray aIndices;
-            int iAxis;
-            NpyDefs.NPY_CLIPMODE cMode;
-
-            aIndices = (indices as ndarray);
-            if (aIndices == null) {
-                aIndices = NpyArray.FromAny(indices, NpyCoreApi.DescrFromType(NpyDefs.NPY_INTP),
-                    1, 0, NpyDefs.NPY_CONTIGUOUS, null);
-            }
-            iAxis = NpyUtil_ArgProcessing.AxisConverter(axis);
-            cMode = NpyUtil_ArgProcessing.ClipmodeConverter(mode);
-            return ArrayReturn(TakeFrom(aIndices, iAxis, @out, cMode));
-        }
-
-        public void tofile(CodeContext cntx, PythonFile file, string sep = null, string format = null) {
-            ToFile(cntx, file, sep, format);
-        }
-
-        public void tofile(CodeContext cntx, string filename, string sep = null, string format = null) {
-            BuiltinFunction open = (BuiltinFunction) cntx.LanguageContext.BuiltinModuleDict.get("open");
-            PythonFile f = (PythonFile)PythonOps.CallWithContext(cntx, open, filename, "wb");
-            try {
-                tofile(cntx, f, sep, format);
-            } finally {
-                f.close();
-            }
-        }
-
-        public object tolist() {
-            if (ndim == 0) {
-                return GetItem(0);
-            } else {
-                List result = new List();
-                long size = Dims[0];
-                for (long i = 0; i < size; i++) {
-                    result.append(ArrayBigItem(i).tolist());
-                }
-                return result;
-            }
-        }
-
-        public Bytes tostring(object order = null) {
-            NpyDefs.NPY_ORDER eOrder = NpyUtil_ArgProcessing.OrderConverter(order);
-            return ToString(eOrder);
-        }
-
-        public object trace(CodeContext cntx, int offset = 0, int axis1 = 0, int axis2 = 1,
-            object dtype = null, ndarray @out = null) {
-            ndarray diag = Diagonal(offset, axis1, axis2);
-            return diag.sum(cntx, dtype:dtype, @out:@out);
-        }
-
-        public ndarray transpose(params object[] args) {
-            if (args.Length == 0 || args.Length == 1 && args[0] == null) {
-                return Transpose();
-            } else if (args.Length == 1 && args[0] is IList<object>) {
-                return Transpose(NpyUtil_ArgProcessing.IntpListConverter((IList<object>)args[0]));
-            } else {
-                return Transpose(NpyUtil_ArgProcessing.IntpListConverter(args));
-            }
-        }
-
-        public object var(CodeContext cntx, object axis = null, object dtype = null, ndarray @out = null, int ddof = 0) {
-            int iAxis = NpyUtil_ArgProcessing.AxisConverter(axis);
-            dtype rtype = null;
-            if (dtype != null) {
-                rtype = NpyDescr.DescrConverter(cntx.LanguageContext, dtype);
-            }
-            return Std(iAxis, GetTypeDouble(this.dtype, rtype), @out, true, ddof);
-        }
-
-
-        public ndarray view(CodeContext cntx, object dtype = null, object type = null) {
-            if (dtype != null && type == null) {
-                if (IsNdarraySubtype(dtype)) {
-                    type = dtype;
-                    dtype = null;
-                }
-            }
-
-            if (type != null && !IsNdarraySubtype(type)) {
-                throw new ArgumentException("Type must be a subtype of ndarray.");
-            }
-            dtype rtype = null;
-            if (dtype != null) {
-                rtype = NpyDescr.DescrConverter(cntx.LanguageContext, dtype);
-            }
-            return NpyCoreApi.View(this, rtype, type);
-        }
-
-        #endregion
-
-        #endregion
-
-
-        public long Size {
-            get { return NpyCoreApi.NpyArray_Size(core).ToInt64(); }
-        }
-
-        internal ndarray Real {
-            get { return NpyCoreApi.GetReal(this); }
-        }
-
-        internal ndarray Imag {
-            get { return NpyCoreApi.GetImag(this); }
-        }
-
-        public override string ToString() {
-            return BuildStringRepr(false);
-        }
-
-        internal flatiter Flat {
-            get {
-                return NpyCoreApi.IterNew(this);
-            }
-        }
-
-        public ndarray NewCopy(NpyDefs.NPY_ORDER order = NpyDefs.NPY_ORDER.NPY_CORDER) {
-            return NpyCoreApi.DecrefToInterface<ndarray>(
-                NpyCoreApi.NpyArray_NewCopy(core, (byte)order));
-        }
-
-
-        /// <summary>
-        /// Directly accesses the array memory and returns the object at that
-        /// offset.  No checks are made, caller can easily crash the program
-        /// or retrieve garbage data.
-        /// </summary>
-        /// <param name="offset">Offset into data array in bytes</param>
-        /// <returns>Contents of the location</returns>
-        internal object GetItem(long offset) {
-            return dtype.f.GetItem(offset, this);
-        }
-
-
-        /// <summary>
-        /// Directly sets a given location in the data array.  No checks are
-        /// made to make sure the offset is sensible or the data is valid in
-        /// anyway -- caller beware.
-        /// 'internal' because this is a security vulnerability.
-        /// </summary>
-        /// <param name="src">Value to write</param>
-        /// <param name="offset">Offset into array in bytes</param>
-        internal void SetItem(object src, long offset) {
-            dtype.f.SetItem(src, offset, this);
-        }
-
-
-        /// <summary>
-        /// Handle to the core representation.
-        /// </summary>
-        public IntPtr Array {
-            get { return core; }
-        }
-
-        /// <summary>
-        /// Returns an array of the sizes of each dimension. This property allocates
-        /// a new array with each call and must make a managed-to-native call so it's
-        /// worth caching the results if used in a loop.
-        /// </summary>
-        public Int64[] Dims {
-            get { return NpyCoreApi.GetArrayDimsOrStrides(this, true); }
-        }
-
-
-        /// <summary>
-        /// Returns the stride of a given dimension. For looping over all dimensions,
-        /// use 'strides'.  This is more efficient if only one dimension is of interest.
-        /// </summary>
-        /// <param name="dimension">Dimension to query</param>
-        /// <returns>Data stride in bytes</returns>
-        public long Stride(int dimension) {
-            return NpyCoreApi.GetArrayStride(Array, dimension);
-        }
-
-
-        /// <summary>
-        /// True if memory layout of array is contiguous
-        /// </summary>
-        public bool IsContiguous {
-            get { return ChkFlags(NpyDefs.NPY_CONTIGUOUS); }
-        }
-
-        /// <summary>
-        /// True if memory layout is Fortran order, false implies C order
-        /// </summary>
-        public bool IsFortran {
-            get { return ChkFlags(NpyDefs.NPY_FORTRAN) && ndim > 1; }
-        }
-
-        public bool IsNotSwapped {
-            get { return dtype.IsNativeByteOrder; }
-        }
-
-        public bool IsByteSwapped {
-            get { return !IsNotSwapped; }
-        }
-
-        public bool IsCArray {
-            get { return ChkFlags(NpyDefs.NPY_CARRAY) && IsNotSwapped; }
-        }
-
-        public bool IsCArray_RO {
-            get { return ChkFlags(NpyDefs.NPY_CARRAY_RO) && IsNotSwapped; }
-        }
-
-        public bool IsFArray {
-            get { return ChkFlags(NpyDefs.NPY_FARRAY) && IsNotSwapped; }
-        }
-
-        public bool IsFArray_RO {
-            get { return ChkFlags(NpyDefs.NPY_FARRAY_RO) && IsNotSwapped; }
-        }
-
-        public bool IsBehaved {
-            get { return ChkFlags(NpyDefs.NPY_BEHAVED) && IsNotSwapped; }
-        }
-
-        public bool IsBehaved_RO {
-            get { return ChkFlags(NpyDefs.NPY_ALIGNED) && IsNotSwapped; }
-        }
-
-        internal bool IsComplex {
-            get { return NpyDefs.IsComplex(dtype.TypeNum); }
-        }
-
-        internal bool IsInteger {
-            get { return NpyDefs.IsInteger(dtype.TypeNum); }
-        }
-
-        public bool IsFlexible {
-            get { return NpyDefs.IsFlexible(dtype.TypeNum); }
-        }
-
-
-        /// <summary>
-        /// TODO: What does this return?
-        /// </summary>
-        public int ElementStrides {
-            get { return NpyCoreApi.NpyArray_ElementStrides(core); }
-        }
-
-        public bool StridingOk(NpyDefs.NPY_ORDER order) {
-            return order == NpyDefs.NPY_ORDER.NPY_ANYORDER ||
-                order == NpyDefs.NPY_ORDER.NPY_CORDER && IsContiguous ||
-                order == NpyDefs.NPY_ORDER.NPY_FORTRANORDER && IsFortran;
-        }
-
-        private bool ChkFlags(int flag) {
-            return ((RawFlags & flag) == flag);
-        }
-
-        // These operators are useful from other C# code and also turn into the
-        // appropriate Python functions (+ goes to __add__, etc).
-
-        #region IEnumerable<object> interface
-
-        public IEnumerator<object> GetEnumerator() {
-            return new ndarray_Enumerator(this);
-        }
-
-        System.Collections.IEnumerator System.Collections.IEnumerable.GetEnumerator() {
-            return new ndarray_Enumerator(this);
-        }
-
-        #endregion
-
-        #region Internal methods
-
-        internal long Length {
-            get {
-                return Dims[0];
-            }
-        }
-
-        internal static object ArrayReturn(ndarray a) {
-            if (a.ndim == 0) {
-                // TODO: This should return a scalar
-                return a.GetItem(0);
-            } else {
-                return a;
-            }
-        }
-        private string BuildStringRepr(bool repr) {
-            // Equivalent to array_repr_builtin (arrayobject.c)
-            StringBuilder sb = new StringBuilder();
-            if (repr) sb.Append("array(");
-            if (!DumpData(sb, this.Dims, this.strides, 0, 0)) {
-                return null;
-            }
-
-            if (repr) {
-                if (NpyDefs.IsExtended(this.dtype.TypeNum)) {
-                    sb.AppendFormat(", '{0}{1}')", (char)dtype.Type, this.dtype.ElementSize);
-                } else {
-                    sb.AppendFormat(", '{0}')", (char)dtype.Type);
-                }
-            }
-            return sb.ToString();
-        }
-
-        /// <summary>
-        /// Recursively walks the array and appends a representation of each element
-        /// to the passed string builder.  Square brackets delimit each array dimension.
-        /// </summary>
-        /// <param name="sb">StringBuilder instance to append to</param>
-        /// <param name="dimensions">Array of size of each dimension</param>
-        /// <param name="strides">Offset in bytes to reach next element in each dimension</param>
-        /// <param name="dimIdx">Index of the current dimension (starts at 0, recursively counts up)</param>
-        /// <param name="offset">Byte offset into data array, starts at 0</param>
-        /// <returns>True on success, false on failure</returns>
-        private bool DumpData(StringBuilder sb, long[] dimensions, long[] strides,
-            int dimIdx, long offset) {
-
-            if (dimIdx == ndim) {
-                Object value = dtype.f.GetItem(offset, this);
-                if (value == null) return false;
-
-                // TODO: Calling repr method failed for Python objects. Is ToString() sufficient?
-                //MethodInfo repr = value.GetType().GetMethod("__repr__");
-                //sb.Append(repr != null ? repr.Invoke(repr, null) : value.ToString());
-                sb.Append(value.ToString());
-            } else {
-                sb.Append('[');
-                for (int i = 0; i < dimensions[dimIdx]; i++) {
-                    if (!DumpData(sb, dimensions, strides, dimIdx + 1,
-                                  offset + strides[dimIdx] * i)) {
-                        return false;
-                    }
-                    if (i < dimensions[dimIdx] - 1) {
-                        sb.Append(", ");
-                    }
-                }
-                sb.Append(']');
-            }
-            return true;
-        }
-
-        /// <summary>
-        /// Indexes an array by a single long and returns either an item or a sub-array.
-        /// </summary>
-        /// <param name="index">The index into the array</param>
-        object ArrayItem(long index) {
-            if (ndim == 1) {
-                // TODO: This should really returns a Numpy scalar.
-                long dim0 = Dims[0];
-                if (index < 0) {
-                    index += dim0;
-                }
-                if (index < 0 || index >= dim0) {
-                    throw new IndexOutOfRangeException("Index out of range");
-                }
-                long offset = index * strides[0];
-                return GetItem(offset);
-            } else {
-                return ArrayBigItem(index);
-            }
-        }
-
-        /// <summary>
-        /// Indexes an array by a single long and returns the sub-array.
-        /// </summary>
-        /// <param name="index">The index into the array.</param>
-        /// <returns>The sub-array.</returns>
-        internal ndarray ArrayBigItem(long index)
-        {
-            return NpyCoreApi.DecrefToInterface<ndarray>(
-                    NpyCoreApi.NpyArray_ArrayItem(Array, (IntPtr)index)
-                   );
-        }
-
-        internal Int32 RawFlags {
-            get {
-                return Marshal.ReadInt32(Array + NpyCoreApi.ArrayOffsets.off_flags);
-            }
-            set {
-                Marshal.WriteInt32(Array + NpyCoreApi.ArrayOffsets.off_flags, value);
-            }
-        }
-
-        internal static dtype GetTypeDouble(dtype dtype1, dtype dtype2) {
-            if (dtype2 != null) {
-                return dtype2;
-            }
-            if (dtype1.TypeNum < NpyDefs.NPY_TYPES.NPY_FLOAT) {
-                return NpyCoreApi.DescrFromType(NpyDefs.NPY_TYPES.NPY_DOUBLE);
-            } else {
-                return dtype1;
-            }
-        }
-
-        private static bool IsNdarraySubtype(object type) {
-            if (type == null) {
-                return false;
-            }
-            PythonType pt = type as PythonType;
-            if (pt == null) {
-                return false;
-            }
-            return PythonOps.IsSubClass(pt, DynamicHelpers.GetPythonTypeFromType(typeof(ndarray)));
-        }
-
-        #endregion
-
-        #region Memory pressure handling
-
-        // The GC only knows about the managed memory that has been allocated,
-        // not the large pool of native array data.  This means that the GC
-        // may not run even if we are about to run out of memory.  Adding
-        // memory pressure tells the GC how much native memory is associated
-        // with managed objects.
-
-        /// <summary>
-        /// Track the total pressure allocated by numpy.  This is just for
-        /// error checking and to make sure it goes back to 0 in the end.
-        /// </summary>
-        private static long TotalMemPressure = 0;
-
-        internal static void IncreaseMemoryPressure(ndarray arr) {
-            if (arr.flags.owndata) {
-                int newBytes = (int)(arr.Size * arr.dtype.ElementSize);
-                if (newBytes == 0) {
-                    return;
-                }
-
-                // Stupid annoying hack.  What happens is the finalizer queue
-                // is processed by a low-priority background thread and can fall
-                // behind, allowing memory to be filled if the primary thread is
-                // creating garbage faster than the finalizer thread is cleaning
-                // it up.  This is a heuristic to cause the main thread to pause
-                // when needed.  All of this is necessary because the ndarray
-                // object defines a finalizer, which most .NET objects don't have
-                // and .NET doesn't appear well optimized for cases with huge
-                // numbers of finalizable objects.
-                // TODO: What do we do for a collection heuristic for 64-bit? Don't
-                // want to collect too often but don't want to page either.
-                if (IntPtr.Size == 4 &&
-                    (TotalMemPressure > 1500000000 || TotalMemPressure + newBytes > 1700000000)) {
-                    Console.WriteLine("Forcing collection");
-                    System.GC.Collect();
-                    System.GC.WaitForPendingFinalizers();
-                }
-
-                System.Threading.Interlocked.Add(ref TotalMemPressure, newBytes);
-                System.GC.AddMemoryPressure(newBytes);
-                //Console.WriteLine("Added {0} bytes of pressure, now {1}",
-                //    newBytes, TotalMemPressure);
-            }
-        }
-
-        internal static void DecreaseMemoryPressure(ndarray arr) {
-            if (arr.flags.owndata) {
-                int newBytes = (int)(arr.Size * arr.dtype.ElementSize);
-                System.Threading.Interlocked.Add(ref TotalMemPressure, -newBytes);
-                if (newBytes > 0) {
-                    System.GC.RemoveMemoryPressure(newBytes);
-                }
-                //Console.WriteLine("Removed {0} bytes of pressure, now {1}",
-                //    newBytes, TotalMemPressure);
-            }
-        }
-
-        #endregion
-    }
-
-    internal class ndarray_Enumerator : IEnumerator<object>
-    {
-        public ndarray_Enumerator(ndarray a) {
-            arr = a;
-            index = (IntPtr)(-1);
-        }
-
-        public object Current {
-            get { return arr[index.ToPython()]; }
-        }
-
-        public void Dispose() {
-            arr = null;
-        }
-
-
-        public bool MoveNext() {
-            index += 1;
-            return (index.ToInt64() < arr.Dims[0]);
-        }
-
-        public void Reset() {
-            index = (IntPtr)(-1);
-        }
-
-        private ndarray arr;
-        private IntPtr index;
-    }
-}
+﻿using System;
+using System.Collections.Generic;
+using System.Linq;
+using System.Text;
+using System.Runtime.InteropServices;
+using System.Runtime.CompilerServices;
+using System.Reflection;
+using System.Numerics;
+using IronPython.Modules;
+using IronPython.Runtime;
+using IronPython.Runtime.Operations;
+using IronPython.Runtime.Types;
+using IronPython.Runtime.Exceptions;
+using Microsoft.Scripting;
+using NumpyDotNet;
+using System.Collections;
+
+namespace NumpyDotNet
+{
+    /// <summary>
+    /// Implements the Numpy python 'ndarray' object and acts as an interface to
+    /// the core NpyArray data structure.  Npy_INTERFACE(NpyArray *) points an 
+    /// instance of this class.
+    /// </summary>
+    public partial class ndarray : Wrapper, IEnumerable<object>, NumpyDotNet.IArray
+    {
+        private static String[] ndarryArgNames = { "shape", "dtype", "buffer",
+                                                   "offset", "strides", "order" };
+
+
+        public ndarray(CodeContext cntx, [ParamDictionary] IAttributesCollection kwargs, params object[] posArgs) {
+            object[] args = NpyUtil_ArgProcessing.BuildArgsArray(posArgs, ndarryArgNames, kwargs);
+            Construct(cntx, args);
+        }
+
+
+        /// <summary>
+        /// Arguments are: object, dtype, copy, order, subok
+        /// </summary>
+        /// <param name="cntx"></param>
+        /// <param name="args"></param>
+        private void Construct(CodeContext cntx, Object[] args) {
+            dtype type = null;
+
+            core = IntPtr.Zero;
+
+            long[] shape = NpyUtil_ArgProcessing.IntArrConverter(args[0]);
+            if (shape == null) 
+                throw new ArgumentException("Array constructor requires a shape to be specified.");
+
+            if (args[1] != null) type = NpyDescr.DescrConverter(cntx.LanguageContext, args[1]);
+            if (args[2] != null)
+                throw new NotImplementedException("Buffer support is not implemented.");
+            long offset = NpyUtil_ArgProcessing.IntConverter(args[3]);
+            long[] strides = NpyUtil_ArgProcessing.IntArrConverter(args[4]);
+            NpyDefs.NPY_ORDER order = NpyUtil_ArgProcessing.OrderConverter(args[5]);
+
+            if (type == null)
+                type = NpyCoreApi.DescrFromType(NpyDefs.DefaultType);
+
+            int itemsize = type.ElementSize;
+            if (itemsize == 0) {
+                throw new ArgumentException("data-type with unspecified variable length");
+            }
+
+            if (strides != null) {
+                if (strides.Length != shape.Length) {
+                    throw new ArgumentException("strides, if given, must be the same length as shape");
+                }
+
+                if (!NpyArray.CheckStrides(itemsize, shape, strides)) {
+                    throw new ArgumentException("strides is compatible with shape of requested array and size of buffer");
+                }
+            }
+
+            // Creates a new array object.  By passing 'this' in the current instance
+            // becomes the wrapper object for the new array.
+            ndarray wrap = NpyCoreApi.NewFromDescr(type, shape, strides, 0, 
+                new NpyCoreApi.UseExistingWrapper { Wrapper = this });
+            if (wrap != this) {
+                throw new InvalidOperationException("Internal error: returned array wrapper is different than current instance.");
+            }
+            if ((type.Flags & NpyDefs.NPY__ITEM_HASOBJECT) != 0) {
+                throw new NotImplementedException("PyArray_FillObject not implemented yet");
+            }
+        }
+
+
+        // Creates a wrapper for an array created on the native side, such as the result of a slice operation.
+        public ndarray(IntPtr a)
+        {
+            core = a;
+        }
+
+        protected override void Dispose(bool disposing) {
+            if (core != IntPtr.Zero) {
+                lock (this) {
+                    DecreaseMemoryPressure(this);
+                    base.Dispose(disposing);
+                }
+            }
+        }
+
+        /// <summary>
+        /// Danger!  This method is only intended to be used indirectly during construction
+        /// when the new instance is passed into the core as the 'interfaceData' field so
+        /// ArrayNewWrapper can pair up this instance with a core object.  If this pointer
+        /// is changed after pairing, bad things can happen.
+        /// </summary>
+        /// <param name="a">Core object to be paired with this wrapper</param>
+        internal void SetArray(IntPtr a) {
+            if (core == null) {
+                throw new InvalidOperationException("Attempt to change core array object for already-constructed wrapper.");
+            }
+            core = a;
+        }
+
+
+        #region Public interfaces (must match CPython)
+
+        #region Python methods
+
+        public virtual string __repr__(CodeContext context) {
+            // TODO: No support for user-set repr function.
+            return BuildStringRepr(true);
+        }
+
+        public virtual string __str__(CodeContext context) {
+            // TODO: No support for user-set string function
+            return BuildStringRepr(false);
+        }
+
+        /// <summary>
+        /// Returns the length of dimension zero of the array
+        /// </summary>
+        /// <returns>Length of the first dimension</returns>
+        public virtual object __len__() {
+            if (ndim == 0) {
+                throw new ArgumentTypeException("len() of unsized object");
+            }
+            return PythonOps.ToPython((IntPtr)Dims[0]);
+        }
+
+        public object __abs__() {
+            ufunc f = NpyCoreApi.GetNumericOp(NpyDefs.NpyArray_Ops.npy_op_absolute);
+            return NpyCoreApi.GenericUnaryOp(this, f);
+        }
+
+        public object __lshift__(Object b) {
+            ufunc f = NpyCoreApi.GetNumericOp(NpyDefs.NpyArray_Ops.npy_op_left_shift);
+            return NpyCoreApi.GenericBinaryOp(this, NpyArray.FromAny(b, null, 0, 0, 0, null), f);
+        }
+
+        public object __rshift__(Object b) {
+            ufunc f = NpyCoreApi.GetNumericOp(NpyDefs.NpyArray_Ops.npy_op_right_shift);
+            return NpyCoreApi.GenericBinaryOp(this, NpyArray.FromAny(b, null, 0, 0, 0, null), f);
+        }
+
+        public object __sqrt__() {
+            ufunc f = NpyCoreApi.GetNumericOp(NpyDefs.NpyArray_Ops.npy_op_sqrt);
+            return NpyCoreApi.GenericUnaryOp(this, f);
+        }
+
+        public object __mod__(Object b) {
+            ufunc f = ufunc.GetFunction("fmod");
+            return NpyCoreApi.GenericBinaryOp(this, NpyArray.FromAny(b), f);
+        }
+
+        #endregion
+
+        #region Operators
+
+        internal static object BinaryOp(ndarray a, ndarray b, NpyDefs.NpyArray_Ops op) {
+            ufunc f = NpyCoreApi.GetNumericOp(op);
+            return NpyCoreApi.GenericBinaryOp(a, b, f);
+        }
+
+        public static object operator +(ndarray a, Object b) {
+            return BinaryOp(a, NpyArray.FromAny(b), NpyDefs.NpyArray_Ops.npy_op_add);
+        }
+
+        public static object operator +(object a, ndarray b) {
+            return BinaryOp(NpyArray.FromAny(a), b, NpyDefs.NpyArray_Ops.npy_op_add);
+        }
+
+        public static object operator +(ndarray a, ndarray b) {
+            return BinaryOp(a, b, NpyDefs.NpyArray_Ops.npy_op_add);
+        }
+
+        public static object operator -(ndarray a, Object b) {
+            return BinaryOp(a, NpyArray.FromAny(b), NpyDefs.NpyArray_Ops.npy_op_subtract);
+        }
+
+        public static object operator -(object a, ndarray b) {
+            return BinaryOp(NpyArray.FromAny(a), b, NpyDefs.NpyArray_Ops.npy_op_subtract);
+        }
+
+        public static object operator -(ndarray a, ndarray b) {
+            return BinaryOp(a, b, NpyDefs.NpyArray_Ops.npy_op_subtract);
+        }
+
+        public static object operator *(ndarray a, Object b) {
+            return BinaryOp(a, NpyArray.FromAny(b), NpyDefs.NpyArray_Ops.npy_op_multiply);
+        }
+
+        public static object operator *(object a, ndarray b) {
+            return BinaryOp(NpyArray.FromAny(a), b, NpyDefs.NpyArray_Ops.npy_op_multiply);
+        }
+
+        public static object operator *(ndarray a, ndarray b) {
+            return BinaryOp(a, b, NpyDefs.NpyArray_Ops.npy_op_multiply);
+        }
+
+        public static object operator /(ndarray a, Object b) {
+            return BinaryOp(a, NpyArray.FromAny(b), NpyDefs.NpyArray_Ops.npy_op_divide);
+        }
+
+        public static object operator /(object a, ndarray b) {
+            return BinaryOp(NpyArray.FromAny(a), b, NpyDefs.NpyArray_Ops.npy_op_divide);
+        }
+
+        public static object operator /(ndarray a, ndarray b) {
+            return BinaryOp(a, b, NpyDefs.NpyArray_Ops.npy_op_divide);
+        }
+
+        public static object operator &(ndarray a, Object b) {
+            return BinaryOp(a, NpyArray.FromAny(b), NpyDefs.NpyArray_Ops.npy_op_bitwise_and);
+        }
+
+        public static object operator &(object a, ndarray b) {
+            return BinaryOp(NpyArray.FromAny(a), b, NpyDefs.NpyArray_Ops.npy_op_bitwise_and);
+        }
+
+        public static object operator &(ndarray a, ndarray b) {
+            return BinaryOp(a, b, NpyDefs.NpyArray_Ops.npy_op_bitwise_and);
+        }
+
+        public static object operator |(ndarray a, Object b) {
+            return BinaryOp(a, NpyArray.FromAny(b), NpyDefs.NpyArray_Ops.npy_op_bitwise_or);
+        }
+
+        public static object operator |(object a, ndarray b) {
+            return BinaryOp(NpyArray.FromAny(a), b, NpyDefs.NpyArray_Ops.npy_op_bitwise_or);
+        }
+
+        public static object operator |(ndarray a, ndarray b) {
+            return BinaryOp(a, b, NpyDefs.NpyArray_Ops.npy_op_bitwise_or);
+        }
+
+        public static object operator ^(ndarray a, Object b) {
+            return BinaryOp(a, NpyArray.FromAny(b), NpyDefs.NpyArray_Ops.npy_op_bitwise_xor);
+        }
+
+        public static object operator ^(object a, ndarray b) {
+            return BinaryOp(NpyArray.FromAny(a), b, NpyDefs.NpyArray_Ops.npy_op_bitwise_xor);
+        }
+
+        public static object operator ^(ndarray a, ndarray b) {
+            return BinaryOp(a, b, NpyDefs.NpyArray_Ops.npy_op_bitwise_xor);
+        }
+
+        // TODO: Temporary test function
+        public static object Compare(ndarray a, ndarray b) {
+            ufunc f = NpyCoreApi.GetNumericOp(NpyDefs.NpyArray_Ops.npy_op_equal);
+            return NpyCoreApi.GenericBinaryOp(a, b, f);
+        }
+
+        // TODO: end of test functions
+
+        #endregion
+
+        #region indexing
+
+        public object this[int index] {
+            get {
+                return ArrayItem((long)index);
+            }
+        }
+
+        public object this[long index] {
+            get {
+                return ArrayItem(index);
+            }
+        }
+
+        public object this[IntPtr index] {
+            get {
+                return ArrayItem(index.ToInt64());
+            }
+        }
+
+        public object this[BigInteger index] {
+            get {
+                long lIndex = (long)index;
+                return ArrayItem(lIndex);
+            }
+        }
+
+        public object this[string field] {
+            set {
+                if (!ChkFlags(NpyDefs.NPY_WRITEABLE)) {
+                    throw new ArgumentException("array is not writeable.");
+                } 
+                IntPtr descr;
+                int offset = NpyCoreApi.GetFieldOffset(dtype.Descr, field, out descr);
+                if (offset < 0) {
+                    throw new ArgumentException(String.Format("field name '{0}' not found.", field));
+                }
+                NpyArray.SetField(this, descr, offset, value);
+            }
+            get {
+                return NpyCoreApi.GetField(this, field);
+            }
+        }
+
+        public Object this[params object[] args] {
+            get {
+                using (NpyIndexes indexes = new NpyIndexes())
+                {
+                    NpyUtil_IndexProcessing.IndexConverter(args, indexes);
+                    if (indexes.IsSingleItem(ndim))
+                    {
+                        // Optimization for single item index.
+                        long offset = 0;
+                        Int64[] dims = Dims;
+                        Int64[] s = strides;
+                        for (int i = 0; i < ndim; i++)
+                        {
+                            long d = dims[i];
+                            long val = indexes.GetIntPtr(i).ToInt64();
+                            if (val < 0)
+                            {
+                                val += d;
+                            }
+                            if (val < 0 || val >= d)
+                            {
+                                throw new IndexOutOfRangeException();
+                            }
+                            offset += val * s[i];
+                        }
+                        return GetItem(offset);
+                    }
+
+                    // General subscript case.
+                    NpyCoreApi.Incref(Array);
+                    ndarray result = NpyCoreApi.DecrefToInterface<ndarray>(
+                            NpyCoreApi.NpyArray_Subscript(Array, indexes.Indexes, indexes.NumIndexes));
+                    NpyCoreApi.Decref(Array);
+                    if (result.ndim == 0) {
+                        // TODO: This should return a numpy scalar.
+                        return result.dtype.f.GetItem(0, result);
+                    } else {
+                        return result;
+                    }
+                }
+            }
+            set {
+                if (args.Length == 1 && args[0] == null)
+                {
+                    throw new ArgumentException("cannot delete array elements.");
+                }
+                if (!ChkFlags(NpyDefs.NPY_WRITEABLE))
+                {
+                    throw new ArgumentException("array is not writeable.");
+                }
+
+                using (NpyIndexes indexes = new NpyIndexes())
+                {
+                    NpyUtil_IndexProcessing.IndexConverter(args, indexes);
+
+                    // Special case for boolean on 0-d arrays.
+                    if (ndim == 0 && indexes.NumIndexes == 1 && indexes.IndexType(0) == NpyIndexes.NpyIndexTypes.BOOL)
+                    {
+                        if (indexes.GetBool(0))
+                        {
+                            SetItem(value, 0);
+                        }
+                        return;
+                    }
+
+                    // Special case for single assignment.
+                    long single_offset = indexes.SingleAssignOffset(this);
+                    if (single_offset >= 0)
+                    {
+                        // This is a single item assignment. Use SetItem.
+                        SetItem(value, single_offset);
+                        return;
+                    }
+
+                    if (indexes.IsSimple)
+                    {
+                        ndarray view = null;
+                        try {
+                            if (GetType() == typeof(ndarray)) {
+                                view = NpyCoreApi.DecrefToInterface<ndarray>(
+                                    NpyCoreApi.NpyArray_IndexSimple(core, indexes.Indexes, indexes.NumIndexes)
+                                    );
+                            } else {
+                                // Call through python to let the subtype returns the correct view
+                                // TODO: Do we really need this? Why only for set with simple indexing?
+                                CodeContext cntx = PythonOps.GetPythonTypeContext(DynamicHelpers.GetPythonType(this));
+                                object item = PythonOps.GetIndex(cntx, this, new PythonTuple(args));
+                                view = (item as ndarray);
+                                if (view == null) {
+                                    throw new RuntimeException("Getitem not returning array");
+                                }
+                            }
+
+                            NpyArray.CopyObject(view, value);
+                        } finally {
+                            if (view != null) {
+                                view.Dispose();
+                            }
+                        }
+                    }
+                    else
+                    {
+                        using (ndarray array_value = NpyArray.FromAny(value, dtype, 0, 0, NpyDefs.NPY_FORCECAST, null))
+                        {
+                            if (NpyCoreApi.NpyArray_IndexFancyAssign(Array, indexes.Indexes, indexes.NumIndexes, array_value.Array) < 0)
+                            {
+                                NpyCoreApi.CheckError();
+                            }
+                        }
+                    }
+                }
+            }
+        }
+
+        #endregion
+
+        #region properties
+
+        /// <summary>
+        /// Number of dimensions in the array
+        /// </summary>
+        public int ndim {
+            get { return Marshal.ReadInt32(core, NpyCoreApi.ArrayOffsets.off_nd); }
+        }
+
+        /// <summary>
+        /// Returns the size of each dimension as a tuple.
+        /// </summary>
+        public IronPython.Runtime.PythonTuple shape {
+            get { return new PythonTuple(this.Dims); }
+        }
+
+
+        /// <summary>
+        /// Total number of elements in the array.
+        /// </summary>
+        public object size {
+            get { return NpyCoreApi.NpyArray_Size(core).ToPython(); }
+        }
+
+        /// <summary>
+        /// Pointer to the internal memory. Should be used with great caution - memory
+        /// is native memory, not managed memory.
+        /// </summary>
+        public IntPtr data {
+            get { return Marshal.ReadIntPtr(core, NpyCoreApi.ArrayOffsets.off_data); }
+        }
+
+
+        /// <summary>
+        /// The type descriptor object for this array
+        /// </summary>
+        public dtype dtype {
+            get {
+                if (core == IntPtr.Zero) return null;
+                IntPtr descr = Marshal.ReadIntPtr(core, NpyCoreApi.ArrayOffsets.off_descr);
+                return NpyCoreApi.ToInterface<dtype>(descr);
+            }
+            set {
+                NpyCoreApi.ArraySetDescr(core, value.Descr);
+            }
+        }
+
+        /// <summary>
+        /// Flags for this array
+        /// </summary>
+        public flagsobj flags {
+            get {
+                return new flagsobj(this);
+            }
+        }
+
+        /// <summary>
+        /// Returns an array of the stride of each dimension.
+        /// </summary>
+        public Int64[] strides {
+            get { return NpyCoreApi.GetArrayDimsOrStrides(this, false); }
+        }
+
+        public object real {
+            get {
+                return NpyCoreApi.GetReal(this);
+            }
+            set {
+                ndarray val = NpyArray.FromAny(value, null, 0, 0, 0, null);
+                NpyCoreApi.MoveInto(NpyCoreApi.GetReal(this), val);
+            }
+        }
+
+        public object imag {
+            get {
+                if (IsComplex) {
+                    return NpyCoreApi.GetImag(this);
+                } else {
+                    // TODO: np.zeros_like when we have it.
+                    ndarray result = copy();
+                    result.flat = 0;
+                    return result;
+                }
+            }
+            set {
+                if (IsComplex) {
+                    ndarray val = NpyArray.FromAny(value, null, 0, 0, 0, null);
+                    NpyCoreApi.MoveInto(NpyCoreApi.GetImag(this), val);
+                } else {
+                    throw new ArgumentTypeException("array does not have an imaginary part to set.");
+                }
+            }
+        }
+
+        public object flat {
+            get {
+                return NpyCoreApi.IterNew(this);
+            }
+            set {
+                // Assing like a.flat[:] = value
+                flatiter it = NpyCoreApi.IterNew(this);
+                it[new Slice(null)] = value;
+            }
+        }
+
+        #endregion
+
+        #region methods
+
+        public object all(object axis = null, ndarray @out = null) {
+            int iAxis = NpyUtil_ArgProcessing.AxisConverter(axis);
+            return ArrayReturn(All(iAxis, @out));
+        }
+
+        public object any(object axis = null, ndarray @out = null) {
+            int iAxis = NpyUtil_ArgProcessing.AxisConverter(axis);
+            return ArrayReturn(Any(iAxis, @out));
+        }
+
+        public object argmax(object axis = null, ndarray @out = null) {
+            int iAxis = NpyUtil_ArgProcessing.AxisConverter(axis);
+            return ArrayReturn(ArgMax(iAxis, @out));
+        }
+
+        public object argmin(object axis = null, ndarray @out = null) {
+            int iAxis = NpyUtil_ArgProcessing.AxisConverter(axis);
+            return ArrayReturn(ArgMin(iAxis, @out));
+        }
+
+        public object argsort(object axis = null, string kind = null, object order = null) {
+            int iAxis = NpyUtil_ArgProcessing.AxisConverter(axis);
+            NpyDefs.NPY_SORTKIND sortkind = NpyUtil_ArgProcessing.SortkindConverter(kind);
+
+            if (order != null) {
+                throw new NotImplementedException("Sort field order not yet implemented.");
+            }
+
+            return ArrayReturn(ArgSort(iAxis, sortkind));
+        }
+
+        public ndarray astype(CodeContext cntx, object dtype = null) {
+            dtype d = NpyDescr.DescrConverter(cntx.LanguageContext, dtype);
+            return NpyCoreApi.CastToType(this, d, this.IsFortran);
+        }
+
+        public ndarray byteswap(bool inplace = false) {
+            return NpyCoreApi.Byteswap(this, inplace);
+        }
+
+        public object choose(IEnumerable<object> choices, ndarray @out=null, object mode=null) {
+            NpyDefs.NPY_CLIPMODE clipMode = NpyUtil_ArgProcessing.ClipmodeConverter(mode);
+            return ArrayReturn(Choose(choices, @out, clipMode));
+        }
+
+        public object clip(object min = null, object max = null, ndarray @out = null) {
+            return Clip(min, max, @out);
+        }
+
+        public ndarray compress(object condition, object axis = null, ndarray @out = null) {
+            ndarray aCondition = NpyArray.FromAny(condition, null, 0, 0, 0, null);
+            int iAxis = NpyUtil_ArgProcessing.AxisConverter(axis);
+
+            if (aCondition.ndim != 1) {
+                throw new ArgumentException("condition must be 1-d array");
+            }
+
+            ndarray indexes = aCondition.NonZero()[0];
+            return TakeFrom(indexes, iAxis, @out, NpyDefs.NPY_CLIPMODE.NPY_RAISE);
+        }
+
+        public ndarray conj(ndarray @out = null) {
+            return conjugate(@out);
+        }
+
+        public ndarray conjugate(ndarray @out = null) {
+            return Conjugate(@out);
+        }
+
+        public ndarray copy(object order = null) {
+            NpyDefs.NPY_ORDER eOrder = NpyUtil_ArgProcessing.OrderConverter(order);
+            return NpyCoreApi.NewCopy(this, eOrder);
+        }
+
+        public object cumprod(CodeContext cntx, object axis = null, object dtype = null, 
+                              ndarray @out = null) {
+            int iAxis = NpyUtil_ArgProcessing.AxisConverter(axis);
+            dtype rtype = null;
+            if (dtype != null) {
+                rtype = NpyDescr.DescrConverter(cntx.LanguageContext, dtype);
+            }
+            return CumProd(iAxis, rtype, @out);
+        }
+
+        public object cumsum(CodeContext cntx, object axis = null, object dtype = null, 
+                             ndarray @out = null) {
+            int iAxis = NpyUtil_ArgProcessing.AxisConverter(axis);
+            dtype rtype = null;
+            if (dtype != null) {
+                rtype = NpyDescr.DescrConverter(cntx.LanguageContext, dtype);
+            }
+            return CumSum(iAxis, rtype, @out);
+        }
+
+
+        public ndarray diagonal(int offset = 0, int axis1 = 0, int axis2 = 1) {
+            return Diagonal(offset, axis1, axis2);
+        }
+
+        public void fill(object scalar) {
+            FillWithScalar(scalar);
+        }
+
+        public ndarray flatten(object order = null) {
+            NpyDefs.NPY_ORDER eOrder = NpyUtil_ArgProcessing.OrderConverter(order);
+            return Flatten(eOrder);
+        }
+
+        public ndarray getfield(CodeContext cntx, object dtype, int offset = 0) {
+            NumpyDotNet.dtype dt = NpyDescr.DescrConverter(cntx.LanguageContext, dtype);
+            return NpyCoreApi.GetField(this, dt, offset);
+        }
+
+        public object item(params object[] args) {
+            if (args.Length == 1 && args[0] is PythonTuple) {
+                PythonTuple t = (PythonTuple)args[0];
+                args = t.ToArray();
+            }
+            if (args.Length == 0) {
+                if (ndim == 0 || Size == 1) {
+                    return GetItem(0);
+                } else {
+                    throw new ArgumentException("can only convert an array of size 1 to a Python scalar");
+                }
+            } else {
+                using (NpyIndexes indexes = new NpyIndexes()) {
+                    NpyUtil_IndexProcessing.IndexConverter(args, indexes);
+                    if (args.Length == 1) {
+                        if (indexes.IndexType(0) != NpyIndexes.NpyIndexTypes.INTP) {
+                            throw new ArgumentException("invalid integer");
+                        }
+                        // Do flat indexing
+                        return Flat.Get(indexes.GetIntPtr(0));
+                    } else {
+                        if (indexes.IsSingleItem(ndim)) {
+                            long offset = indexes.SingleAssignOffset(this);
+                            return GetItem(offset);
+                        } else {
+                            throw new ArgumentException("Incorrect number of indices for the array");
+                        }
+                    }
+                }
+            }
+        }
+
+        public void itemset(params object[] args) {
+            // Convert args to value and args
+            if (args.Length == 0) {
+                throw new ArgumentException("itemset must have at least one argument");
+            }
+            object value = args.Last();
+            args = args.Take(args.Length - 1).ToArray();
+
+            if (args.Length == 1 && args[0] is PythonTuple) {
+                PythonTuple t = (PythonTuple)args[0];
+                args = t.ToArray();
+            }
+            if (args.Length == 0) {
+                if (ndim == 0 || Size == 1) {
+                    SetItem(value, 0);
+                } else {
+                    throw new ArgumentException("can only convert an array of size 1 to a Python scalar");
+                }
+            } else {
+                using (NpyIndexes indexes = new NpyIndexes()) {
+                    NpyUtil_IndexProcessing.IndexConverter(args, indexes);
+                    if (args.Length == 1) {
+                        if (indexes.IndexType(0) != NpyIndexes.NpyIndexTypes.INTP) {
+                            throw new ArgumentException("invalid integer");
+                        }
+                        // Do flat indexing
+                        Flat.SingleAssign(indexes.GetIntPtr(0), value);
+                    } else {
+                        if (indexes.IsSingleItem(ndim)) {
+                            long offset = indexes.SingleAssignOffset(this);
+                            SetItem(value, offset);
+                        } else {
+                            throw new ArgumentException("Incorrect number of indices for the array");
+                        }
+                    }
+                }
+            }
+        }
+
+        public object max(object axis = null, ndarray @out = null) {
+            int iAxis = NpyUtil_ArgProcessing.AxisConverter(axis);
+            return ArrayReturn(Max(iAxis, @out));
+        }
+
+        public object mean(CodeContext cntx, object axis = null, object dtype = null, 
+                           ndarray @out = null) {
+            int iAxis = NpyUtil_ArgProcessing.AxisConverter(axis);
+            dtype rtype = null;
+            if (dtype != null) {
+                rtype = NpyDescr.DescrConverter(cntx.LanguageContext, dtype);
+            }
+            return Mean(iAxis, GetTypeDouble(this.dtype, rtype), @out);
+        }
+
+        public object min(object axis = null, ndarray @out = null) {
+            int iAxis = NpyUtil_ArgProcessing.AxisConverter(axis);
+            return ArrayReturn(Min(iAxis, @out));
+        }
+
+        public ndarray newbyteorder(string endian = null) {
+            dtype newtype = NpyCoreApi.DescrNewByteorder(dtype, NpyUtil_ArgProcessing.ByteorderConverter(endian));
+            return NpyCoreApi.View(this, newtype, null);
+        }
+
+        public PythonTuple nonzero() {
+            return new PythonTuple(NonZero());
+        }
+
+        public object prod(CodeContext cntx, object axis = null, object dtype = null, ndarray @out = null) {
+            int iAxis = NpyUtil_ArgProcessing.AxisConverter(axis);
+            dtype rtype = null;
+            if (dtype != null) {
+                rtype = NpyDescr.DescrConverter(cntx.LanguageContext, dtype);
+            }
+            return ArrayReturn(Prod(iAxis, rtype, @out));
+        }
+
+        public object ptp(object axis = null, ndarray @out = null) {
+            int iAxis = NpyUtil_ArgProcessing.AxisConverter(axis);
+            return Ptp(iAxis, @out);
+        }
+
+        public void put(object indices, object values, object mode = null) {
+            ndarray aIndices;
+            ndarray aValues;
+            NpyDefs.NPY_CLIPMODE eMode;
+
+            aIndices = (indices as ndarray);
+            if (aIndices == null) {
+                aIndices = NpyArray.FromAny(indices, NpyCoreApi.DescrFromType(NpyDefs.NPY_INTP),
+                    0, 0, NpyDefs.NPY_CARRAY, null);
+            }
+            aValues = (values as ndarray);
+            if (aValues == null) {
+                aValues = NpyArray.FromAny(values, dtype, 0, 0, NpyDefs.NPY_CARRAY, null);
+            }
+            eMode = NpyUtil_ArgProcessing.ClipmodeConverter(mode);
+            PutTo(aValues, aIndices, eMode);
+        }
+
+        public ndarray ravel(object order = null) {
+            NpyDefs.NPY_ORDER eOrder = NpyUtil_ArgProcessing.OrderConverter(order);
+            return Ravel(eOrder);
+        }
+
+        public object repeat(object repeats, object axis = null) {
+            ndarray aRepeats = (repeats as ndarray);
+            if (aRepeats == null) {
+                aRepeats = NpyArray.FromAny(repeats, NpyCoreApi.DescrFromType(NpyDefs.NPY_INTP),
+                    0, 0, NpyDefs.NPY_CARRAY, null);
+            }
+            int iAxis = NpyUtil_ArgProcessing.AxisConverter(axis);
+            return ArrayReturn(Repeat(aRepeats, iAxis));
+        }
+
+        private static string[] reshapeKeywords = { "order" };
+
+        public ndarray reshape([ParamDictionary] IAttributesCollection kwds, params object[] args) {
+            object[] keywordArgs = NpyUtil_ArgProcessing.BuildArgsArray(new object[0], reshapeKeywords, kwds);
+            NpyDefs.NPY_ORDER order = NpyUtil_ArgProcessing.OrderConverter(keywordArgs[0]);
+            IntPtr[] newshape;
+            // TODO: Add NpyArray_View call for (None) case. (Why?)
+            if (args.Length == 1 && args[0] is IList<object>) {
+                newshape = NpyUtil_ArgProcessing.IntpListConverter((IList<object>)args[0]);
+            } else {
+                newshape = NpyUtil_ArgProcessing.IntpListConverter(args);
+            }
+            return NpyCoreApi.Newshape(this, newshape, order);
+        }
+
+        private static string[] resizeKeywords = { "refcheck" };
+
+        public void resize([ParamDictionary] IAttributesCollection kwds, params object[] args) {
+            object[] keywordArgs = NpyUtil_ArgProcessing.BuildArgsArray(new object[0], resizeKeywords, kwds);
+            bool refcheck = NpyUtil_ArgProcessing.BoolConverter(keywordArgs[0]);
+            IntPtr[] newshape;
+
+            if (args.Length == 0) {
+                return;
+            }
+            if (args.Length == 1 && args[0] is IList<object>) {
+                newshape = NpyUtil_ArgProcessing.IntpListConverter((IList<object>)args[0]);
+            } else {
+                newshape = NpyUtil_ArgProcessing.IntpListConverter(args);
+            }
+            Resize(newshape, refcheck, NpyDefs.NPY_ORDER.NPY_CORDER);
+        }
+
+        public object round(int decimals = 0, ndarray @out = null) {
+            return Round(decimals, @out);
+        }
+
+        public object searchsorted(object keys, string side = null) {
+            NpyDefs.NPY_SEARCHSIDE eSide = NpyUtil_ArgProcessing.SearchsideConverter(side);
+            ndarray aKeys = (keys as ndarray);
+            if (aKeys == null) {
+                aKeys = NpyArray.FromAny(keys, NpyArray.FindArrayType(keys, dtype, NpyDefs.NPY_MAXDIMS),
+                    0, 0, NpyDefs.NPY_CARRAY, null);
+            }
+            return ArrayReturn(SearchSorted(aKeys, eSide));
+        }
+
+        public void setfield(CodeContext cntx, object value, object dtype, int offset = 0) {
+            dtype d = NpyDescr.DescrConverter(cntx.LanguageContext, dtype);
+            NpyArray.SetField(this, d.Descr, offset, value);
+        }
+
+        public void setflags(object write = null, object align = null, object uic = null) {
+            int flags = RawFlags;
+            if (align != null) {
+                bool bAlign = NpyUtil_ArgProcessing.BoolConverter(align);
+                if (bAlign) {
+                    flags |= NpyDefs.NPY_ALIGNED;
+                } else {
+                    if (!NpyCoreApi.IsAligned(this)) {
+                        throw new ArgumentException("cannot set aligned flag of mis-aligned array to True");
+                    }
+                    flags &= ~NpyDefs.NPY_ALIGNED;
+                }
+            }
+            if (uic != null) {
+                bool bUic = NpyUtil_ArgProcessing.BoolConverter(uic);
+                if (bUic) {
+                    throw new ArgumentException("cannot set UPDATEIFCOPY flag to True");
+                } else {
+                    NpyCoreApi.ClearUPDATEIFCOPY(Array);
+                }
+            }
+            if (write != null) {
+                bool bWrite = NpyUtil_ArgProcessing.BoolConverter(write);
+                if (bWrite) {
+                    if (!NpyCoreApi.IsWriteable(this)) {
+                        throw new ArgumentException("cannot set WRITEABLE flag to true on this array");
+                    }
+                    flags |= NpyDefs.NPY_WRITEABLE;
+                } else {
+                    flags &= ~NpyDefs.NPY_WRITEABLE;
+                }
+            }
+            RawFlags = flags;
+        }
+
+        public void sort(int axis = -1, string kind = null, object order = null) {
+            NpyDefs.NPY_SORTKIND sortkind = NpyUtil_ArgProcessing.SortkindConverter(kind);
+            if (order != null) {
+                throw new NotImplementedException("Field sort order not yet implemented.");
+            }
+            Sort(axis, sortkind);
+        }
+
+        public ndarray squeeze() {
+            return Squeeze();
+        }
+
+        public object std(CodeContext cntx, object axis = null, object dtype = null, ndarray @out = null, int ddof = 0) {
+            int iAxis = NpyUtil_ArgProcessing.AxisConverter(axis);
+            dtype rtype = null;
+            if (dtype != null) {
+                rtype = NpyDescr.DescrConverter(cntx.LanguageContext, dtype);
+            }
+            return Std(iAxis, GetTypeDouble(this.dtype, rtype), @out, false, ddof);
+        }
+
+        public object sum(CodeContext cntx, object axis = null, object dtype = null, ndarray @out = null) {
+            int iAxis = NpyUtil_ArgProcessing.AxisConverter(axis);
+            dtype rtype = null;
+            if (dtype != null) {
+                rtype = NpyDescr.DescrConverter(cntx.LanguageContext, dtype);
+            }
+            return ArrayReturn(Sum(iAxis, rtype, @out));
+        }
+
+
+        public ndarray swapaxes(int a1, int a2) {
+            return SwapAxes(a1, a2);
+        }
+
+        public ndarray swapaxes(object a1, object a2) {
+            int iA1 = NpyUtil_ArgProcessing.IntConverter(a1);
+            int iA2 = NpyUtil_ArgProcessing.IntConverter(a2);
+            return SwapAxes(iA1, iA2);
+        }
+                
+
+        public object take(object indices,
+                           object axis = null,
+                           ndarray @out = null,
+                           object mode = null) {
+            ndarray aIndices;
+            int iAxis;
+            NpyDefs.NPY_CLIPMODE cMode;
+
+            aIndices = (indices as ndarray);
+            if (aIndices == null) {
+                aIndices = NpyArray.FromAny(indices, NpyCoreApi.DescrFromType(NpyDefs.NPY_INTP),
+                    1, 0, NpyDefs.NPY_CONTIGUOUS, null);
+            }
+            iAxis = NpyUtil_ArgProcessing.AxisConverter(axis);
+            cMode = NpyUtil_ArgProcessing.ClipmodeConverter(mode);
+            return ArrayReturn(TakeFrom(aIndices, iAxis, @out, cMode));
+        }
+
+        public void tofile(CodeContext cntx, PythonFile file, string sep = null, string format = null) {
+            ToFile(cntx, file, sep, format);
+        }
+
+        public void tofile(CodeContext cntx, string filename, string sep = null, string format = null) {
+            BuiltinFunction open = (BuiltinFunction) cntx.LanguageContext.BuiltinModuleDict.get("open");
+            PythonFile f = (PythonFile)PythonOps.CallWithContext(cntx, open, filename, "wb");
+            try {
+                tofile(cntx, f, sep, format);
+            } finally {
+                f.close();
+            }
+        }
+
+        public object tolist() {
+            if (ndim == 0) {
+                return GetItem(0);
+            } else {
+                List result = new List();
+                long size = Dims[0];
+                for (long i = 0; i < size; i++) {
+                    result.append(ArrayBigItem(i).tolist());
+                }
+                return result;
+            }
+        }
+
+        public Bytes tostring(object order = null) {
+            NpyDefs.NPY_ORDER eOrder = NpyUtil_ArgProcessing.OrderConverter(order);
+            return ToString(eOrder);
+        }
+
+        public object trace(CodeContext cntx, int offset = 0, int axis1 = 0, int axis2 = 1,
+            object dtype = null, ndarray @out = null) {
+            ndarray diag = Diagonal(offset, axis1, axis2);
+            return diag.sum(cntx, dtype:dtype, @out:@out);
+        }
+
+        public ndarray transpose(params object[] args) {
+            if (args.Length == 0 || args.Length == 1 && args[0] == null) {
+                return Transpose();
+            } else if (args.Length == 1 && args[0] is IList<object>) {
+                return Transpose(NpyUtil_ArgProcessing.IntpListConverter((IList<object>)args[0]));
+            } else {
+                return Transpose(NpyUtil_ArgProcessing.IntpListConverter(args));
+            }
+        }
+
+        public object var(CodeContext cntx, object axis = null, object dtype = null, ndarray @out = null, int ddof = 0) {
+            int iAxis = NpyUtil_ArgProcessing.AxisConverter(axis);
+            dtype rtype = null;
+            if (dtype != null) {
+                rtype = NpyDescr.DescrConverter(cntx.LanguageContext, dtype);
+            }
+            return Std(iAxis, GetTypeDouble(this.dtype, rtype), @out, true, ddof);
+        }
+
+
+        public ndarray view(CodeContext cntx, object dtype = null, object type = null) {
+            if (dtype != null && type == null) {
+                if (IsNdarraySubtype(dtype)) {
+                    type = dtype;
+                    dtype = null;
+                }
+            }
+
+            if (type != null && !IsNdarraySubtype(type)) {
+                throw new ArgumentException("Type must be a subtype of ndarray.");
+            }
+            dtype rtype = null;
+            if (dtype != null) {
+                rtype = NpyDescr.DescrConverter(cntx.LanguageContext, dtype);
+            }
+            return NpyCoreApi.View(this, rtype, type);
+        }
+
+        #endregion
+
+        #endregion
+
+
+        public long Size {
+            get { return NpyCoreApi.NpyArray_Size(core).ToInt64(); }
+        }
+
+        internal ndarray Real {
+            get { return NpyCoreApi.GetReal(this); }
+        }
+
+        internal ndarray Imag {
+            get { return NpyCoreApi.GetImag(this); }
+        }
+
+        public override string ToString() {
+            return BuildStringRepr(false);
+        }
+
+        internal flatiter Flat {
+            get {
+                return NpyCoreApi.IterNew(this);
+            }
+        }
+
+        public ndarray NewCopy(NpyDefs.NPY_ORDER order = NpyDefs.NPY_ORDER.NPY_CORDER) {
+            return NpyCoreApi.DecrefToInterface<ndarray>(
+                NpyCoreApi.NpyArray_NewCopy(core, (byte)order));
+        }
+
+
+        /// <summary>
+        /// Directly accesses the array memory and returns the object at that
+        /// offset.  No checks are made, caller can easily crash the program
+        /// or retrieve garbage data.
+        /// </summary>
+        /// <param name="offset">Offset into data array in bytes</param>
+        /// <returns>Contents of the location</returns>
+        internal object GetItem(long offset) {
+            return dtype.f.GetItem(offset, this);
+        }
+
+
+        /// <summary>
+        /// Directly sets a given location in the data array.  No checks are
+        /// made to make sure the offset is sensible or the data is valid in
+        /// anyway -- caller beware.
+        /// 'internal' because this is a security vulnerability.
+        /// </summary>
+        /// <param name="src">Value to write</param>
+        /// <param name="offset">Offset into array in bytes</param>
+        internal void SetItem(object src, long offset) {
+            dtype.f.SetItem(src, offset, this);
+        }
+
+
+        /// <summary>
+        /// Handle to the core representation.
+        /// </summary>
+        public IntPtr Array {
+            get { return core; }
+        }
+
+        /// <summary>
+        /// Returns an array of the sizes of each dimension. This property allocates
+        /// a new array with each call and must make a managed-to-native call so it's
+        /// worth caching the results if used in a loop.
+        /// </summary>
+        public Int64[] Dims {
+            get { return NpyCoreApi.GetArrayDimsOrStrides(this, true); }
+        }
+
+
+        /// <summary>
+        /// Returns the stride of a given dimension. For looping over all dimensions,
+        /// use 'strides'.  This is more efficient if only one dimension is of interest.
+        /// </summary>
+        /// <param name="dimension">Dimension to query</param>
+        /// <returns>Data stride in bytes</returns>
+        public long Stride(int dimension) {
+            return NpyCoreApi.GetArrayStride(Array, dimension);
+        }
+
+
+        /// <summary>
+        /// True if memory layout of array is contiguous
+        /// </summary>
+        public bool IsContiguous {
+            get { return ChkFlags(NpyDefs.NPY_CONTIGUOUS); }
+        }
+
+        /// <summary>
+        /// True if memory layout is Fortran order, false implies C order
+        /// </summary>
+        public bool IsFortran {
+            get { return ChkFlags(NpyDefs.NPY_FORTRAN) && ndim > 1; }
+        }
+
+        public bool IsNotSwapped {
+            get { return dtype.IsNativeByteOrder; }
+        }
+
+        public bool IsByteSwapped {
+            get { return !IsNotSwapped; }
+        }
+
+        public bool IsCArray {
+            get { return ChkFlags(NpyDefs.NPY_CARRAY) && IsNotSwapped; }
+        }
+
+        public bool IsCArray_RO {
+            get { return ChkFlags(NpyDefs.NPY_CARRAY_RO) && IsNotSwapped; }
+        }
+
+        public bool IsFArray {
+            get { return ChkFlags(NpyDefs.NPY_FARRAY) && IsNotSwapped; }
+        }
+
+        public bool IsFArray_RO {
+            get { return ChkFlags(NpyDefs.NPY_FARRAY_RO) && IsNotSwapped; }
+        }
+
+        public bool IsBehaved {
+            get { return ChkFlags(NpyDefs.NPY_BEHAVED) && IsNotSwapped; }
+        }
+
+        public bool IsBehaved_RO {
+            get { return ChkFlags(NpyDefs.NPY_ALIGNED) && IsNotSwapped; }
+        }
+
+        internal bool IsComplex {
+            get { return NpyDefs.IsComplex(dtype.TypeNum); }
+        }
+
+        internal bool IsInteger {
+            get { return NpyDefs.IsInteger(dtype.TypeNum); }
+        }
+
+        public bool IsFlexible {
+            get { return NpyDefs.IsFlexible(dtype.TypeNum); }
+        }
+
+
+        /// <summary>
+        /// TODO: What does this return?
+        /// </summary>
+        public int ElementStrides {
+            get { return NpyCoreApi.NpyArray_ElementStrides(core); }
+        }
+
+        public bool StridingOk(NpyDefs.NPY_ORDER order) {
+            return order == NpyDefs.NPY_ORDER.NPY_ANYORDER ||
+                order == NpyDefs.NPY_ORDER.NPY_CORDER && IsContiguous ||
+                order == NpyDefs.NPY_ORDER.NPY_FORTRANORDER && IsFortran;
+        }
+
+        private bool ChkFlags(int flag) {
+            return ((RawFlags & flag) == flag);
+        }
+
+        // These operators are useful from other C# code and also turn into the
+        // appropriate Python functions (+ goes to __add__, etc).
+
+        #region IEnumerable<object> interface
+
+        public IEnumerator<object> GetEnumerator() {
+            return new ndarray_Enumerator(this);
+        }
+
+        System.Collections.IEnumerator System.Collections.IEnumerable.GetEnumerator() {
+            return new ndarray_Enumerator(this);
+        }
+
+        #endregion
+
+        #region Internal methods
+
+        internal long Length {
+            get {
+                return Dims[0];
+            }
+        }
+
+        internal static object ArrayReturn(ndarray a) {
+            if (a.ndim == 0) {
+                // TODO: This should return a scalar
+                return a.GetItem(0);
+            } else {
+                return a;
+            }
+        }
+        private string BuildStringRepr(bool repr) {
+            // Equivalent to array_repr_builtin (arrayobject.c)
+            StringBuilder sb = new StringBuilder();
+            if (repr) sb.Append("array(");
+            if (!DumpData(sb, this.Dims, this.strides, 0, 0)) {
+                return null;
+            }
+
+            if (repr) {
+                if (NpyDefs.IsExtended(this.dtype.TypeNum)) {
+                    sb.AppendFormat(", '{0}{1}')", (char)dtype.Type, this.dtype.ElementSize);
+                } else {
+                    sb.AppendFormat(", '{0}')", (char)dtype.Type);
+                }
+            }
+            return sb.ToString();
+        }
+
+        /// <summary>
+        /// Recursively walks the array and appends a representation of each element
+        /// to the passed string builder.  Square brackets delimit each array dimension.
+        /// </summary>
+        /// <param name="sb">StringBuilder instance to append to</param>
+        /// <param name="dimensions">Array of size of each dimension</param>
+        /// <param name="strides">Offset in bytes to reach next element in each dimension</param>
+        /// <param name="dimIdx">Index of the current dimension (starts at 0, recursively counts up)</param>
+        /// <param name="offset">Byte offset into data array, starts at 0</param>
+        /// <returns>True on success, false on failure</returns>
+        private bool DumpData(StringBuilder sb, long[] dimensions, long[] strides,
+            int dimIdx, long offset) {
+
+            if (dimIdx == ndim) {
+                Object value = dtype.f.GetItem(offset, this);
+                if (value == null) return false;
+
+                // TODO: Calling repr method failed for Python objects. Is ToString() sufficient?
+                //MethodInfo repr = value.GetType().GetMethod("__repr__");
+                //sb.Append(repr != null ? repr.Invoke(repr, null) : value.ToString());
+                sb.Append(value.ToString());
+            } else {
+                sb.Append('[');
+                for (int i = 0; i < dimensions[dimIdx]; i++) {
+                    if (!DumpData(sb, dimensions, strides, dimIdx + 1,
+                                  offset + strides[dimIdx] * i)) {
+                        return false;
+                    }
+                    if (i < dimensions[dimIdx] - 1) {
+                        sb.Append(", ");
+                    }
+                }
+                sb.Append(']');
+            }
+            return true;
+        }
+
+        /// <summary>
+        /// Indexes an array by a single long and returns either an item or a sub-array.
+        /// </summary>
+        /// <param name="index">The index into the array</param>
+        object ArrayItem(long index) {
+            if (ndim == 1) {
+                // TODO: This should really returns a Numpy scalar.
+                long dim0 = Dims[0];
+                if (index < 0) {
+                    index += dim0;
+                }
+                if (index < 0 || index >= dim0) {
+                    throw new IndexOutOfRangeException("Index out of range");
+                }
+                long offset = index * strides[0];
+                return GetItem(offset);
+            } else {
+                return ArrayBigItem(index);
+            }
+        }
+
+        /// <summary>
+        /// Indexes an array by a single long and returns the sub-array.
+        /// </summary>
+        /// <param name="index">The index into the array.</param>
+        /// <returns>The sub-array.</returns>
+        internal ndarray ArrayBigItem(long index)
+        {
+            return NpyCoreApi.DecrefToInterface<ndarray>(
+                    NpyCoreApi.NpyArray_ArrayItem(Array, (IntPtr)index)
+                   );
+        }
+
+        internal Int32 RawFlags {
+            get {
+                return Marshal.ReadInt32(Array + NpyCoreApi.ArrayOffsets.off_flags);
+            }
+            set {
+                Marshal.WriteInt32(Array + NpyCoreApi.ArrayOffsets.off_flags, value);
+            }
+        }
+
+        internal static dtype GetTypeDouble(dtype dtype1, dtype dtype2) {
+            if (dtype2 != null) {
+                return dtype2;
+            }
+            if (dtype1.TypeNum < NpyDefs.NPY_TYPES.NPY_FLOAT) {
+                return NpyCoreApi.DescrFromType(NpyDefs.NPY_TYPES.NPY_DOUBLE);
+            } else {
+                return dtype1;
+            }
+        }
+
+        private static bool IsNdarraySubtype(object type) {
+            if (type == null) {
+                return false;
+            }
+            PythonType pt = type as PythonType;
+            if (pt == null) {
+                return false;
+            }
+            return PythonOps.IsSubClass(pt, DynamicHelpers.GetPythonTypeFromType(typeof(ndarray)));
+        }
+
+        #endregion
+
+        #region Memory pressure handling
+
+        // The GC only knows about the managed memory that has been allocated,
+        // not the large pool of native array data.  This means that the GC
+        // may not run even if we are about to run out of memory.  Adding
+        // memory pressure tells the GC how much native memory is associated
+        // with managed objects.
+
+        /// <summary>
+        /// Track the total pressure allocated by numpy.  This is just for
+        /// error checking and to make sure it goes back to 0 in the end.
+        /// </summary>
+        private static long TotalMemPressure = 0;
+
+        internal static void IncreaseMemoryPressure(ndarray arr) {
+            if (arr.flags.owndata) {
+                int newBytes = (int)(arr.Size * arr.dtype.ElementSize);
+                if (newBytes == 0) {
+                    return;
+                }
+
+                // Stupid annoying hack.  What happens is the finalizer queue
+                // is processed by a low-priority background thread and can fall
+                // behind, allowing memory to be filled if the primary thread is
+                // creating garbage faster than the finalizer thread is cleaning
+                // it up.  This is a heuristic to cause the main thread to pause
+                // when needed.  All of this is necessary because the ndarray
+                // object defines a finalizer, which most .NET objects don't have
+                // and .NET doesn't appear well optimized for cases with huge
+                // numbers of finalizable objects.
+                // TODO: What do we do for a collection heuristic for 64-bit? Don't
+                // want to collect too often but don't want to page either.
+                if (IntPtr.Size == 4 &&
+                    (TotalMemPressure > 1500000000 || TotalMemPressure + newBytes > 1700000000)) {
+                    Console.WriteLine("Forcing collection");
+                    System.GC.Collect();
+                    System.GC.WaitForPendingFinalizers();
+                }
+
+                System.Threading.Interlocked.Add(ref TotalMemPressure, newBytes);
+                System.GC.AddMemoryPressure(newBytes);
+                //Console.WriteLine("Added {0} bytes of pressure, now {1}",
+                //    newBytes, TotalMemPressure);
+            }
+        }
+
+        internal static void DecreaseMemoryPressure(ndarray arr) {
+            if (arr.flags.owndata) {
+                int newBytes = (int)(arr.Size * arr.dtype.ElementSize);
+                System.Threading.Interlocked.Add(ref TotalMemPressure, -newBytes);
+                if (newBytes > 0) {
+                    System.GC.RemoveMemoryPressure(newBytes);
+                }
+                //Console.WriteLine("Removed {0} bytes of pressure, now {1}",
+                //    newBytes, TotalMemPressure);
+            }
+        }
+
+        #endregion
+    }
+
+    internal class ndarray_Enumerator : IEnumerator<object>
+    {
+        public ndarray_Enumerator(ndarray a) {
+            arr = a;
+            index = (IntPtr)(-1);
+        }
+
+        public object Current {
+            get { return arr[index.ToPython()]; }
+        }
+
+        public void Dispose() {
+            arr = null;
+        }
+
+
+        public bool MoveNext() {
+            index += 1;
+            return (index.ToInt64() < arr.Dims[0]);
+        }
+
+        public void Reset() {
+            index = (IntPtr)(-1);
+        }
+
+        private ndarray arr;
+        private IntPtr index;
+    }
+}