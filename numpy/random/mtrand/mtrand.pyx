# mtrad.pyx -- A Pyrex wrapper of Jean-Sebastien Roy's RandomKit
#
# Copyright 2005 Robert Kern (robert.kern@gmail.com)
#
# Permission is hereby granted, free of charge, to any person obtaining a
# copy of this software and associated documentation files (the
# "Software"), to deal in the Software without restriction, including
# without limitation the rights to use, copy, modify, merge, publish,
# distribute, sublicense, and/or sell copies of the Software, and to
# permit persons to whom the Software is furnished to do so, subject to
# the following conditions:
#
# The above copyright notice and this permission notice shall be included
# in all copies or substantial portions of the Software.
#
# THE SOFTWARE IS PROVIDED "AS IS", WITHOUT WARRANTY OF ANY KIND, EXPRESS
# OR IMPLIED, INCLUDING BUT NOT LIMITED TO THE WARRANTIES OF
# MERCHANTABILITY, FITNESS FOR A PARTICULAR PURPOSE AND NONINFRINGEMENT.
# IN NO EVENT SHALL THE AUTHORS OR COPYRIGHT HOLDERS BE LIABLE FOR ANY
# CLAIM, DAMAGES OR OTHER LIABILITY, WHETHER IN AN ACTION OF CONTRACT,
# TORT OR OTHERWISE, ARISING FROM, OUT OF OR IN CONNECTION WITH THE
# SOFTWARE OR THE USE OR OTHER DEALINGS IN THE SOFTWARE.

include "numpy.pxi"

from cpython cimport bytes as bytes_type

cdef extern from "string.h":
    void *memcpy(void *s1, void *s2, int n)

cdef extern from "memory.h":
    void *malloc(long)
    void free(void *)

cdef extern from "randomkit.h":

    ctypedef struct rk_state:
        unsigned long key[624]
        int pos
        int has_gauss
        double gauss

    ctypedef enum rk_error:
        RK_NOERR = 0
        RK_ENODEV = 1
        RK_ERR_MAX = 2

    char *rk_strerror[2]

    # 0xFFFFFFFFUL
    unsigned long RK_MAX

    void rk_seed(unsigned long seed, rk_state *state)
    rk_error rk_randomseed(rk_state *state)
    unsigned long rk_random(rk_state *state)
    long rk_long(rk_state *state)
    unsigned long rk_ulong(rk_state *state)
    unsigned long rk_interval(unsigned long max, rk_state *state)
    double rk_double(rk_state *state)
    void rk_fill(void *buffer, size_t size, rk_state *state)
    rk_error rk_devfill(void *buffer, size_t size, int strong)
    rk_error rk_altfill(void *buffer, size_t size, int strong,
                        rk_state *state)
    double rk_gauss(rk_state *state)

cdef extern from "distributions.h":

    double rk_normal(rk_state *state, double loc, double scale)
    double rk_standard_exponential(rk_state *state)
    double rk_exponential(rk_state *state, double scale)
    double rk_uniform(rk_state *state, double loc, double scale)
    double rk_standard_gamma(rk_state *state, double shape)
    double rk_gamma(rk_state *state, double shape, double scale)
    double rk_beta(rk_state *state, double a, double b)
    double rk_chisquare(rk_state *state, double df)
    double rk_noncentral_chisquare(rk_state *state, double df, double nonc)
    double rk_f(rk_state *state, double dfnum, double dfden)
    double rk_noncentral_f(rk_state *state, double dfnum, double dfden,
                           double nonc)
    double rk_standard_cauchy(rk_state *state)
    double rk_standard_t(rk_state *state, double df)
    double rk_vonmises(rk_state *state, double mu, double kappa)
    double rk_pareto(rk_state *state, double a)
    double rk_weibull(rk_state *state, double a)
    double rk_power(rk_state *state, double a)
    double rk_laplace(rk_state *state, double loc, double scale)
    double rk_gumbel(rk_state *state, double loc, double scale)
    double rk_logistic(rk_state *state, double loc, double scale)
    double rk_lognormal(rk_state *state, double mode, double sigma)
    double rk_rayleigh(rk_state *state, double mode)
    double rk_wald(rk_state *state, double mean, double scale)
    double rk_triangular(rk_state *state, double left, double mode,
                         double right)

    long rk_binomial(rk_state *state, long n, double p)
    long rk_binomial_btpe(rk_state *state, long n, double p)
    long rk_binomial_inversion(rk_state *state, long n, double p)
    long rk_negative_binomial(rk_state *state, double n, double p)
    long rk_poisson(rk_state *state, double lam)
    long rk_poisson_mult(rk_state *state, double lam)
    long rk_poisson_ptrs(rk_state *state, double lam)
    long rk_zipf(rk_state *state, double a)
    long rk_geometric(rk_state *state, double p)
    long rk_hypergeometric(rk_state *state, long good, long bad, long sample)
    long rk_logseries(rk_state *state, double p)

ctypedef double (* rk_cont0)(rk_state *state)
ctypedef double (* rk_cont1)(rk_state *state, double a)
ctypedef double (* rk_cont2)(rk_state *state, double a, double b)
ctypedef double (* rk_cont3)(rk_state *state, double a, double b, double c)

ctypedef long (* rk_disc0)(rk_state *state)
ctypedef long (* rk_discnp)(rk_state *state, long n, double p)
ctypedef long (* rk_discdd)(rk_state *state, double n, double p)
ctypedef long (* rk_discnmN)(rk_state *state, long n, long m, long N)
ctypedef long (* rk_discd)(rk_state *state, double a)


cdef extern from "initarray.h":
   void init_by_array(rk_state *self, unsigned long *init_key,
                      unsigned long key_length)

# Initialize numpy
import numpy as np


cdef inline void *dataptr(object arr):
    return (<PyArrayObject *>arr).array.data

cdef inline NpyArrayMultiIterObject *getiter(object multi):
    return (<PyArrayMultiIterObject *>multi).iter


cdef object cont0_array(rk_state *state, rk_cont0 func, object size):
    cdef double *data
    cdef npy_intp length, i

    if size is None:
        return func(state)
    else:
        arr = np.empty(size, np.double)
        length = arr.size
        data = <double *>dataptr(arr)
        for i from 0 <= i < length:
            data[i] = func(state)
        return arr


cdef object cont1_array_sc(rk_state *state, rk_cont1 func, object size,
                           double a):
    cdef double *data
    cdef npy_intp length, i

    if size is None:
        return func(state, a)
    else:
        arr = np.empty(size, np.double)
        length = arr.size
        data = <double *>dataptr(arr)
        for i from 0 <= i < length:
            data[i] = func(state, a)
        return arr


cdef object cont1_array(rk_state *state, rk_cont1 func, object size,
                        object a):
    cdef double *arr_data
    cdef double *oa_data
    cdef npy_intp length, i
    cdef NpyArrayIterObject *itera

    oa = np.array(a, np.double)
    if size is None:
        arr = np.empty_like(oa)
        length = arr.size
        arr_data = <double *>dataptr(arr)
        itera = NpyArray_IterNew((<PyArrayObject *>oa).array)
        for i from 0 <= i < length:
            arr_data[i] = func(state, (<double *>(itera.dataptr))[0])
            NpyArray_ITER_NEXT(itera)
    else:
        arr = np.empty(size, np.double)
        arr_data = <double *>dataptr(arr)
        multi = np.broadcast(arr, oa)
        if multi.size != arr.size:
            raise ValueError("size is not compatible with inputs")
        for i from 0 <= i < multi.size:
            oa_data = <double *>NpyArray_MultiIter_DATA(getiter(iter), 1)
            arr_data[i] = func(state, oa_data[0])
            NpyArray_MultiIter_NEXTi(getiter(iter), 1)
    return arr


cdef object cont2_array_sc(rk_state *state, rk_cont2 func, object size,
                           double a, double b):
    cdef double *data
    cdef npy_intp length, i

    if size is None:
        return func(state, a, b)
    else:
        arr = np.empty(size, np.double)
        length = arr.size
        data = <double *>dataptr(arr)
        for i from 0 <= i < length:
            data[i] = func(state, a, b)
        return arr


cdef object cont2_array(rk_state *state, rk_cont2 func, object size,
                        object a, object b):
    cdef double *arr_data
    cdef double *oa_data
    cdef double *ob_data
    cdef npy_intp length, i

    oa = np.array(a, np.double)
    ob = np.array(b, np.double)
    if size is None:
        multi = np.broadcast(oa, ob)
        arr = np.empty(multi.shape, np.double)
        arr_data = <double *>dataptr(arr)
        for i from 0 <= i < multi.size:
            oa_data = <double *>NpyArray_MultiIter_DATA(getiter(multi), 0)
            ob_data = <double *>NpyArray_MultiIter_DATA(getiter(multi), 1)
            arr_data[i] = func(state, oa_data[0], ob_data[0])
            NpyArray_MultiIter_NEXT(getiter(multi))
    else:
        arr = np.empty(size, np.double)
        arr_data = <double *>dataptr(arr)
        multi = np.broadcast(arr, oa, ob)
        if multi.size != arr.size:
            raise ValueError("size is not compatible with inputs")
        for i from 0 <= i < multi.size:
            oa_data = <double *>NpyArray_MultiIter_DATA(getiter(multi), 1)
            ob_data = <double *>NpyArray_MultiIter_DATA(getiter(multi), 2)
            arr_data[i] = func(state, oa_data[0], ob_data[0])
            NpyArray_MultiIter_NEXTi(getiter(multi), 1)
            NpyArray_MultiIter_NEXTi(getiter(multi), 2)
    return arr


cdef object cont3_array_sc(rk_state *state, rk_cont3 func, object size,
                           double a, double b, double c):
    cdef double *arr_data
    cdef npy_intp length, i

    if size is None:
        return func(state, a, b, c)
    else:
        arr = np.empty(size, np.double)
        length = arr.size
        arr_data = <double *>dataptr(arr)
        for i from 0 <= i < length:
            arr_data[i] = func(state, a, b, c)
        return arr


cdef object cont3_array(rk_state *state, rk_cont3 func, object size,
                        object a, object b, object c):
    cdef double *arr_data
    cdef double *oa_data
    cdef double *ob_data
    cdef double *oc_data
    cdef npy_intp length, i

    oa = np.array(a, np.double)
    ob = np.array(b, np.double)
    oc = np.array(c, np.double)
    if size is None:
        multi = np.broadcast(oa, ob, oc)
        arr = np.empty(multi.shape, np.double)
        arr_data = <double *>dataptr(arr)
        for i from 0 <= i < multi.size:
            oa_data = <double *>NpyArray_MultiIter_DATA(getiter(multi), 0)
            ob_data = <double *>NpyArray_MultiIter_DATA(getiter(multi), 1)
            oc_data = <double *>NpyArray_MultiIter_DATA(getiter(multi), 2)
            arr_data[i] = func(state, oa_data[0], ob_data[0], oc_data[0])
            NpyArray_MultiIter_NEXT(getiter(multi))
    else:
        arr = np.empty(size, np.double)
        arr_data = <double *>dataptr(arr)
        multi = np.broadcast(arr, oa, ob, oc)
        if multi.size != arr.size:
            raise ValueError("size is not compatible with inputs")
        for i from 0 <= i < multi.size:
            oa_data = <double *>NpyArray_MultiIter_DATA(getiter(multi), 1)
            ob_data = <double *>NpyArray_MultiIter_DATA(getiter(multi), 2)
            oc_data = <double *>NpyArray_MultiIter_DATA(getiter(multi), 3)
            arr_data[i] = func(state, oa_data[0], ob_data[0], oc_data[0])
            NpyArray_MultiIter_NEXT(getiter(multi))
    return arr


cdef object disc0_array(rk_state *state, rk_disc0 func, object size):
    cdef long *data
    cdef npy_intp length, i

    if size is None:
        return func(state)
    else:
        arr = np.empty(size, int)
        length = arr.size
        data = <long *>dataptr(arr)
        for i from 0 <= i < length:
            data[i] = func(state)
        return arr


cdef object discnp_array_sc(rk_state *state, rk_discnp func, object size,
                            long n, double p):
    cdef long *data
    cdef npy_intp length, i

    if size is None:
        return func(state, n, p)
    else:
        arr = np.empty(size, int)
        length = arr.size
        data = <long *>dataptr(arr)
        for i from 0 <= i < length:
            data[i] = func(state, n, p)
        return arr


cdef object discnp_array(rk_state *state, rk_discnp func, object size,
                         object n, object p):
    cdef long *arr_data
    cdef double *op_data
    cdef long *on_data
    cdef npy_intp length, i

    on = np.array(n, dtype=np.long)
    op = np.array(p, dtype=np.double)
    if size is None:
        multi = np.broadcast(on, op)
        arr = np.empty(multi.shape, np.long)
        arr_data = <long *>dataptr(arr)
        for i from 0 <= i < multi.size:
            on_data = <long *>NpyArray_MultiIter_DATA(getiter(multi), 0)
            op_data = <double *>NpyArray_MultiIter_DATA(getiter(multi), 1)
            arr_data[i] = func(state, on_data[0], op_data[0])
            NpyArray_MultiIter_NEXT(getiter(multi))
    else:
        arr = np.empty(size, int)
        arr_data = <long *>dataptr(arr)
        multi = np.broadcast(arr, on, op)
        if multi.size != arr.size:
            raise ValueError("size is not compatible with inputs")
        for i from 0 <= i < multi.size:
            on_data = <long *>NpyArray_MultiIter_DATA(getiter(multi), 1)
            op_data = <double *>NpyArray_MultiIter_DATA(getiter(multi), 2)
            arr_data[i] = func(state, on_data[0], op_data[0])
            NpyArray_MultiIter_NEXTi(getiter(multi), 1)
            NpyArray_MultiIter_NEXTi(getiter(multi), 2)
    return arr


cdef object discdd_array_sc(rk_state *state, rk_discdd func, object size,
                            double n, double p):
    cdef long *data
    cdef npy_intp length, i

    if size is None:
        return func(state, n, p)
    else:
        arr = np.empty(size, int)
        length = arr.size
        data = <long *>dataptr(arr)
        for i from 0 <= i < length:
            data[i] = func(state, n, p)
        return arr


cdef object discdd_array(rk_state *state, rk_discdd func, object size,
                         object n, object p):
    cdef long *arr_data
    cdef double *op_data
    cdef double *on_data
    cdef npy_intp length, i

    on = np.array(n, np.double)
    op = np.array(p, np.double)
    if size is None:
        multi = np.broadcast(on, op)
        arr = np.empty(multi.shape, np.long)
        arr_data = <long *>dataptr(arr)
        for i from 0 <= i < multi.size:
            on_data = <double *>NpyArray_MultiIter_DATA(getiter(multi), 0)
            op_data = <double *>NpyArray_MultiIter_DATA(getiter(multi), 1)
            arr_data[i] = func(state, on_data[0], op_data[0])
            NpyArray_MultiIter_NEXT(getiter(multi))
    else:
        arr = np.empty(size, int)
        arr_data = <long *>dataptr(arr)
        multi = np.broadcast(arr, on, op)
        if multi.size != arr.size:
            raise ValueError("size is not compatible with inputs")
        for i from 0 <= i < multi.size:
            on_data = <double *>NpyArray_MultiIter_DATA(getiter(multi), 1)
            op_data = <double *>NpyArray_MultiIter_DATA(getiter(multi), 2)
            arr_data[i] = func(state, on_data[0], op_data[0])
            NpyArray_MultiIter_NEXTi(getiter(multi), 1)
            NpyArray_MultiIter_NEXTi(getiter(multi), 2)
    return arr


cdef object discnmN_array_sc(rk_state *state, rk_discnmN func, object size,
                             long n, long m, long N):
    cdef long *data
    cdef npy_intp length, i

    if size is None:
        return func(state, n, m, N)
    else:
        arr = np.empty(size, int)
        length = arr.size
        data = <long *>dataptr(arr)
        for i from 0 <= i < length:
            data[i] = func(state, n, m, N)
        return arr


cdef object discnmN_array(rk_state *state, rk_discnmN func, object size,
                          object n, object m, object N):
    cdef long *arr_data
    cdef long *on_data
    cdef long *om_data
    cdef long *oN_data
    cdef npy_intp length, i

    on = np.array(n, np.long)
    om = np.array(m, np.long)
    oN = np.array(N, np.long)
    if size is None:
        multi = np.broadcast(on, om, oN)
        arr = np.empty(multi.shape, np.long)
        arr_data = <long *>dataptr(arr)
        for i from 0 <= i < multi.size:
            on_data = <long *>NpyArray_MultiIter_DATA(getiter(multi), 0)
            om_data = <long *>NpyArray_MultiIter_DATA(getiter(multi), 1)
            oN_data = <long *>NpyArray_MultiIter_DATA(getiter(multi), 2)
            arr_data[i] = func(state, on_data[0], om_data[0], oN_data[0])
            NpyArray_MultiIter_NEXT(getiter(multi))
    else:
        arr = np.empty(size, int)
        arr_data = <long *>dataptr(arr)
        multi = np.broadcast(arr, on, om, oN)
        if multi.size != arr.size:
            raise ValueError("size is not compatible with inputs")
        for i from 0 <= i < multi.size:
            on_data = <long *>NpyArray_MultiIter_DATA(getiter(multi), 1)
            om_data = <long *>NpyArray_MultiIter_DATA(getiter(multi), 2)
            oN_data = <long *>NpyArray_MultiIter_DATA(getiter(multi), 3)
            arr_data[i] = func(state, on_data[0], om_data[0], oN_data[0])
            NpyArray_MultiIter_NEXT(getiter(multi))
    return arr


cdef object discd_array_sc(rk_state *state, rk_discd func, object size,
                           double a):
    cdef long *arr_data
    cdef npy_intp length, i

    if size is None:
        return func(state, a)
    else:
        arr = np.empty(size, int)
        length = arr.size
        arr_data = <long *>dataptr(arr)
        for i from 0 <= i < length:
            arr_data[i] = func(state, a)
        return arr


cdef object discd_array(rk_state *state, rk_discd func, object size,
                        object a):
    cdef long *arr_data
    cdef double *oa_data
    cdef NpyArrayIterObject *itera
    cdef npy_intp length, i

    oa = np.array(a, np.double)
    if size is None:
        array = np.empty(oa.shape, dtype=np.long)
        length = array.size
        arr_data = <long *>dataptr(arr)
        itera = NpyArray_IterNew((<PyArrayObject *>oa).array)
        for i from 0 <= i < length:
            arr_data[i] = func(state, (<double *>(itera.dataptr))[0])
            NpyArray_ITER_NEXT(itera)
    else:
        arr = np.empty(size, int)
        arr_data = <long *>dataptr(arr)
        multi = np.broadcast(arr, oa)
        if multi.size != arr.size:
            raise ValueError("size is not compatible with inputs")
        for i from 0 <= i < multi.size:
            oa_data = <double *>NpyArray_MultiIter_DATA(getiter(multi), 1)
            arr_data[i] = func(state, oa_data[0])
            NpyArray_MultiIter_NEXTi(getiter(multi), 1)
    return arr


cdef double kahan_sum(double *darr, long n):
    cdef double c, y, t, sum
    cdef long i

    sum = darr[0]
    c = 0.0
    for i from 1 <= i < n:
        y = darr[i] - c
        t = sum + y
        c = (t - sum) - y
        sum = t
    return sum


def flat_array(o, dtype):
    a = np.array(o, dtype=dtype)
    if len(a.shape) == 1:
        return a
    else:
        return a.flatten()


cdef class RandomState:
    """
    RandomState(seed=None)

    Container for the Mersenne Twister pseudo-random number generator.

    `RandomState` exposes a number of methods for generating random numbers
    drawn from a variety of probability distributions. In addition to the
    distribution-specific arguments, each method takes a keyword argument
    `size` that defaults to ``None``. If `size` is ``None``, then a single
    value is generated and returned. If `size` is an integer, then a 1-D
    array filled with generated values is returned. If `size` is a tuple,
    then an array with that shape is filled and returned.

    Parameters
    ----------
    seed : int or array_like, optional
        Random seed initializing the pseudo-random number generator.
        Can be an integer, an array (or other sequence) of integers of
        any length, or ``None`` (the default).
        If `seed` is ``None``, then `RandomState` will try to read data from
        ``/dev/urandom`` (or the Windows analogue) if available or seed from
        the clock otherwise.

    Notes
    -----
    The Python stdlib module "random" also contains a Mersenne Twister
    pseudo-random number generator with a number of methods that are similar
    to the ones available in `RandomState`. `RandomState`, besides being
    NumPy-aware, has the advantage that it provides a much larger number
    of probability distributions to choose from.

    """
    cdef rk_state *internal_state

    def __cinit__(self, seed=None):
        self.internal_state = <rk_state *>malloc(sizeof(rk_state))

        self.seed(seed)

    def __dealloc__(self):
        if self.internal_state != NULL:
            free(self.internal_state)
            self.internal_state = NULL

    def seed(self, seed=None):
        """
        seed(seed=None)

        Seed the generator.

        This method is called when `RandomState` is initialized. It can be
        called again to re-seed the generator. For details, see `RandomState`.

        Parameters
        ----------
        seed : int or array_like, optional
            Seed for `RandomState`.

        See Also
        --------
        RandomState

        """
        cdef rk_error errcode

        if seed is None:
            errcode = rk_randomseed(self.internal_state)
        elif type(seed) is int:
            rk_seed(seed, self.internal_state)
        elif isinstance(seed, np.integer):
            iseed = int(seed)
            rk_seed(iseed, self.internal_state)
        else:
            obj = flat_array(seed, np.long)
            init_by_array(self.internal_state,
                          <unsigned long *>dataptr(obj),
                          (<PyArrayObject *>obj).array.dimensions[0])

    def get_state(self):
        """
        get_state()

        Return a tuple representing the internal state of the generator.

        For more details, see `set_state`.

        Returns
        -------
        out : tuple(str, ndarray of 624 uints, int, int, float)
            The returned tuple has the following items:

            1. the string 'MT19937'.
            2. a 1-D array of 624 unsigned integer keys.
            3. an integer ``pos``.
            4. an integer ``has_gauss``.
            5. a float ``cached_gaussian``.

        See Also
        --------
        set_state

        Notes
        -----
        `set_state` and `get_state` are not needed to work with any of the
        random distributions in NumPy. If the internal state is manually altered,
        the user should know exactly what he/she is doing.

        """
        state = np.empty(624, np.uint)
        memcpy(<void *>dataptr(state),
               <void *>(self.internal_state.key),
               624 * sizeof(long))
        state = np.asarray(state, np.uint32)
        return ('MT19937', state, self.internal_state.pos,
            self.internal_state.has_gauss, self.internal_state.gauss)

    def set_state(self, state):
        """
        set_state(state)

        Set the internal state of the generator from a tuple.

        For use if one has reason to manually (re-)set the internal state of the
        "Mersenne Twister"[1]_ pseudo-random number generating algorithm.

        Parameters
        ----------
        state : tuple(str, ndarray of 624 uints, int, int, float)
            The `state` tuple has the following items:

            1. the string 'MT19937', specifying the Mersenne Twister algorithm.
            2. a 1-D array of 624 unsigned integers ``keys``.
            3. an integer ``pos``.
            4. an integer ``has_gauss``.
            5. a float ``cached_gaussian``.

        Returns
        -------
        out : None
            Returns 'None' on success.

        See Also
        --------
        get_state

        Notes
        -----
        `set_state` and `get_state` are not needed to work with any of the
        random distributions in NumPy. If the internal state is manually altered,
        the user should know exactly what he/she is doing.

        For backwards compatibility, the form (str, array of 624 uints, int) is
        also accepted although it is missing some information about the cached
        Gaussian value: ``state = ('MT19937', keys, pos)``.

        References
        ----------
        .. [1] M. Matsumoto and T. Nishimura, "Mersenne Twister: A
           623-dimensionally equidistributed uniform pseudorandom number
           generator," *ACM Trans. on Modeling and Computer Simulation*,
           Vol. 8, No. 1, pp. 3-30, Jan. 1998.

        """
        cdef int pos

        algorithm_name = state[0]
        if algorithm_name != 'MT19937':
            raise ValueError("algorithm must be 'MT19937'")
        key, pos = state[1:3]
        if len(state) == 3:
            has_gauss = 0
            cached_gaussian = 0.0
        else:
            has_gauss, cached_gaussian = state[3:5]

        obj = flat_array(key, np.uint)
        if obj.shape[0] != 624:
            raise ValueError("state must be 624 longs")
        memcpy(<void *>(self.internal_state.key),
               <void *>dataptr(obj),
               624 * sizeof(long))
        self.internal_state.pos = pos
        self.internal_state.has_gauss = has_gauss
        self.internal_state.gauss = cached_gaussian

    # Pickling support:
    def __getstate__(self):
        return self.get_state()

    def __setstate__(self, state):
        self.set_state(state)

    def __reduce__(self):
        return (np.random.__RandomState_ctor, (), self.get_state())

    # Basic distributions:
    def random_sample(self, size=None):
        """
        random_sample(size=None)

        Return random floats in the half-open interval [0.0, 1.0).

        Results are from the "continuous uniform" distribution over the
        stated interval.  To sample :math:`Unif[a, b), b > a` multiply
        the output of `random_sample` by `(b-a)` and add `a`::

          (b - a) * random_sample() + a

        Parameters
        ----------
        size : int or tuple of ints, optional
            Defines the shape of the returned array of random floats. If None
            (the default), returns a single float.

        Returns
        -------
        out : float or ndarray of floats
            Array of random floats of shape `size` (unless ``size=None``, in
            which case a single float is returned).

        Examples
        --------
        >>> np.random.random_sample()
        0.47108547995356098
        >>> type(np.random.random_sample())
        <type 'float'>
        >>> np.random.random_sample((5,))
        array([ 0.30220482,  0.86820401,  0.1654503 ,  0.11659149,  0.54323428])

        Three-by-two array of random numbers from [-5, 0):

        >>> 5 * np.random.random_sample((3, 2)) - 5
        array([[-3.99149989, -0.52338984],
               [-2.99091858, -0.79479508],
               [-1.23204345, -1.75224494]])

        """
        return cont0_array(self.internal_state, rk_double, size)

    def tomaxint(self, size=None):
        """
        tomaxint(size=None)

        Random integers between 0 and ``sys.maxint``, inclusive.

        Return a sample of uniformly distributed random integers in the interval
        [0, ``sys.maxint``].

        Parameters
        ----------
        size : tuple of ints, int, optional
<<<<<<< HEAD
            Shape of output.  If the given size is, for example, (m,n,k),
            m*n*k samples are generated.  If no shape is specified, a single
            sample is returned.
=======
            Shape of output.  If this is, for example, (m,n,k), m*n*k samples
            are generated.  If no shape is specified, a single sample is
            returned.
>>>>>>> 88bcac2d

        Returns
        -------
        out : ndarray
            Drawn samples, with shape `size`.

        See Also
        --------
        randint : Uniform sampling over a given half-open interval of integers.
        random_integers : Uniform sampling over a given closed interval of
            integers.

        Examples
        --------
        >>> RS = np.random.mtrand.RandomState() # need a RandomState object
        >>> RS.tomaxint((2,2,2))
        array([[[1170048599, 1600360186],
                [ 739731006, 1947757578]],
               [[1871712945,  752307660],
                [1601631370, 1479324245]]])
        >>> import sys
        >>> sys.maxint
        2147483647
        >>> RS.tomaxint((2,2,2)) < sys.maxint
        array([[[ True,  True],
                [ True,  True]],
               [[ True,  True],
                [ True,  True]]], dtype=bool)

        """
        return disc0_array(self.internal_state, rk_long, size)

    def randint(self, low, high=None, size=None):
        """
        randint(low, high=None, size=None)

        Return random integers from `low` (inclusive) to `high` (exclusive).

        Return random integers from the "discrete uniform" distribution in the
        "half-open" interval [`low`, `high`). If `high` is None (the default),
        then results are from [0, `low`).

        Parameters
        ----------
        low : int
            Lowest (signed) integer to be drawn from the distribution (unless
            ``high=None``, in which case this parameter is the *highest* such
            integer).
        high : int, optional
            If provided, one above the largest (signed) integer to be drawn
            from the distribution (see above for behavior if ``high=None``).
        size : int or tuple of ints, optional
            Output shape. Default is None, in which case a single int is
            returned.

        Returns
        -------
        out : int or ndarray of ints
            `size`-shaped array of random integers from the appropriate
            distribution, or a single such random int if `size` not provided.

        See Also
        --------
        random.random_integers : similar to `randint`, only for the closed
            interval [`low`, `high`], and 1 is the lowest value if `high` is
            omitted. In particular, this other one is the one to use to generate
            uniformly distributed discrete non-integers.

        Examples
        --------
        >>> np.random.randint(2, size=10)
        array([1, 0, 0, 0, 1, 1, 0, 0, 1, 0])
        >>> np.random.randint(1, size=10)
        array([0, 0, 0, 0, 0, 0, 0, 0, 0, 0])

        Generate a 2 x 4 array of ints between 0 and 4, inclusive:

        >>> np.random.randint(5, size=(2, 4))
        array([[4, 0, 2, 1],
               [3, 2, 2, 0]])

        """
        cdef long lo, hi, diff
        cdef long *arr_data
        cdef npy_intp length, i

        if high is None:
            lo = 0
            hi = low
        else:
            lo = low
            hi = high

        diff = hi - lo - 1
        if diff < 0:
            raise ValueError("low >= high")

        if size is None:
            return <long>rk_interval(diff, self.internal_state) + lo
        else:
            arr = np.empty(size, int)
            length = arr.size
            arr_data = <long *>dataptr(arr)
            for i from 0 <= i < length:
                arr_data[i] = lo + <long>rk_interval(diff, self.internal_state)
            return arr

    def bytes(self, unsigned int length):
        """
        bytes(length)

        Return random bytes.

        Parameters
        ----------
        length : int
            Number of random bytes.

        Returns
        -------
        out : str
            String of length `N`.

        Examples
        --------
        >>> np.random.bytes(10)
        ' eh\\x85\\x022SZ\\xbf\\xa4' #random

        """
        cdef bytes_type res = b'x' * length
        cdef char *bytes_ptr = res

        rk_fill(bytes_ptr, length, self.internal_state)
        return res

    def uniform(self, low=0.0, high=1.0, size=None):
        """
        uniform(low=0.0, high=1.0, size=1)

        Draw samples from a uniform distribution.

        Samples are uniformly distributed over the half-open interval
        ``[low, high)`` (includes low, but excludes high).  In other words,
        any value within the given interval is equally likely to be drawn
        by `uniform`.

        Parameters
        ----------
        low : float, optional
            Lower boundary of the output interval.  All values generated will be
            greater than or equal to low.  The default value is 0.
        high : float
            Upper boundary of the output interval.  All values generated will be
            less than high.  The default value is 1.0.
        size : tuple of ints, int, optional
            Shape of output.  If the given size is, for example, (m,n,k),
            m*n*k samples are generated.  If no shape is specified, a single
            sample is returned.

        Returns
        -------
        out : ndarray
            Drawn samples, with shape `size`.

        See Also
        --------
        randint : Discrete uniform distribution, yielding integers.
        random_integers : Discrete uniform distribution over the closed interval
                          ``[low, high]``.
        random_sample : Floats uniformly distributed over ``[0, 1)``.
        random : Alias for `random_sample`.
        rand : Convenience function that accepts dimensions as input, e.g.,
               ``rand(2,2)`` would generate a 2-by-2 array of floats, uniformly
               distributed over ``[0, 1)``.

        Notes
        -----
        The probability density function of the uniform distribution is

        .. math:: p(x) = \\frac{1}{b - a}

        anywhere within the interval ``[a, b)``, and zero elsewhere.

        Examples
        --------
        Draw samples from the distribution:

        >>> s = np.random.uniform(-1,0,1000)

        All values are within the given interval:

        >>> np.all(s >= -1)
        True

        >>> np.all(s < 0)
        True

        Display the histogram of the samples, along with the
        probability density function:

        >>> import matplotlib.pyplot as plt
        >>> count, bins, ignored = plt.hist(s, 15, normed=True)
        >>> plt.plot(bins, np.ones_like(bins), linewidth=2, color='r')
        >>> plt.show()

        """
        cdef double flow, fhigh
        cdef object temp
        cdef int sc = 0

        try:
            flow = <double>low
            fhigh = <double>high
            sc = 1
        except:
            pass

        if sc:
            return cont2_array_sc(self.internal_state, rk_uniform, size,
                                  flow, fhigh - flow)

        diff = np.array(high) - np.array(low)
        return cont2_array(self.internal_state, rk_uniform, size,
                           low, diff)

    def rand(self, *args):
        """
        rand(d0, d1, ..., dn)

        Random values in a given shape.

        Create an array of the given shape and propagate it with
        random samples from a uniform distribution
        over ``[0, 1)``.

        Parameters
        ----------
        d0, d1, ..., dn : int
            Shape of the output.

        Returns
        -------
        out : ndarray, shape ``(d0, d1, ..., dn)``
            Random values.

        See Also
        --------
        random

        Notes
        -----
        This is a convenience function. If you want an interface that
        takes a shape-tuple as the first argument, refer to
        `random`.

        Examples
        --------
        >>> np.random.rand(3,2)
        array([[ 0.14022471,  0.96360618],  #random
               [ 0.37601032,  0.25528411],  #random
               [ 0.49313049,  0.94909878]]) #random

        """
        if len(args) == 0:
            return self.random_sample()
        else:
            return self.random_sample(size=args)

    def randn(self, *args):
        """
        randn([d1, ..., dn])

        Return a sample (or samples) from the "standard normal" distribution.

        If positive, int_like or int-convertible arguments are provided,
        `randn` generates an array of shape ``(d1, ..., dn)``, filled
        with random floats sampled from a univariate "normal" (Gaussian)
        distribution of mean 0 and variance 1 (if any of the :math:`d_i` are
        floats, they are first converted to integers by truncation). A single
        float randomly sampled from the distribution is returned if no
        argument is provided.

        This is a convenience function.  If you want an interface that takes a
        tuple as the first argument, use `numpy.random.standard_normal` instead.

        Parameters
        ----------
        d1, ..., dn : `n` ints, optional
            The dimensions of the returned array, should be all positive.

        Returns
        -------
        Z : ndarray or float
            A ``(d1, ..., dn)``-shaped array of floating-point samples from
            the standard normal distribution, or a single such float if
            no parameters were supplied.

        See Also
        --------
        random.standard_normal : Similar, but takes a tuple as its argument.

        Notes
        -----
        For random samples from :math:`N(\\mu, \\sigma^2)`, use:

        ``sigma * np.random.randn(...) + mu``

        Examples
        --------
        >>> np.random.randn()
        2.1923875335537315 #random

        Two-by-four array of samples from N(3, 6.25):

        >>> 2.5 * np.random.randn(2, 4) + 3
        array([[-4.49401501,  4.00950034, -1.81814867,  7.29718677],  #random
               [ 0.39924804,  4.68456316,  4.99394529,  4.84057254]]) #random

        """
        if len(args) == 0:
            return self.standard_normal()
        else:
            return self.standard_normal(args)

    def random_integers(self, low, high=None, size=None):
        """
        random_integers(low, high=None, size=None)

        Return random integers between `low` and `high`, inclusive.

        Return random integers from the "discrete uniform" distribution in the
        closed interval [`low`, `high`].  If `high` is None (the default),
        then results are from [1, `low`].

        Parameters
        ----------
        low : int
            Lowest (signed) integer to be drawn from the distribution (unless
            ``high=None``, in which case this parameter is the *highest* such
            integer).
        high : int, optional
            If provided, the largest (signed) integer to be drawn from the
            distribution (see above for behavior if ``high=None``).
        size : int or tuple of ints, optional
            Output shape. Default is None, in which case a single int is
            returned.

        Returns
        -------
        out : int or ndarray of ints
            `size`-shaped array of random integers from the appropriate
            distribution, or a single such random int if `size` not provided.

        See Also
        --------
        random.randint : Similar to `random_integers`, only for the half-open
            interval [`low`, `high`), and 0 is the lowest value if `high` is
            omitted.

        Notes
        -----
        To sample from N evenly spaced floating-point numbers between a and b,
        use::

          a + (b - a) * (np.random.random_integers(N) - 1) / (N - 1.)

        Examples
        --------
        >>> np.random.random_integers(5)
        4
        >>> type(np.random.random_integers(5))
        <type 'int'>
        >>> np.random.random_integers(5, size=(3.,2.))
        array([[5, 4],
               [3, 3],
               [4, 5]])

        Choose five random numbers from the set of five evenly-spaced
        numbers between 0 and 2.5, inclusive (*i.e.*, from the set
        :math:`{0, 5/8, 10/8, 15/8, 20/8}`):

        >>> 2.5 * (np.random.random_integers(5, size=(5,)) - 1) / 4.
        array([ 0.625,  1.25 ,  0.625,  0.625,  2.5  ])

        Roll two six sided dice 1000 times and sum the results:

        >>> d1 = np.random.random_integers(1, 6, 1000)
        >>> d2 = np.random.random_integers(1, 6, 1000)
        >>> dsums = d1 + d2

        Display results as a histogram:

        >>> import matplotlib.pyplot as plt
        >>> count, bins, ignored = plt.hist(dsums, 11, normed=True)
        >>> plt.show()

        """
        if high is None:
            high = low
            low = 1
        return self.randint(low, high + 1, size)

    # Complicated, continuous distributions:
    def standard_normal(self, size=None):
        """
        standard_normal(size=None)

        Returns samples from a Standard Normal distribution (mean=0, stdev=1).

        Parameters
        ----------
        size : int or tuple of ints, optional
            Output shape. Default is None, in which case a single value is
            returned.

        Returns
        -------
        out : float or ndarray
            Drawn samples.

        Examples
        --------
        >>> s = np.random.standard_normal(8000)
        >>> s
        array([ 0.6888893 ,  0.78096262, -0.89086505, ...,  0.49876311, #random
               -0.38672696, -0.4685006 ])                               #random
        >>> s.shape
        (8000,)
        >>> s = np.random.standard_normal(size=(3, 4, 2))
        >>> s.shape
        (3, 4, 2)

        """
        return cont0_array(self.internal_state, rk_gauss, size)

    def normal(self, loc=0.0, scale=1.0, size=None):
        """
        normal(loc=0.0, scale=1.0, size=None)

        Draw random samples from a normal (Gaussian) distribution.

        The probability density function of the normal distribution, first
        derived by De Moivre and 200 years later by both Gauss and Laplace
        independently [2]_, is often called the bell curve because of
        its characteristic shape (see the example below).

        The normal distributions occurs often in nature.  For example, it
        describes the commonly occurring distribution of samples influenced
        by a large number of tiny, random disturbances, each with its own
        unique distribution [2]_.

        Parameters
        ----------
        loc : float
            Mean ("centre") of the distribution.
        scale : float
            Standard deviation (spread or "width") of the distribution.
        size : tuple of ints
            Output shape.  If the given shape is, e.g., ``(m, n, k)``, then
            ``m * n * k`` samples are drawn.

        See Also
        --------
        scipy.stats.distributions.norm : probability density function,
            distribution or cumulative density function, etc.

        Notes
        -----
        The probability density for the Gaussian distribution is

        .. math:: p(x) = \\frac{1}{\\sqrt{ 2 \\pi \\sigma^2 }}
                         e^{ - \\frac{ (x - \\mu)^2 } {2 \\sigma^2} },

        where :math:`\\mu` is the mean and :math:`\\sigma` the standard deviation.
        The square of the standard deviation, :math:`\\sigma^2`, is called the
        variance.

        The function has its peak at the mean, and its "spread" increases with
        the standard deviation (the function reaches 0.607 times its maximum at
        :math:`x + \\sigma` and :math:`x - \\sigma` [2]_).  This implies that
        `numpy.random.normal` is more likely to return samples lying close to the
        mean, rather than those far away.

        References
        ----------
        .. [1] Wikipedia, "Normal distribution",
               http://en.wikipedia.org/wiki/Normal_distribution
        .. [2] P. R. Peebles Jr., "Central Limit Theorem" in "Probability, Random
               Variables and Random Signal Principles", 4th ed., 2001,
               pp. 51, 51, 125.

        Examples
        --------
        Draw samples from the distribution:

        >>> mu, sigma = 0, 0.1 # mean and standard deviation
        >>> s = np.random.normal(mu, sigma, 1000)

        Verify the mean and the variance:

        >>> abs(mu - np.mean(s)) < 0.01
        True

        >>> abs(sigma - np.std(s, ddof=1)) < 0.01
        True

        Display the histogram of the samples, along with
        the probability density function:

        >>> import matplotlib.pyplot as plt
        >>> count, bins, ignored = plt.hist(s, 30, normed=True)
        >>> plt.plot(bins, 1/(sigma * np.sqrt(2 * np.pi)) *
        ...                np.exp( - (bins - mu)**2 / (2 * sigma**2) ),
        ...          linewidth=2, color='r')
        >>> plt.show()

        """
        cdef double floc, fscale
        cdef int sc = 0

        try:
            floc = <double>loc
            fscale = <double>scale
            sc = 1
        except:
            pass

        if sc:
            if fscale <= 0:
                raise ValueError("scale <= 0")
            return cont2_array_sc(self.internal_state, rk_normal, size, floc,
                                  fscale)

        if np.any(np.less_equal(scale, 0)):
            raise ValueError("scale <= 0")
        return cont2_array(self.internal_state, rk_normal, size, loc, scale)

    def beta(self, a, b, size=None):
        """
        beta(a, b, size=None)

        The Beta distribution over ``[0, 1]``.

        The Beta distribution is a special case of the Dirichlet distribution,
        and is related to the Gamma distribution.  It has the probability
        distribution function

        .. math:: f(x; a,b) = \\frac{1}{B(\\alpha, \\beta)} x^{\\alpha - 1}
                                                         (1 - x)^{\\beta - 1},

        where the normalisation, B, is the beta function,

        .. math:: B(\\alpha, \\beta) = \\int_0^1 t^{\\alpha - 1}
                                     (1 - t)^{\\beta - 1} dt.

        It is often seen in Bayesian inference and order statistics.

        Parameters
        ----------
        a : float
            Alpha, non-negative.
        b : float
            Beta, non-negative.
        size : tuple of ints, optional
            The number of samples to draw.  The ouput is packed according to
            the size given.

        Returns
        -------
        out : ndarray
            Array of the given shape, containing values drawn from a
            Beta distribution.

        """
        cdef double fa, fb
        cdef int sc = 0

        try:
            fa = <double>a
            fb = <double>b
            sc = 1
        except:
            pass

        if sc:
            if fa <= 0:
                raise ValueError("a <= 0")
            if fb <= 0:
                raise ValueError("b <= 0")
            return cont2_array_sc(self.internal_state, rk_beta, size, fa, fb)

        if np.any(np.less_equal(a, 0)):
            raise ValueError("a <= 0")
        if np.any(np.less_equal(b, 0)):
            raise ValueError("b <= 0")
        return cont2_array(self.internal_state, rk_beta, size, a, b)

    def exponential(self, scale=1.0, size=None):
        """
        exponential(scale=1.0, size=None)

        Exponential distribution.

        Its probability density function is

        .. math:: f(x; \\frac{1}{\\beta}) = \\frac{1}{\\beta} \\exp(-\\frac{x}{\\beta}),

        for ``x > 0`` and 0 elsewhere. :math:`\\beta` is the scale parameter,
        which is the inverse of the rate parameter :math:`\\lambda = 1/\\beta`.
        The rate parameter is an alternative, widely used parameterization
        of the exponential distribution [3]_.

        The exponential distribution is a continuous analogue of the
        geometric distribution.  It describes many common situations, such as
        the size of raindrops measured over many rainstorms [1]_, or the time
        between page requests to Wikipedia [2]_.

        Parameters
        ----------
        scale : float
            The scale parameter, :math:`\\beta = 1/\\lambda`.
        size : tuple of ints
            Number of samples to draw.  The output is shaped
            according to `size`.

        References
        ----------
        .. [1] Peyton Z. Peebles Jr., "Probability, Random Variables and
               Random Signal Principles", 4th ed, 2001, p. 57.
        .. [2] "Poisson Process", Wikipedia,
               http://en.wikipedia.org/wiki/Poisson_process
        .. [3] "Exponential Distribution, Wikipedia,
               http://en.wikipedia.org/wiki/Exponential_distribution

        """
        cdef double fscale
        cdef int sc = 0

        try:
            fscale = <double>scale
            sc = 1
        except:
            pass

        if sc:
            if fscale <= 0:
                raise ValueError("scale <= 0")
            return cont1_array_sc(self.internal_state, rk_exponential, size,
                                  fscale)

        if np.any(np.less_equal(scale, 0.0)):
            raise ValueError("scale <= 0")
        return cont1_array(self.internal_state, rk_exponential, size, scale)

    def standard_exponential(self, size=None):
        """
        standard_exponential(size=None)

        Draw samples from the standard exponential distribution.

        `standard_exponential` is identical to the exponential distribution
        with a scale parameter of 1.

        Parameters
        ----------
        size : int or tuple of ints
            Shape of the output.

        Returns
        -------
        out : float or ndarray
            Drawn samples.

        Examples
        --------
        Output a 3x8000 array:

        >>> n = np.random.standard_exponential((3, 8000))

        """
        return cont0_array(self.internal_state, rk_standard_exponential, size)

    def standard_gamma(self, shape, size=None):
        """
        standard_gamma(shape, size=None)

        Draw samples from a Standard Gamma distribution.

        Samples are drawn from a Gamma distribution with specified parameters,
        shape (sometimes designated "k") and scale=1.

        Parameters
        ----------
        shape : float
            Parameter, should be > 0.
        size : int or tuple of ints
            Output shape.  If the given shape is, e.g., ``(m, n, k)``, then
            ``m * n * k`` samples are drawn.

        Returns
        -------
        samples : ndarray or scalar
            The drawn samples.

        See Also
        --------
        scipy.stats.distributions.gamma : probability density function,
            distribution or cumulative density function, etc.

        Notes
        -----
        The probability density for the Gamma distribution is

        .. math:: p(x) = x^{k-1}\\frac{e^{-x/\\theta}}{\\theta^k\\Gamma(k)},

        where :math:`k` is the shape and :math:`\\theta` the scale,
        and :math:`\\Gamma` is the Gamma function.

        The Gamma distribution is often used to model the times to failure of
        electronic components, and arises naturally in processes for which the
        waiting times between Poisson distributed events are relevant.

        References
        ----------
        .. [1] Weisstein, Eric W. "Gamma Distribution." From MathWorld--A
               Wolfram Web Resource.
               http://mathworld.wolfram.com/GammaDistribution.html
        .. [2] Wikipedia, "Gamma-distribution",
               http://en.wikipedia.org/wiki/Gamma-distribution

        Examples
        --------
        Draw samples from the distribution:

        >>> shape, scale = 2., 1. # mean and width
        >>> s = np.random.standard_gamma(shape, 1000000)

        Display the histogram of the samples, along with
        the probability density function:

        >>> import matplotlib.pyplot as plt
        >>> import scipy.special as sps
        >>> count, bins, ignored = plt.hist(s, 50, normed=True)
        >>> y = bins**(shape-1) * ((np.exp(-bins/scale))/ \\
        ...                       (sps.gamma(shape) * scale**shape))
        >>> plt.plot(bins, y, linewidth=2, color='r')
        >>> plt.show()

        """
        cdef double fshape
        cdef int sc = 0

        try:
            fshape = <double>shape
            sc = 1
        except:
            pass

        if sc:
            if fshape <= 0:
                raise ValueError("shape <= 0")
            return cont1_array_sc(self.internal_state, rk_standard_gamma, size,
                                  fshape)

        if np.any(np.less_equal(shape, 0.0)):
            raise ValueError("shape <= 0")
        return cont1_array(self.internal_state, rk_standard_gamma, size, shape)

    def gamma(self, shape, scale=1.0, size=None):
        """
        gamma(shape, scale=1.0, size=None)

        Draw samples from a Gamma distribution.

        Samples are drawn from a Gamma distribution with specified parameters,
        `shape` (sometimes designated "k") and `scale` (sometimes designated
        "theta"), where both parameters are > 0.

        Parameters
        ----------
        shape : scalar > 0
            The shape of the gamma distribution.
        scale : scalar > 0, optional
            The scale of the gamma distribution.  Default is equal to 1.
        size : shape_tuple, optional
            Output shape.  If the given shape is, e.g., ``(m, n, k)``, then
            ``m * n * k`` samples are drawn.

        Returns
        -------
        out : ndarray, float
            Returns one sample unless `size` parameter is specified.

        See Also
        --------
        scipy.stats.distributions.gamma : probability density function,
            distribution or cumulative density function, etc.

        Notes
        -----
        The probability density for the Gamma distribution is

        .. math:: p(x) = x^{k-1}\\frac{e^{-x/\\theta}}{\\theta^k\\Gamma(k)},

        where :math:`k` is the shape and :math:`\\theta` the scale,
        and :math:`\\Gamma` is the Gamma function.

        The Gamma distribution is often used to model the times to failure of
        electronic components, and arises naturally in processes for which the
        waiting times between Poisson distributed events are relevant.

        References
        ----------
        .. [1] Weisstein, Eric W. "Gamma Distribution." From MathWorld--A
               Wolfram Web Resource.
               http://mathworld.wolfram.com/GammaDistribution.html
        .. [2] Wikipedia, "Gamma-distribution",
               http://en.wikipedia.org/wiki/Gamma-distribution

        Examples
        --------
        Draw samples from the distribution:

        >>> shape, scale = 2., 2. # mean and dispersion
        >>> s = np.random.gamma(shape, scale, 1000)

        Display the histogram of the samples, along with
        the probability density function:

        >>> import matplotlib.pyplot as plt
        >>> import scipy.special as sps
        >>> count, bins, ignored = plt.hist(s, 50, normed=True)
        >>> y = bins**(shape-1)*(np.exp(-bins/scale) /
        ...                      (sps.gamma(shape)*scale**shape))
        >>> plt.plot(bins, y, linewidth=2, color='r')
        >>> plt.show()

        """
        cdef double fshape, fscale
        cdef int sc = 0

        try:
            fshape = <double>shape
            fscale = <double>scale
            sc = 1
        except:
            pass

        if sc:
            if fshape <= 0:
                raise ValueError("shape <= 0")
            if fscale <= 0:
                raise ValueError("scale <= 0")
            return cont2_array_sc(self.internal_state, rk_gamma, size,
                                  fshape, fscale)

        if np.any(np.less_equal(shape, 0.0)):
            raise ValueError("shape <= 0")
        if np.any(np.less_equal(scale, 0.0)):
            raise ValueError("scale <= 0")
        return cont2_array(self.internal_state, rk_gamma, size, shape, scale)

    def f(self, dfnum, dfden, size=None):
        """
        f(dfnum, dfden, size=None)

        Draw samples from a F distribution.

        Samples are drawn from an F distribution with specified parameters,
        `dfnum` (degrees of freedom in numerator) and `dfden` (degrees of freedom
        in denominator), where both parameters should be greater than zero.

        The random variate of the F distribution (also known as the
        Fisher distribution) is a continuous probability distribution
        that arises in ANOVA tests, and is the ratio of two chi-square
        variates.

        Parameters
        ----------
        dfnum : float
            Degrees of freedom in numerator. Should be greater than zero.
        dfden : float
            Degrees of freedom in denominator. Should be greater than zero.
        size : {tuple, int}, optional
            Output shape.  If the given shape is, e.g., ``(m, n, k)``,
            then ``m * n * k`` samples are drawn. By default only one sample
            is returned.

        Returns
        -------
        samples : {ndarray, scalar}
            Samples from the Fisher distribution.

        See Also
        --------
        scipy.stats.distributions.f : probability density function,
            distribution or cumulative density function, etc.

        Notes
        -----

        The F statistic is used to compare in-group variances to between-group
        variances. Calculating the distribution depends on the sampling, and
        so it is a function of the respective degrees of freedom in the
        problem.  The variable `dfnum` is the number of samples minus one, the
        between-groups degrees of freedom, while `dfden` is the within-groups
        degrees of freedom, the sum of the number of samples in each group
        minus the number of groups.

        References
        ----------
        .. [1] Glantz, Stanton A. "Primer of Biostatistics.", McGraw-Hill,
               Fifth Edition, 2002.
        .. [2] Wikipedia, "F-distribution",
               http://en.wikipedia.org/wiki/F-distribution

        Examples
        --------
        An example from Glantz[1], pp 47-40.
        Two groups, children of diabetics (25 people) and children from people
        without diabetes (25 controls). Fasting blood glucose was measured,
        case group had a mean value of 86.1, controls had a mean value of
        82.2. Standard deviations were 2.09 and 2.49 respectively. Are these
        data consistent with the null hypothesis that the parents diabetic
        status does not affect their children's blood glucose levels?
        Calculating the F statistic from the data gives a value of 36.01.

        Draw samples from the distribution:

        >>> dfnum = 1. # between group degrees of freedom
        >>> dfden = 48. # within groups degrees of freedom
        >>> s = np.random.f(dfnum, dfden, 1000)

        The lower bound for the top 1% of the samples is :

        >>> sort(s)[-10]
        7.61988120985

        So there is about a 1% chance that the F statistic will exceed 7.62,
        the measured value is 36, so the null hypothesis is rejected at the 1%
        level.

        """
        cdef double fdfnum, fdfden
        cdef int sc = 0

        try:
            fdfnum = <double>dfnum
            fdfden = <double>dfden
            sc = 1
        except:
            pass

        if sc:
            if fdfnum <= 0:
                raise ValueError("shape <= 0")
            if fdfden <= 0:
                raise ValueError("scale <= 0")
            return cont2_array_sc(self.internal_state, rk_f, size, fdfnum,
                                  fdfden)

        if np.any(np.less_equal(dfnum, 0.0)):
            raise ValueError("dfnum <= 0")
        if np.any(np.less_equal(dfden, 0.0)):
            raise ValueError("dfden <= 0")
        return cont2_array(self.internal_state, rk_f, size, dfnum, dfden)

    def noncentral_f(self, dfnum, dfden, nonc, size=None):
        """
        noncentral_f(dfnum, dfden, nonc, size=None)

        Draw samples from the noncentral F distribution.

        Samples are drawn from an F distribution with specified parameters,
        `dfnum` (degrees of freedom in numerator) and `dfden` (degrees of
        freedom in denominator), where both parameters > 1.
        `nonc` is the non-centrality parameter.

        Parameters
        ----------
        dfnum : int
            Parameter, should be > 1.
        dfden : int
            Parameter, should be > 1.
        nonc : float
            Parameter, should be >= 0.
        size : int or tuple of ints
            Output shape. If the given shape is, e.g., ``(m, n, k)``, then
            ``m * n * k`` samples are drawn.

        Returns
        -------
        samples : scalar or ndarray
            Drawn samples.

        Notes
        -----
        When calculating the power of an experiment (power = probability of
        rejecting the null hypothesis when a specific alternative is true) the
        non-central F statistic becomes important.  When the null hypothesis is
        true, the F statistic follows a central F distribution. When the null
        hypothesis is not true, then it follows a non-central F statistic.

        References
        ----------
        Weisstein, Eric W. "Noncentral F-Distribution." From MathWorld--A Wolfram
        Web Resource.  http://mathworld.wolfram.com/NoncentralF-Distribution.html

        Wikipedia, "Noncentral F distribution",
        http://en.wikipedia.org/wiki/Noncentral_F-distribution

        Examples
        --------
        In a study, testing for a specific alternative to the null hypothesis
        requires use of the Noncentral F distribution. We need to calculate the
        area in the tail of the distribution that exceeds the value of the F
        distribution for the null hypothesis.  We'll plot the two probability
        distributions for comparison.

        >>> dfnum = 3 # between group deg of freedom
        >>> dfden = 20 # within groups degrees of freedom
        >>> nonc = 3.0
        >>> nc_vals = np.random.noncentral_f(dfnum, dfden, nonc, 1000000)
        >>> NF = np.histogram(nc_vals, bins=50, normed=True)
        >>> c_vals = np.random.f(dfnum, dfden, 1000000)
        >>> F = np.histogram(c_vals, bins=50, normed=True)
        >>> plt.plot(F[1][1:], F[0])
        >>> plt.plot(NF[1][1:], NF[0])
        >>> plt.show()

        """
        cdef double fdfnum, fdfden, fnonc
        cdef int sc = 0

        try:
            fdfnum = <double>dfnum
            fdfden = <double>dfden
            fnonc = <double>nonc
            sc = 1
        except:
            pass

        if sc:
            if fdfnum <= 1:
                raise ValueError("dfnum <= 1")
            if fdfden <= 0:
                raise ValueError("dfden <= 0")
            if fnonc < 0:
                raise ValueError("nonc < 0")
            return cont3_array_sc(self.internal_state, rk_noncentral_f, size,
                                  fdfnum, fdfden, fnonc)

        if np.any(np.less_equal(dfnum, 1.0)):
            raise ValueError("dfnum <= 1")
        if np.any(np.less_equal(dfden, 0.0)):
            raise ValueError("dfden <= 0")
        if np.any(np.less(nonc, 0.0)):
            raise ValueError("nonc < 0")
        return cont3_array(self.internal_state, rk_noncentral_f, size,
                           dfnum, dfden, nonc)

    def chisquare(self, df, size=None):
        """
        chisquare(df, size=None)

        Draw samples from a chi-square distribution.

        When `df` independent random variables, each with standard normal
        distributions (mean 0, variance 1), are squared and summed, the
        resulting distribution is chi-square (see Notes).  This distribution
        is often used in hypothesis testing.

        Parameters
        ----------
        df : int
             Number of degrees of freedom.
        size : tuple of ints, int, optional
             Size of the returned array.  By default, a scalar is
             returned.

        Returns
        -------
        output : ndarray
            Samples drawn from the distribution, packed in a `size`-shaped
            array.

        Raises
        ------
        ValueError
            When `df` <= 0 or when an inappropriate `size` (e.g. ``size=-1``)
            is given.

        Notes
        -----
        The variable obtained by summing the squares of `df` independent,
        standard normally distributed random variables:

        .. math:: Q = \\sum_{i=0}^{\\mathtt{df}} X^2_i

        is chi-square distributed, denoted

        .. math:: Q \\sim \\chi^2_k.

        The probability density function of the chi-squared distribution is

        .. math:: p(x) = \\frac{(1/2)^{k/2}}{\\Gamma(k/2)}
                         x^{k/2 - 1} e^{-x/2},

        where :math:`\\Gamma` is the gamma function,

        .. math:: \\Gamma(x) = \\int_0^{-\\infty} t^{x - 1} e^{-t} dt.

        References
        ----------
        `NIST/SEMATECH e-Handbook of Statistical Methods
        <http://www.itl.nist.gov/div898/handbook/eda/section3/eda3666.htm>`_

        Examples
        --------
        >>> np.random.chisquare(2,4)
        array([ 1.89920014,  9.00867716,  3.13710533,  5.62318272])

        """
        cdef double fdf
        cdef int sc = 0

        try:
            fdf = <double>df
            sc = 1
        except:
            pass

        if sc:
            if fdf <= 0:
                raise ValueError("df <= 0")
            return cont1_array_sc(self.internal_state, rk_chisquare, size, fdf)

        if np.any(np.less_equal(df, 0.0)):
            raise ValueError("df <= 0")
        return cont1_array(self.internal_state, rk_chisquare, size, df)

    def noncentral_chisquare(self, df, nonc, size=None):
        """
        noncentral_chisquare(df, nonc, size=None)

        Draw samples from a noncentral chi-square distribution.

        The noncentral :math:`\\chi^2` distribution is a generalisation of
        the :math:`\\chi^2` distribution.

        Parameters
        ----------
        df : int
            Degrees of freedom, should be >= 1.
        nonc : float
            Non-centrality, should be > 0.
        size : int or tuple of ints
            Shape of the output.

        Notes
        -----
        The probability density function for the noncentral Chi-square distribution
        is

        .. math:: P(x;df,nonc) = \\sum^{\\infty}_{i=0}
                               \\frac{e^{-nonc/2}(nonc/2)^{i}}{i!}P_{Y_{df+2i}}(x),

        where :math:`Y_{q}` is the Chi-square with q degrees of freedom.

        In Delhi (2007), it is noted that the noncentral chi-square is useful in
        bombing and coverage problems, the probability of killing the point target
        given by the noncentral chi-squared distribution.

        References
        ----------
        .. [1] Delhi, M.S. Holla, "On a noncentral chi-square distribution in the
               analysis of weapon systems effectiveness", Metrika, Volume 15,
               Number 1 / December, 1970.
        .. [2] Wikipedia, "Noncentral chi-square distribution"
               http://en.wikipedia.org/wiki/Noncentral_chi-square_distribution

        Examples
        --------
        Draw values from the distribution and plot the histogram

        >>> import matplotlib.pyplot as plt
        >>> values = plt.hist(np.random.noncentral_chisquare(3, 20, 100000),
        ...                   bins=200, normed=True)
        >>> plt.show()

        Draw values from a noncentral chisquare with very small noncentrality,
        and compare to a chisquare.

        >>> plt.figure()
        >>> values = plt.hist(np.random.noncentral_chisquare(3, .0000001, 100000),
        ...                   bins=np.arange(0., 25, .1), normed=True)
        >>> values2 = plt.hist(np.random.chisquare(3, 100000),
        ...                    bins=np.arange(0., 25, .1), normed=True)
        >>> plt.plot(values[1][0:-1], values[0]-values2[0], 'ob')
        >>> plt.show()

        Demonstrate how large values of non-centrality lead to a more symmetric
        distribution.

        >>> plt.figure()
        >>> values = plt.hist(np.random.noncentral_chisquare(3, 20, 100000),
        ...                   bins=200, normed=True)
        >>> plt.show()

        """
        cdef double fdf, fnonc
        cdef int sc = 0

        try:
            fdf = <double>df
            fnonc = <double>nonc
            sc = 1
        except:
            pass

        if sc:
            if fdf <= 1:
                raise ValueError("df <= 0")
            if fnonc <= 0:
                raise ValueError("nonc <= 0")
            return cont2_array_sc(self.internal_state, rk_noncentral_chisquare,
                                  size, fdf, fnonc)

        if np.any(np.less_equal(df, 0.0)):
            raise ValueError("df <= 1")
        if np.any(np.less_equal(nonc, 0.0)):
            raise ValueError("nonc < 0")
        return cont2_array(self.internal_state, rk_noncentral_chisquare, size,
                           df, nonc)

    def standard_cauchy(self, size=None):
        """
        standard_cauchy(size=None)

        Standard Cauchy distribution with mode = 0.

        Also known as the Lorentz distribution.

        Parameters
        ----------
        size : int or tuple of ints
            Shape of the output.

        Returns
        -------
        samples : ndarray or scalar
            The drawn samples.

        Notes
        -----
        The probability density function for the full Cauchy distribution is

        .. math:: P(x; x_0, \\gamma) = \\frac{1}{\\pi \\gamma \\bigl[ 1+
                  (\\frac{x-x_0}{\\gamma})^2 \\bigr] }

        and the Standard Cauchy distribution just sets :math:`x_0=0` and
        :math:`\\gamma=1`

        The Cauchy distribution arises in the solution to the driven harmonic
        oscillator problem, and also describes spectral line broadening. It
        also describes the distribution of values at which a line tilted at
        a random angle will cut the x axis.

        When studying hypothesis tests that assume normality, seeing how the
        tests perform on data from a Cauchy distribution is a good indicator of
        their sensitivity to a heavy-tailed distribution, since the Cauchy looks
        very much like a Gaussian distribution, but with heavier tails.

        References
        ----------
        ..[1] NIST/SEMATECH e-Handbook of Statistical Methods, "Cauchy
              Distribution",
              http://www.itl.nist.gov/div898/handbook/eda/section3/eda3663.htm
        ..[2] Weisstein, Eric W. "Cauchy Distribution." From MathWorld--A
              Wolfram Web Resource.
              http://mathworld.wolfram.com/CauchyDistribution.html
        ..[3] Wikipedia, "Cauchy distribution"
              http://en.wikipedia.org/wiki/Cauchy_distribution

        Examples
        --------
        Draw samples and plot the distribution:

        >>> s = np.random.standard_cauchy(1000000)
        >>> s = s[(s>-25) & (s<25)]  # truncate distribution so it plots well
        >>> plt.hist(s, bins=100)
        >>> plt.show()

        """
        return cont0_array(self.internal_state, rk_standard_cauchy, size)

    def standard_t(self, df, size=None):
        """
        standard_t(df, size=None)

        Standard Student's t distribution with df degrees of freedom.

        A special case of the hyperbolic distribution.
        As `df` gets large, the result resembles that of the standard normal
        distribution (`standard_normal`).

        Parameters
        ----------
        df : int
            Degrees of freedom, should be > 0.
        size : int or tuple of ints, optional
            Output shape. Default is None, in which case a single value is
            returned.

        Returns
        -------
        samples : ndarray or scalar
            Drawn samples.

        Notes
        -----
        The probability density function for the t distribution is

        .. math:: P(x, df) = \\frac{\\Gamma(\\frac{df+1}{2})}{\\sqrt{\\pi df}
                  \\Gamma(\\frac{df}{2})}\\Bigl( 1+\\frac{x^2}{df} \\Bigr)^{-(df+1)/2}

        The t test is based on an assumption that the data come from a Normal
        distribution. The t test provides a way to test whether the sample mean
        (that is the mean calculated from the data) is a good estimate of the true
        mean.

        The derivation of the t-distribution was forst published in 1908 by William
        Gisset while working for the Guinness Brewery in Dublin. Due to proprietary
        issues, he had to publish under a pseudonym, and so he used the name
        Student.

        References
        ----------
        .. [1] Dalgaard, Peter, "Introductory Statistics With R",
               Springer, 2002.
        .. [2] Wikipedia, "Student's t-distribution"
               http://en.wikipedia.org/wiki/Student's_t-distribution

        Examples
        --------
        From Dalgaard page 83 [1]_, suppose the daily energy intake for 11
        women in Kj is:

        >>> intake = np.array([5260., 5470, 5640, 6180, 6390, 6515, 6805, 7515, \\
        ...                    7515, 8230, 8770])

        Does their energy intake deviate systematically from the recommended
        value of 7725 kJ?

        We have 10 degrees of freedom, so is the sample mean within 95% of the
        recommended value?

        >>> s = np.random.standard_t(10, size=100000)
        >>> np.mean(intake)
        6753.636363636364
        >>> intake.std(ddof=1)
        1142.1232221373727

        Calculate the t statistic, setting the ddof parameter to the unbiased
        value so the divisor in the standard deviation will be degrees of
        freedom, N-1.

        >>> t = (np.mean(intake)-7725)/(intake.std(ddof=1)/np.sqrt(len(intake)))
        >>> import matplotlib.pyplot as plt
        >>> h = plt.hist(s, bins=100, normed=True)

        For a one-sided t-test, how far out in the distribution does the t
        statistic appear?

        >>> >>> np.sum(s<t) / float(len(s))
        0.0090699999999999999  #random

        So the p-value is about 0.009, which says the null hypothesis has a
        probability of about 99% of being true.

        """
        cdef double fdf
        cdef int sc = 0

        try:
            fdf = <double>df
            sc = 1
        except:
            pass

        if sc:
            if fdf <= 0:
                raise ValueError("df <= 0")
            return cont1_array_sc(self.internal_state, rk_standard_t, size, fdf)

        if np.any(np.less_equal(df, 0.0)):
            raise ValueError("df <= 0")
        return cont1_array(self.internal_state, rk_standard_t, size, df)


    def vonmises(self, mu, kappa, size=None):
        """
        vonmises(mu, kappa, size=None)

        Draw samples from a von Mises distribution.

        Samples are drawn from a von Mises distribution with specified mode
        (mu) and dispersion (kappa), on the interval [-pi, pi].

        The von Mises distribution (also known as the circular normal
        distribution) is a continuous probability distribution on the unit
        circle.  It may be thought of as the circular analogue of the normal
        distribution.

        Parameters
        ----------
        mu : float
            Mode ("center") of the distribution.
        kappa : float
            Dispersion of the distribution, has to be >=0.
        size : int or tuple of int
            Output shape.  If the given shape is, e.g., ``(m, n, k)``, then
            ``m * n * k`` samples are drawn.

        Returns
        -------
        samples : scalar or ndarray
            The returned samples, which are in the interval [-pi, pi].

        See Also
        --------
        scipy.stats.distributions.vonmises : probability density function,
            distribution, or cumulative density function, etc.

        Notes
        -----
        The probability density for the von Mises distribution is

        .. math:: p(x) = \\frac{e^{\\kappa cos(x-\\mu)}}{2\\pi I_0(\\kappa)},

        where :math:`\\mu` is the mode and :math:`\\kappa` the dispersion,
        and :math:`I_0(\\kappa)` is the modified Bessel function of order 0.

        The von Mises is named for Richard Edler von Mises, who was born in
        Austria-Hungary, in what is now the Ukraine.  He fled to the United
        States in 1939 and became a professor at Harvard.  He worked in
        probability theory, aerodynamics, fluid mechanics, and philosophy of
        science.

        References
        ----------
        Abramowitz, M. and Stegun, I. A. (ed.), *Handbook of Mathematical
        Functions*, New York: Dover, 1965.

        von Mises, R., *Mathematical Theory of Probability and Statistics*,
        New York: Academic Press, 1964.

        Examples
        --------
        Draw samples from the distribution:

        >>> mu, kappa = 0.0, 4.0 # mean and dispersion
        >>> s = np.random.vonmises(mu, kappa, 1000)

        Display the histogram of the samples, along with
        the probability density function:

        >>> import matplotlib.pyplot as plt
        >>> import scipy.special as sps
        >>> count, bins, ignored = plt.hist(s, 50, normed=True)
        >>> x = np.arange(-np.pi, np.pi, 2*np.pi/50.)
        >>> y = -np.exp(kappa*np.cos(x-mu))/(2*np.pi*sps.jn(0,kappa))
        >>> plt.plot(x, y/max(y), linewidth=2, color='r')
        >>> plt.show()

        """
        cdef double fmu, fkappa
        cdef int sc = 0

        try:
            fmu = <double>mu
            fkappa = <double>kappa
            sc = 1
        except:
            pass

        if sc:
            if fkappa < 0:
                raise ValueError("kappa < 0")
            return cont2_array_sc(self.internal_state, rk_vonmises, size, fmu,
                                  fkappa)

        if np.any(np.less(kappa, 0.0)):
            raise ValueError("kappa < 0")
        return cont2_array(self.internal_state, rk_vonmises, size, mu, kappa)

    def pareto(self, a, size=None):
        """
        pareto(a, size=None)

        Draw samples from a Pareto distribution with specified shape.

        This is a simplified version of the Generalized Pareto distribution
        (available in SciPy), with the scale set to one and the location set to
        zero. Most authors default the location to one.

        The Pareto distribution must be greater than zero, and is unbounded above.
        It is also known as the "80-20 rule".  In this distribution, 80 percent of
        the weights are in the lowest 20 percent of the range, while the other 20
        percent fill the remaining 80 percent of the range.

        Parameters
        ----------
        shape : float, > 0.
            Shape of the distribution.
        size : tuple of ints
            Output shape.  If the given shape is, e.g., ``(m, n, k)``, then
            ``m * n * k`` samples are drawn.

        See Also
        --------
        scipy.stats.distributions.genpareto.pdf : probability density function,
            distribution or cumulative density function, etc.

        Notes
        -----
        The probability density for the Pareto distribution is

        .. math:: p(x) = \\frac{am^a}{x^{a+1}}

        where :math:`a` is the shape and :math:`m` the location

        The Pareto distribution, named after the Italian economist Vilfredo Pareto,
        is a power law probability distribution useful in many real world problems.
        Outside the field of economics it is generally referred to as the Bradford
        distribution. Pareto developed the distribution to describe the
        distribution of wealth in an economy.  It has also found use in insurance,
        web page access statistics, oil field sizes, and many other problems,
        including the download frequency for projects in Sourceforge [1].  It is
        one of the so-called "fat-tailed" distributions.


        References
        ----------
        .. [1] Francis Hunt and Paul Johnson, On the Pareto Distribution of
               Sourceforge projects.
        .. [2] Pareto, V. (1896). Course of Political Economy. Lausanne.
        .. [3] Reiss, R.D., Thomas, M.(2001), Statistical Analysis of Extreme
               Values, Birkhauser Verlag, Basel, pp 23-30.
        .. [4] Wikipedia, "Pareto distribution",
               http://en.wikipedia.org/wiki/Pareto_distribution

        Examples
        --------
        Draw samples from the distribution:

        >>> a, m = 3., 1. # shape and mode
        >>> s = np.random.pareto(a, 1000) + m

        Display the histogram of the samples, along with
        the probability density function:

        >>> import matplotlib.pyplot as plt
        >>> count, bins, ignored = plt.hist(s, 100, normed=True, align='center')
        >>> fit = a*m**a/bins**(a+1)
        >>> plt.plot(bins, max(count)*fit/max(fit),linewidth=2, color='r')
        >>> plt.show()

        """
        cdef double fa
        cdef int sc = 0

        try:
            fa = <double>a
            sc = 1
        except:
            pass

        if sc:
            if fa <= 0:
                raise ValueError("a <= 0")
            return cont1_array_sc(self.internal_state, rk_pareto, size, fa)

        if np.any(np.less_equal(a, 0.0)):
            raise ValueError("a <= 0")
        return cont1_array(self.internal_state, rk_pareto, size, a)

    def weibull(self, a, size=None):
        """
        weibull(a, size=None)

        Weibull distribution.

        Draw samples from a 1-parameter Weibull distribution with the given
        shape parameter.

        .. math:: X = (-ln(U))^{1/a}

        Here, U is drawn from the uniform distribution over (0,1].

        The more common 2-parameter Weibull, including a scale parameter
        :math:`\\lambda` is just :math:`X = \\lambda(-ln(U))^{1/a}`.

        The Weibull (or Type III asymptotic extreme value distribution for smallest
        values, SEV Type III, or Rosin-Rammler distribution) is one of a class of
        Generalized Extreme Value (GEV) distributions used in modeling extreme
        value problems.  This class includes the Gumbel and Frechet distributions.

        Parameters
        ----------
        a : float
            Shape of the distribution.
        size : tuple of ints
            Output shape.  If the given shape is, e.g., ``(m, n, k)``, then
            ``m * n * k`` samples are drawn.

        See Also
        --------
        scipy.stats.distributions.weibull : probability density function,
            distribution or cumulative density function, etc.

        gumbel, scipy.stats.distributions.genextreme

        Notes
        -----
        The probability density for the Weibull distribution is

        .. math:: p(x) = \\frac{a}
                         {\\lambda}(\\frac{x}{\\lambda})^{a-1}e^{-(x/\\lambda)^a},

        where :math:`a` is the shape and :math:`\\lambda` the scale.

        The function has its peak (the mode) at
        :math:`\\lambda(\\frac{a-1}{a})^{1/a}`.

        When ``a = 1``, the Weibull distribution reduces to the exponential
        distribution.

        References
        ----------
        .. [1] Waloddi Weibull, Professor, Royal Technical University, Stockholm,
               1939 "A Statistical Theory Of The Strength Of Materials",
               Ingeniorsvetenskapsakademiens Handlingar Nr 151, 1939,
               Generalstabens Litografiska Anstalts Forlag, Stockholm.
        .. [2] Waloddi Weibull, 1951 "A Statistical Distribution Function of Wide
               Applicability",  Journal Of Applied Mechanics ASME Paper.
        .. [3] Wikipedia, "Weibull distribution",
               http://en.wikipedia.org/wiki/Weibull_distribution

        Examples
        --------
        Draw samples from the distribution:

        >>> a = 5. # shape
        >>> s = np.random.weibull(a, 1000)

        Display the histogram of the samples, along with
        the probability density function:

        >>> import matplotlib.pyplot as plt
        >>> x = np.arange(1,100.)/50.
        >>> def weib(x,n,a):
        ...     return (a / n) * (x / n)**(a - 1) * np.exp(-(x / n)**a)

        >>> count, bins, ignored = plt.hist(np.random.weibull(5.,1000))
        >>> x = np.arange(1,100.)/50.
        >>> scale = count.max()/weib(x, 1., 5.).max()
        >>> plt.plot(x, weib(x, 1., 5.)*scale)
        >>> plt.show()

        """
        cdef double fa
        cdef int sc = 0

        try:
            fa = <double>a
            sc = 1
        except:
            pass

        if sc:
            if fa <= 0:
                raise ValueError("a <= 0")
            return cont1_array_sc(self.internal_state, rk_weibull, size, fa)

        if np.any(np.less_equal(a, 0.0)):
            raise ValueError("a <= 0")
        return cont1_array(self.internal_state, rk_weibull, size, a)

    def power(self, a, size=None):
        """
        power(a, size=None)

        Draws samples in [0, 1] from a power distribution with positive
        exponent a - 1.

        Also known as the power function distribution.

        Parameters
        ----------
        a : float
            parameter, > 0
        size : tuple of ints
            Output shape.  If the given shape is, e.g., ``(m, n, k)``, then
                    ``m * n * k`` samples are drawn.

        Returns
        -------
        samples : {ndarray, scalar}
            The returned samples lie in [0, 1].

        Raises
        ------
        ValueError
            If a<1.

        Notes
        -----
        The probability density function is

        .. math:: P(x; a) = ax^{a-1}, 0 \\le x \\le 1, a>0.

        The power function distribution is just the inverse of the Pareto
        distribution. It may also be seen as a special case of the Beta
        distribution.

        It is used, for example, in modeling the over-reporting of insurance
        claims.

        References
        ----------
        .. [1] Christian Kleiber, Samuel Kotz, "Statistical size distributions
               in economics and actuarial sciences", Wiley, 2003.
        .. [2] Heckert, N. A. and Filliben, James J. (2003). NIST Handbook 148:
               Dataplot Reference Manual, Volume 2: Let Subcommands and Library
               Functions", National Institute of Standards and Technology Handbook
               Series, June 2003.
               http://www.itl.nist.gov/div898/software/dataplot/refman2/auxillar/powpdf.pdf

        Examples
        --------
        Draw samples from the distribution:

        >>> a = 5. # shape
        >>> samples = 1000
        >>> s = np.random.power(a, samples)

        Display the histogram of the samples, along with
        the probability density function:

        >>> import matplotlib.pyplot as plt
        >>> count, bins, ignored = plt.hist(s, bins=30)
        >>> x = np.linspace(0, 1, 100)
        >>> y = a*x**(a-1.)
        >>> normed_y = samples*np.diff(bins)[0]*y
        >>> plt.plot(x, normed_y)
        >>> plt.show()

        Compare the power function distribution to the inverse of the Pareto.

        >>> from scipy import stats
        >>> rvs = np.random.power(5, 1000000)
        >>> rvsp = np.random.pareto(5, 1000000)
        >>> xx = np.linspace(0,1,100)
        >>> powpdf = stats.powerlaw.pdf(xx,5)

        >>> plt.figure()
        >>> plt.hist(rvs, bins=50, normed=True)
        >>> plt.plot(xx,powpdf,'r-')
        >>> plt.title('np.random.power(5)')

        >>> plt.figure()
        >>> plt.hist(1./(1.+rvsp), bins=50, normed=True)
        >>> plt.plot(xx,powpdf,'r-')
        >>> plt.title('inverse of 1 + np.random.pareto(5)')

        >>> plt.figure()
        >>> plt.hist(1./(1.+rvsp), bins=50, normed=True)
        >>> plt.plot(xx,powpdf,'r-')
        >>> plt.title('inverse of stats.pareto(5)')

        """
        cdef double fa
        cdef int sc = 0

        try:
            fa = <double>a
            sc = 1
        except:
            pass

        if sc:
            if fa <= 0:
                raise ValueError("a <= 0")
            return cont1_array_sc(self.internal_state, rk_power, size, fa)

        if np.any(np.less_equal(a, 0.0)):
            raise ValueError("a <= 0")
        return cont1_array(self.internal_state, rk_power, size, a)

    def laplace(self, loc=0.0, scale=1.0, size=None):
        """
        laplace(loc=0.0, scale=1.0, size=None)

        Draw samples from the Laplace or double exponential distribution with
        specified location (or mean) and scale (decay).

        The Laplace distribution is similar to the Gaussian/normal distribution,
        but is sharper at the peak and has fatter tails. It represents the
        difference between two independent, identically distributed exponential
        random variables.

        Parameters
        ----------
        loc : float
            The position, :math:`\\mu`, of the distribution peak.
        scale : float
            :math:`\\lambda`, the exponential decay.

        Notes
        -----
        It has the probability density function

        .. math:: f(x; \\mu, \\lambda) = \\frac{1}{2\\lambda}
                                       \\exp\\left(-\\frac{|x - \\mu|}{\\lambda}\\right).

        The first law of Laplace, from 1774, states that the frequency of an error
        can be expressed as an exponential function of the absolute magnitude of
        the error, which leads to the Laplace distribution. For many problems in
        Economics and Health sciences, this distribution seems to model the data
        better than the standard Gaussian distribution


        References
        ----------
        .. [1] Abramowitz, M. and Stegun, I. A. (Eds.). Handbook of Mathematical
               Functions with Formulas, Graphs, and Mathematical Tables, 9th
               printing.  New York: Dover, 1972.

        .. [2] The Laplace distribution and generalizations
               By Samuel Kotz, Tomasz J. Kozubowski, Krzysztof Podgorski,
               Birkhauser, 2001.

        .. [3] Weisstein, Eric W. "Laplace Distribution."
               From MathWorld--A Wolfram Web Resource.
               http://mathworld.wolfram.com/LaplaceDistribution.html

        .. [4] Wikipedia, "Laplace distribution",
               http://en.wikipedia.org/wiki/Laplace_distribution

        Examples
        --------
        Draw samples from the distribution

        >>> loc, scale = 0., 1.
        >>> s = np.random.laplace(loc, scale, 1000)

        Display the histogram of the samples, along with
        the probability density function:

        >>> import matplotlib.pyplot as plt
        >>> count, bins, ignored = plt.hist(s, 30, normed=True)
        >>> x = np.arange(-8., 8., .01)
        >>> pdf = np.exp(-abs(x-loc/scale))/(2.*scale)
        >>> plt.plot(x, pdf)

        Plot Gaussian for comparison:

        >>> g = (1/(scale * np.sqrt(2 * np.pi)) *
        ...      np.exp( - (x - loc)**2 / (2 * scale**2) ))
        >>> plt.plot(x,g)

        """
        cdef double floc, fscale
        cdef int sc = 0

        try:
            floc = <double>loc
            fscale = <double>scale
            sc = 1
        except:
            pass

        if sc:
            if fscale <= 0:
                raise ValueError("scale <= 0")
            return cont2_array_sc(self.internal_state, rk_laplace, size,
                                  floc, fscale)

        if np.any(np.less_equal(scale, 0.0)):
            raise ValueError("scale <= 0")
        return cont2_array(self.internal_state, rk_laplace, size, loc, scale)


    def gumbel(self, loc=0.0, scale=1.0, size=None):
        """
        gumbel(loc=0.0, scale=1.0, size=None)

        Gumbel distribution.

        Draw samples from a Gumbel distribution with specified location (or mean)
        and scale (or standard deviation).

        The Gumbel (or Smallest Extreme Value (SEV) or the Smallest Extreme Value
        Type I) distribution is one of a class of Generalized Extreme Value (GEV)
        distributions used in modeling extreme value problems.  The Gumbel is a
        special case of the Extreme Value Type I distribution for maximums from
        distributions with "exponential-like" tails, it may be derived by
        considering a Gaussian process of measurements, and generating the pdf for
        the maximum values from that set of measurements (see examples).

        Parameters
        ----------
        loc : float
            The location of the mode of the distribution.
        scale : float
            The scale parameter of the distribution.
        size : tuple of ints
            Output shape.  If the given shape is, e.g., ``(m, n, k)``, then
            ``m * n * k`` samples are drawn.

        See Also
        --------
        scipy.stats.gumbel : probability density function,
            distribution or cumulative density function, etc.
        weibull, scipy.stats.genextreme

        Notes
        -----
        The probability density for the Gumbel distribution is

        .. math:: p(x) = \\frac{e^{-(x - \\mu)/ \\beta}}{\\beta} e^{ -e^{-(x - \\mu)/
                  \\beta}},

        where :math:`\\mu` is the mode, a location parameter, and :math:`\\beta`
        is the scale parameter.

        The Gumbel (named for German mathematician Emil Julius Gumbel) was used
        very early in the hydrology literature, for modeling the occurrence of
        flood events. It is also used for modeling maximum wind speed and rainfall
        rates.  It is a "fat-tailed" distribution - the probability of an event in
        the tail of the distribution is larger than if one used a Gaussian, hence
        the surprisingly frequent occurrence of 100-year floods. Floods were
        initially modeled as a Gaussian process, which underestimated the frequency
        of extreme events.

        It is one of a class of extreme value distributions, the Generalized
        Extreme Value (GEV) distributions, which also includes the Weibull and
        Frechet.

        The function has a mean of :math:`\\mu + 0.57721\\beta` and a variance of
        :math:`\\frac{\\pi^2}{6}\\beta^2`.

        References
        ----------
        .. [1] Gumbel, E.J. (1958). Statistics of Extremes. Columbia University
               Press.
        .. [2] Reiss, R.-D. and Thomas M. (2001), Statistical Analysis of Extreme
               Values, from Insurance, Finance, Hydrology and Other Fields,
               Birkhauser Verlag, Basel: Boston : Berlin.
        .. [3] Wikipedia, "Gumbel distribution",
               http://en.wikipedia.org/wiki/Gumbel_distribution

        Examples
        --------
        Draw samples from the distribution:

        >>> mu, beta = 0, 0.1 # location and scale
        >>> s = np.random.gumbel(mu, beta, 1000)

        Display the histogram of the samples, along with
        the probability density function:

        >>> import matplotlib.pyplot as plt
        >>> count, bins, ignored = plt.hist(s, 30, normed=True)
        >>> plt.plot(bins, (1/beta)*np.exp(-(bins - mu)/beta)
        ...          * np.exp( -np.exp( -(bins - mu) /beta) ),
        ...          linewidth=2, color='r')
        >>> plt.show()

        Show how an extreme value distribution can arise from a Gaussian process
        and compare to a Gaussian:

        >>> means = []
        >>> maxima = []
        >>> for i in range(0,1000) :
        ...    a = np.random.normal(mu, beta, 1000)
        ...    means.append(a.mean())
        ...    maxima.append(a.max())
        >>> count, bins, ignored = plt.hist(maxima, 30, normed=True)
        >>> beta = np.std(maxima)*np.pi/np.sqrt(6)
        >>> mu = np.mean(maxima) - 0.57721*beta
        >>> plt.plot(bins, (1/beta)*np.exp(-(bins - mu)/beta)
        ...          * np.exp(-np.exp(-(bins - mu)/beta)),
        ...          linewidth=2, color='r')
        >>> plt.plot(bins, 1/(beta * np.sqrt(2 * np.pi))
        ...          * np.exp(-(bins - mu)**2 / (2 * beta**2)),
        ...          linewidth=2, color='g')
        >>> plt.show()

        """
        cdef double floc, fscale
        cdef int sc = 0

        try:
            floc = <double>loc
            fscale = <double>scale
            sc = 1
        except:
            pass

        if sc:
            if fscale <= 0:
                raise ValueError("scale <= 0")
            return cont2_array_sc(self.internal_state, rk_gumbel, size,
                                  floc, fscale)

        if np.any(np.less_equal(scale, 0.0)):
            raise ValueError("scale <= 0")
        return cont2_array(self.internal_state, rk_gumbel, size, loc, scale)

    def logistic(self, loc=0.0, scale=1.0, size=None):
        """
        logistic(loc=0.0, scale=1.0, size=None)

        Draw samples from a Logistic distribution.

        Samples are drawn from a Logistic distribution with specified
        parameters, loc (location or mean, also median), and scale (>0).

        Parameters
        ----------
        loc : float

        scale : float > 0.

        size : {tuple, int}
            Output shape.  If the given shape is, e.g., ``(m, n, k)``, then
            ``m * n * k`` samples are drawn.

        Returns
        -------
        samples : {ndarray, scalar}
                  where the values are all integers in  [0, n].

        See Also
        --------
        scipy.stats.distributions.logistic : probability density function,
            distribution or cumulative density function, etc.

        Notes
        -----
        The probability density for the Logistic distribution is

        .. math:: P(x) = P(x) = \\frac{e^{-(x-\\mu)/s}}{s(1+e^{-(x-\\mu)/s})^2},

        where :math:`\\mu` = location and :math:`s` = scale.

        The Logistic distribution is used in Extreme Value problems where it
        can act as a mixture of Gumbel distributions, in Epidemiology, and by
        the World Chess Federation (FIDE) where it is used in the Elo ranking
        system, assuming the performance of each player is a logistically
        distributed random variable.

        References
        ----------
        .. [1] Reiss, R.-D. and Thomas M. (2001), Statistical Analysis of Extreme
               Values, from Insurance, Finance, Hydrology and Other Fields,
               Birkhauser Verlag, Basel, pp 132-133.
        .. [2] Weisstein, Eric W. "Logistic Distribution." From
               MathWorld--A Wolfram Web Resource.
               http://mathworld.wolfram.com/LogisticDistribution.html
        .. [3] Wikipedia, "Logistic-distribution",
               http://en.wikipedia.org/wiki/Logistic-distribution

        Examples
        --------
        Draw samples from the distribution:

        >>> loc, scale = 10, 1
        >>> s = np.random.logistic(loc, scale, 10000)
        >>> count, bins, ignored = plt.hist(s, bins=50)

        #   plot against distribution

        >>> def logist(x, loc, scale):
        ...     return exp((loc-x)/scale)/(scale*(1+exp((loc-x)/scale))**2)
        >>> plt.plot(bins, logist(bins, loc, scale)*count.max()/\\
        ... logist(bins, loc, scale).max())
        >>> plt.show()

        """
        cdef double floc, fscale
        cdef int sc = 0

        try:
            floc = <double>loc
            fscale = <double>scale
            sc = 1
        except:
            pass

        if sc:
            if fscale <= 0:
                raise ValueError("scale <= 0")
            return cont2_array_sc(self.internal_state, rk_logistic, size,
                                  floc, fscale)

        if np.any(np.less_equal(scale, 0.0)):
            raise ValueError("scale <= 0")
        return cont2_array(self.internal_state, rk_logistic, size, loc, scale)

    def lognormal(self, mean=0.0, sigma=1.0, size=None):
        """
        lognormal(mean=0.0, sigma=1.0, size=None)

        Return samples drawn from a log-normal distribution.

        Draw samples from a log-normal distribution with specified mean, standard
        deviation, and shape. Note that the mean and standard deviation are not the
        values for the distribution itself, but of the underlying normal
        distribution it is derived from.


        Parameters
        ----------
        mean : float
            Mean value of the underlying normal distribution
        sigma : float, >0.
            Standard deviation of the underlying normal distribution
        size : tuple of ints
            Output shape.  If the given shape is, e.g., ``(m, n, k)``, then
            ``m * n * k`` samples are drawn.

        See Also
        --------
        scipy.stats.lognorm : probability density function, distribution,
            cumulative density function, etc.

        Notes
        -----
        A variable `x` has a log-normal distribution if `log(x)` is normally
        distributed.

        The probability density function for the log-normal distribution is

        .. math:: p(x) = \\frac{1}{\\sigma x \\sqrt{2\\pi}}
                         e^{(-\\frac{(ln(x)-\\mu)^2}{2\\sigma^2})}

        where :math:`\\mu` is the mean and :math:`\\sigma` is the standard deviation
        of the normally distributed logarithm of the variable.

        A log-normal distribution results if a random variable is the *product* of
        a large number of independent, identically-distributed variables in the
        same way that a normal distribution results if the variable is the *sum*
        of a large number of independent, identically-distributed variables
        (see the last example). It is one of the so-called "fat-tailed"
        distributions.

        The log-normal distribution is commonly used to model the lifespan of units
        with fatigue-stress failure modes. Since this includes
        most mechanical systems, the log-normal distribution has widespread
        application.

        It is also commonly used to model oil field sizes, species abundance, and
        latent periods of infectious diseases.

        References
        ----------
        .. [1] Eckhard Limpert, Werner A. Stahel, and Markus Abbt, "Log-normal
               Distributions across the Sciences: Keys and Clues", May 2001
               Vol. 51 No. 5 BioScience
               http://stat.ethz.ch/~stahel/lognormal/bioscience.pdf
        .. [2] Reiss, R.D., Thomas, M.(2001), Statistical Analysis of Extreme
               Values, Birkhauser Verlag, Basel, pp 31-32.
        .. [3] Wikipedia, "Lognormal distribution",
               http://en.wikipedia.org/wiki/Lognormal_distribution

        Examples
        --------
        Draw samples from the distribution:

        >>> mu, sigma = 3., 1. # mean and standard deviation
        >>> s = np.random.lognormal(mu, sigma, 1000)

        Display the histogram of the samples, along with
        the probability density function:

        >>> import matplotlib.pyplot as plt
        >>> count, bins, ignored = plt.hist(s, 100, normed=True, align='mid')

        >>> x = np.linspace(min(bins), max(bins), 10000)
        >>> pdf = (np.exp(-(np.log(x) - mu)**2 / (2 * sigma**2))
        ...        / (x * sigma * np.sqrt(2 * np.pi)))

        >>> plt.plot(x, pdf, linewidth=2, color='r')
        >>> plt.axis('tight')
        >>> plt.show()

        Demonstrate that taking the products of random samples from a uniform
        distribution can be fit well by a log-normal probability density function.

        >>> # Generate a thousand samples: each is the product of 100 random
        >>> # values, drawn from a normal distribution.
        >>> b = []
        >>> for i in range(1000):
        ...    a = 10. + np.random.random(100)
        ...    b.append(np.product(a))

        >>> b = np.array(b) / np.min(b) # scale values to be positive

        >>> count, bins, ignored = plt.hist(b, 100, normed=True, align='center')

        >>> sigma = np.std(np.log(b))
        >>> mu = np.mean(np.log(b))

        >>> x = np.linspace(min(bins), max(bins), 10000)
        >>> pdf = (np.exp(-(np.log(x) - mu)**2 / (2 * sigma**2))
        ...        / (x * sigma * np.sqrt(2 * np.pi)))

        >>> plt.plot(x, pdf, color='r', linewidth=2)
        >>> plt.show()

        """
        cdef double fmean, fsigma
        cdef int sc = 0

        try:
            fmean = <double>mean
            fsigma = <double>sigma
            sc = 1
        except:
            pass

        if sc:
            if fsigma <= 0:
                raise ValueError("sigma <= 0")
            return cont2_array_sc(self.internal_state, rk_lognormal, size,
                                  fmean, fsigma)

        if np.any(np.less_equal(sigma, 0.0)):
            raise ValueError("sigma <= 0.0")
        return cont2_array(self.internal_state, rk_lognormal, size,
                           mean, sigma)

    def rayleigh(self, scale=1.0, size=None):
        """
        rayleigh(scale=1.0, size=None)

        Draw samples from a Rayleigh distribution.

        The :math:`\\chi` and Weibull distributions are generalizations of the
        Rayleigh.

        Parameters
        ----------
        scale : scalar
            Scale, also equals the mode. Should be >= 0.
        size : int or tuple of ints, optional
            Shape of the output. Default is None, in which case a single
            value is returned.

        Notes
        -----
        The probability density function for the Rayleigh distribution is

        .. math:: P(x;scale) = \\frac{x}{scale^2}e^{\\frac{-x^2}{2 \\cdotp scale^2}}

        The Rayleigh distribution arises if the wind speed and wind direction are
        both gaussian variables, then the vector wind velocity forms a Rayleigh
        distribution. The Rayleigh distribution is used to model the expected
        output from wind turbines.

        References
        ----------
        ..[1] Brighton Webs Ltd., Rayleigh Distribution,
              http://www.brighton-webs.co.uk/distributions/rayleigh.asp
        ..[2] Wikipedia, "Rayleigh distribution"
              http://en.wikipedia.org/wiki/Rayleigh_distribution

        Examples
        --------
        Draw values from the distribution and plot the histogram

        >>> values = hist(np.random.rayleigh(3, 100000), bins=200, normed=True)

        Wave heights tend to follow a Rayleigh distribution. If the mean wave
        height is 1 meter, what fraction of waves are likely to be larger than 3
        meters?

        >>> meanvalue = 1
        >>> modevalue = np.sqrt(2 / np.pi) * meanvalue
        >>> s = np.random.rayleigh(modevalue, 1000000)

        The percentage of waves larger than 3 meters is:

        >>> 100.*sum(s>3)/1000000.
        0.087300000000000003

        """
        cdef double fscale
        cdef int sc = 0

        try:
            fscale = <double>scale
            sc = 1
        except:
            pass

        if sc:
            if fscale <= 0:
                raise ValueError("scale <= 0")
            return cont1_array_sc(self.internal_state, rk_rayleigh, size,
                                  fscale)

        if np.any(np.less_equal(scale, 0.0)):
            raise ValueError("scale <= 0.0")
        return cont1_array(self.internal_state, rk_rayleigh, size, scale)

    def wald(self, mean, scale, size=None):
        """
        wald(mean, scale, size=None)

        Draw samples from a Wald, or Inverse Gaussian, distribution.

        As the scale approaches infinity, the distribution becomes more like a
        Gaussian.

        Some references claim that the Wald is an Inverse Gaussian with mean=1, but
        this is by no means universal.

        The Inverse Gaussian distribution was first studied in relationship to
        Brownian motion. In 1956 M.C.K. Tweedie used the name Inverse Gaussian
        because there is an inverse relationship between the time to cover a unit
        distance and distance covered in unit time.

        Parameters
        ----------
        mean : scalar
            Distribution mean, should be > 0.
        scale : scalar
            Scale parameter, should be >= 0.
        size : int or tuple of ints, optional
            Output shape. Default is None, in which case a single value is
            returned.

        Returns
        -------
        samples : ndarray or scalar
            Drawn sample, all greater than zero.

        Notes
        -----
        The probability density function for the Wald distribution is

        .. math:: P(x;mean,scale) = \\sqrt{\\frac{scale}{2\\pi x^3}}e^
                                    \\frac{-scale(x-mean)^2}{2\\cdotp mean^2x}

        As noted above the Inverse Gaussian distribution first arise from attempts
        to model Brownian Motion. It is also a competitor to the Weibull for use in
        reliability modeling and modeling stock returns and interest rate
        processes.

        References
        ----------
        ..[1] Brighton Webs Ltd., Wald Distribution,
              http://www.brighton-webs.co.uk/distributions/wald.asp
        ..[2] Chhikara, Raj S., and Folks, J. Leroy, "The Inverse Gaussian
              Distribution: Theory : Methodology, and Applications", CRC Press,
              1988.
        ..[3] Wikipedia, "Wald distribution"
              http://en.wikipedia.org/wiki/Wald_distribution

        Examples
        --------
        Draw values from the distribution and plot the histogram:

        >>> import matplotlib.pyplot as plt
        >>> h = plt.hist(np.random.wald(3, 2, 100000), bins=200, normed=True)
        >>> plt.show()

        """
        cdef double fmean, fscale
        cdef int sc = 0

        try:
            fmean = <double>mean
            fscale = <double>scale
            sc = 1
        except:
            pass

        if sc:
            if fmean <= 0:
                raise ValueError("mean <= 0")
            if fscale <= 0:
                raise ValueError("scale <= 0")
            return cont2_array_sc(self.internal_state, rk_wald, size,
                                  fmean, fscale)

        if np.any(np.less_equal(mean,0.0)):
            raise ValueError("mean <= 0.0")
        elif np.any(np.less_equal(scale,0.0)):
            raise ValueError("scale <= 0.0")
        return cont2_array(self.internal_state, rk_wald, size, mean, scale)



    def triangular(self, left, mode, right, size=None):
        """
        triangular(left, mode, right, size=None)

        Draw samples from the triangular distribution.

        The triangular distribution is a continuous probability distribution with
        lower limit left, peak at mode, and upper limit right. Unlike the other
        distributions, these parameters directly define the shape of the pdf.

        Parameters
        ----------
        left : scalar
            Lower limit.
        mode : scalar
            The value where the peak of the distribution occurs.
            The value should fulfill the condition ``left <= mode <= right``.
        right : scalar
            Upper limit, should be larger than `left`.
        size : int or tuple of ints, optional
            Output shape. Default is None, in which case a single value is
            returned.

        Returns
        -------
        samples : ndarray or scalar
            The returned samples all lie in the interval [left, right].

        Notes
        -----
        The probability density function for the Triangular distribution is

        .. math:: P(x;l, m, r) = \\begin{cases}
                  \\frac{2(x-l)}{(r-l)(m-l)}& \\text{for $l \\leq x \\leq m$},\\\\
                  \\frac{2(m-x)}{(r-l)(r-m)}& \\text{for $m \\leq x \\leq r$},\\\\
                  0& \\text{otherwise}.
                  \\end{cases}

        The triangular distribution is often used in ill-defined problems where the
        underlying distribution is not known, but some knowledge of the limits and
        mode exists. Often it is used in simulations.

        References
        ----------
        ..[1] Wikipedia, "Triangular distribution"
              http://en.wikipedia.org/wiki/Triangular_distribution

        Examples
        --------
        Draw values from the distribution and plot the histogram:

        >>> import matplotlib.pyplot as plt
        >>> h = plt.hist(np.random.triangular(-3, 0, 8, 100000), bins=200,
        ...              normed=True)
        >>> plt.show()

        """
        cdef double fleft, fmode, fright
        cdef int sc = 0

        try:
            fleft = <double>left
            fright = <double>right
            fmode = <double>mode
            sc = 1
        except:
            pass

        if sc:
            if fleft > fmode:
                raise ValueError("left > mode")
            if fmode > fright:
                raise ValueError("mode > right")
            if fleft == fright:
                raise ValueError("left == right")
            return cont3_array_sc(self.internal_state, rk_triangular, size,
                                  fleft, fmode, fright)

        if np.any(np.greater(left, mode)):
            raise ValueError("left > mode")
        if np.any(np.greater(mode, right)):
            raise ValueError("mode > right")
        if np.any(np.equal(left, right)):
            raise ValueError("left == right")
        return cont3_array(self.internal_state, rk_triangular, size,
                           left, mode, right)

    # Complicated, discrete distributions:
    def binomial(self, n, p, size=None):
        """
        binomial(n, p, size=None)

        Draw samples from a binomial distribution.

        Samples are drawn from a Binomial distribution with specified
        parameters, n trials and p probability of success where
        n an integer > 0 and p is in the interval [0,1]. (n may be
        input as a float, but it is truncated to an integer in use)

        Parameters
        ----------
        n : float (but truncated to an integer)
                parameter, > 0.
        p : float
                parameter, >= 0 and <=1.
        size : {tuple, int}
            Output shape.  If the given shape is, e.g., ``(m, n, k)``, then
            ``m * n * k`` samples are drawn.

        Returns
        -------
        samples : {ndarray, scalar}
                  where the values are all integers in  [0, n].

        See Also
        --------
        scipy.stats.distributions.binom : probability density function,
            distribution or cumulative density function, etc.

        Notes
        -----
        The probability density for the Binomial distribution is

        .. math:: P(N) = \\binom{n}{N}p^N(1-p)^{n-N},

        where :math:`n` is the number of trials, :math:`p` is the probability
        of success, and :math:`N` is the number of successes.

        When estimating the standard error of a proportion in a population by
        using a random sample, the normal distribution works well unless the
        product p*n <=5, where p = population proportion estimate, and n =
        number of samples, in which case the binomial distribution is used
        instead. For example, a sample of 15 people shows 4 who are left
        handed, and 11 who are right handed. Then p = 4/15 = 27%. 0.27*15 = 4,
        so the binomial distribution should be used in this case.

        References
        ----------
        .. [1] Dalgaard, Peter, "Introductory Statistics with R",
               Springer-Verlag, 2002.
        .. [2] Glantz, Stanton A. "Primer of Biostatistics.", McGraw-Hill,
               Fifth Edition, 2002.
        .. [3] Lentner, Marvin, "Elementary Applied Statistics", Bogden
               and Quigley, 1972.
        .. [4] Weisstein, Eric W. "Binomial Distribution." From MathWorld--A
               Wolfram Web Resource.
               http://mathworld.wolfram.com/BinomialDistribution.html
        .. [5] Wikipedia, "Binomial-distribution",
               http://en.wikipedia.org/wiki/Binomial_distribution

        Examples
        --------
        Draw samples from the distribution:

        >>> n, p = 10, .5 # number of trials, probability of each trial
        >>> s = np.random.binomial(n, p, 1000)
        # result of flipping a coin 10 times, tested 1000 times.

        A real world example. A company drills 9 wild-cat oil exploration
        wells, each with an estimated probability of success of 0.1. All nine
        wells fail. What is the probability of that happening?

        Let's do 20,000 trials of the model, and count the number that
        generate zero positive results.

        >>> sum(np.random.binomial(9,0.1,20000)==0)/20000.
        answer = 0.38885, or 38%.

        """
        cdef long ln
        cdef double fp
        cdef int sc = 0

        try:
            fp = <double>p
            ln = <long>n
            sc = 1
        except:
            pass

        if sc:
            if ln <= 0:
                raise ValueError("n <= 0")
            if fp < 0:
                raise ValueError("p < 0")
            elif fp > 1:
                raise ValueError("p > 1")
            return discnp_array_sc(self.internal_state, rk_binomial, size,
                                   ln, fp)

        if np.any(np.less_equal(n, 0)):
            raise ValueError("n <= 0")
        if np.any(np.less(p, 0)):
            raise ValueError("p < 0")
        if np.any(np.greater(p, 1)):
            raise ValueError("p > 1")
        return discnp_array(self.internal_state, rk_binomial, size, n, p)


    def negative_binomial(self, n, p, size=None):
        """
        negative_binomial(n, p, size=None)

        Draw samples from a negative_binomial distribution.

        Samples are drawn from a negative_Binomial distribution with specified
        parameters, `n` trials and `p` probability of success where `n` is an
        integer > 0 and `p` is in the interval [0, 1].

        Parameters
        ----------
        n : int
            Parameter, > 0.
        p : float
            Parameter, >= 0 and <=1.
        size : int or tuple of ints
            Output shape. If the given shape is, e.g., ``(m, n, k)``, then
            ``m * n * k`` samples are drawn.

        Returns
        -------
        samples : int or ndarray of ints
            Drawn samples.

        Notes
        -----
        The probability density for the Negative Binomial distribution is

        .. math:: P(N;n,p) = \\binom{N+n-1}{n-1}p^{n}(1-p)^{N},

        where :math:`n-1` is the number of successes, :math:`p` is the probability
        of success, and :math:`N+n-1` is the number of trials.

        The negative binomial distribution gives the probability of n-1 successes
        and N failures in N+n-1 trials, and success on the (N+n)th trial.

        If one throws a die repeatedly until the third time a "1" appears, then the
        probability distribution of the number of non-"1"s that appear before the
        third "1" is a negative binomial distribution.

        References
        ----------
        .. [1] Weisstein, Eric W. "Negative Binomial Distribution." From
               MathWorld--A Wolfram Web Resource.
               http://mathworld.wolfram.com/NegativeBinomialDistribution.html
        .. [2] Wikipedia, "Negative binomial distribution",
               http://en.wikipedia.org/wiki/Negative_binomial_distribution

        Examples
        --------
        Draw samples from the distribution:

        A real world example. A company drills wild-cat oil exploration wells, each
        with an estimated probability of success of 0.1.  What is the probability
        of having one success for each successive well, that is what is the
        probability of a single success after drilling 5 wells, after 6 wells,
        etc.?

        >>> s = np.random.negative_binomial(1, 0.1, 100000)
        >>> for i in range(1, 11):
        ...    probability = sum(s<i) / 100000.
        ...    print i, "wells drilled, probability of one success =", probability

        """
        cdef double fn
        cdef double fp
        cdef int sc = 0

        try:
            fp = <double>p
            fn = <double>n
            sc = 1
        except:
            pass

        if sc:
            if fn <= 0:
                raise ValueError("n <= 0")
            if fp < 0:
                raise ValueError("p < 0")
            elif fp > 1:
                raise ValueError("p > 1")
            return discdd_array_sc(self.internal_state, rk_negative_binomial,
                                   size, fn, fp)

        if np.any(np.less_equal(n, 0)):
            raise ValueError("n <= 0")
        if np.any(np.less(p, 0)):
            raise ValueError("p < 0")
        if np.any(np.greater(p, 1)):
            raise ValueError("p > 1")
        return discdd_array(self.internal_state, rk_negative_binomial,
                            size, n, p)

    def poisson(self, lam=1.0, size=None):
        """
        poisson(lam=1.0, size=None)

        Draw samples from a Poisson distribution.

        The Poisson distribution is the limit of the Binomial
        distribution for large N.

        Parameters
        ----------
        lam : float
            Expectation of interval, should be >= 0.
        size : int or tuple of ints, optional
            Output shape. If the given shape is, e.g., ``(m, n, k)``, then
            ``m * n * k`` samples are drawn.

        Notes
        -----
        The Poisson distribution

        .. math:: f(k; \\lambda)=\\frac{\\lambda^k e^{-\\lambda}}{k!}

        For events with an expected separation :math:`\\lambda` the Poisson
        distribution :math:`f(k; \\lambda)` describes the probability of
        :math:`k` events occurring within the observed interval :math:`\\lambda`.

        References
        ----------
        .. [1] Weisstein, Eric W. "Poisson Distribution." From MathWorld--A Wolfram
               Web Resource. http://mathworld.wolfram.com/PoissonDistribution.html
        .. [2] Wikipedia, "Poisson distribution",
           http://en.wikipedia.org/wiki/Poisson_distribution

        Examples
        --------
        Draw samples from the distribution:

        >>> import numpy as np
        >>> s = np.random.poisson(5, 10000)

        Display histogram of the sample:

        >>> import matplotlib.pyplot as plt
        >>> count, bins, ignored = plt.hist(s, 14, normed=True)
        >>> plt.show()

        """
        cdef double flam
        cdef int sc = 0

        try:
            flam = <double>lam
            sc = 1
        except:
            pass

        if sc:
            if lam < 0:
                raise ValueError("lam < 0")
            return discd_array_sc(self.internal_state, rk_poisson, size, flam)

        if np.any(np.less(lam, 0)):
            raise ValueError("lam < 0")
        return discd_array(self.internal_state, rk_poisson, size, lam)

    def zipf(self, a, size=None):
        """
        zipf(a, size=None)

        Draw samples from a Zipf distribution.

        Samples are drawn from a Zipf distribution with specified parameter
        `a` > 1.

        The Zipf distribution (also known as the zeta distribution) is a
        continuous probability distribution that satisfies Zipf's law: the
        frequency of an item is inversely proportional to its rank in a
        frequency table.

        Parameters
        ----------
        a : float > 1
            Distribution parameter.
        size : int or tuple of int, optional
            Output shape.  If the given shape is, e.g., ``(m, n, k)``, then
            ``m * n * k`` samples are drawn; a single integer is equivalent in
            its result to providing a mono-tuple, i.e., a 1-D array of length
            *size* is returned.  The default is None, in which case a single
            scalar is returned.

        Returns
        -------
        samples : scalar or ndarray
            The returned samples are greater than or equal to one.

        See Also
        --------
        scipy.stats.distributions.zipf : probability density function,
            distribution, or cumulative density function, etc.

        Notes
        -----
        The probability density for the Zipf distribution is

        .. math:: p(x) = \\frac{x^{-a}}{\\zeta(a)},

        where :math:`\\zeta` is the Riemann Zeta function.

        It is named for the American linguist George Kingsley Zipf, who noted
        that the frequency of any word in a sample of a language is inversely
        proportional to its rank in the frequency table.

        References
        ----------
        Zipf, G. K., *Selected Studies of the Principle of Relative Frequency
        in Language*, Cambridge, MA: Harvard Univ. Press, 1932.

        Examples
        --------
        Draw samples from the distribution:

        >>> a = 2. # parameter
        >>> s = np.random.zipf(a, 1000)

        Display the histogram of the samples, along with
        the probability density function:

        >>> import matplotlib.pyplot as plt
        >>> import scipy.special as sps
        Truncate s values at 50 so plot is interesting
        >>> count, bins, ignored = plt.hist(s[s<50], 50, normed=True)
        >>> x = np.arange(1., 50.)
        >>> y = x**(-a)/sps.zetac(a)
        >>> plt.plot(x, y/max(y), linewidth=2, color='r')
        >>> plt.show()

        """
        cdef double fa
        cdef int sc = 0

        try:
            fa = <double>a
            sc = 1
        except:
            pass

        if sc:
            if fa <= 1.0:
                raise ValueError("a <= 1.0")
            return discd_array_sc(self.internal_state, rk_zipf, size, fa)

        if np.any(np.less_equal(a, 1.0)):
            raise ValueError("a <= 1.0")
        return discd_array(self.internal_state, rk_zipf, size, a)

    def geometric(self, p, size=None):
        """
        geometric(p, size=None)

        Draw samples from the geometric distribution.

        Bernoulli trials are experiments with one of two outcomes:
        success or failure (an example of such an experiment is flipping
        a coin).  The geometric distribution models the number of trials
        that must be run in order to achieve success.  It is therefore
        supported on the positive integers, ``k = 1, 2, ...``.

        The probability mass function of the geometric distribution is

        .. math:: f(k) = (1 - p)^{k - 1} p

        where `p` is the probability of success of an individual trial.

        Parameters
        ----------
        p : float
            The probability of success of an individual trial.
        size : tuple of ints
            Number of values to draw from the distribution.  The output
            is shaped according to `size`.

        Returns
        -------
        out : ndarray
            Samples from the geometric distribution, shaped according to
            `size`.

        Examples
        --------
        Draw ten thousand values from the geometric distribution,
        with the probability of an individual success equal to 0.35:

        >>> z = np.random.geometric(p=0.35, size=10000)

        How many trials succeeded after a single run?

        >>> (z == 1).sum() / 10000.
        0.34889999999999999 #random

        """
        cdef double fp
        cdef int sc = 0

        try:
            fp = <double>p
            sc = 1
        except:
            pass

        if sc:
            if fp < 0.0:
                raise ValueError("p < 0.0")
            if fp > 1.0:
                raise ValueError("p > 1.0")
            return discd_array_sc(self.internal_state, rk_geometric, size, fp)

        if np.any(np.less(p, 0.0)):
            raise ValueError("p < 0.0")
        if np.any(np.greater(p, 1.0)):
            raise ValueError("p > 1.0")
        return discd_array(self.internal_state, rk_geometric, size, p)

    def hypergeometric(self, ngood, nbad, nsample, size=None):
        """
        hypergeometric(ngood, nbad, nsample, size=None)

        Draw samples from a Hypergeometric distribution.

        Samples are drawn from a Hypergeometric distribution with specified
        parameters, ngood (ways to make a good selection), nbad (ways to make
        a bad selection), and nsample = number of items sampled, which is less
        than or equal to the sum ngood + nbad.

        Parameters
        ----------
        ngood : float (but truncated to an integer)
                parameter, > 0.
        nbad  : float
                parameter, >= 0.
        nsample  : float
                   parameter, > 0 and <= ngood+nbad
        size : {tuple, int}
            Output shape.  If the given shape is, e.g., ``(m, n, k)``, then
            ``m * n * k`` samples are drawn.

        Returns
        -------
        samples : {ndarray, scalar}
                  where the values are all integers in  [0, n].

        See Also
        --------
        scipy.stats.distributions.hypergeom : probability density function,
            distribution or cumulative density function, etc.

        Notes
        -----
        The probability density for the Hypergeometric distribution is

        .. math:: P(x) = \\frac{\\binom{m}{n}\\binom{N-m}{n-x}}{\\binom{N}{n}},

        where :math:`0 \\le x \\le m` and :math:`n+m-N \\le x \\le n`

        for P(x) the probability of x successes, n = ngood, m = nbad, and
        N = number of samples.

        Consider an urn with black and white marbles in it, ngood of them
        black and nbad are white. If you draw nsample balls without
        replacement, then the Hypergeometric distribution describes the
        distribution of black balls in the drawn sample.

        Note that this distribution is very similar to the Binomial
        distribution, except that in this case, samples are drawn without
        replacement, whereas in the Binomial case samples are drawn with
        replacement (or the sample space is infinite). As the sample space
        becomes large, this distribution approaches the Binomial.

        References
        ----------
        .. [1] Lentner, Marvin, "Elementary Applied Statistics", Bogden
               and Quigley, 1972.
        .. [2] Weisstein, Eric W. "Hypergeometric Distribution." From
               MathWorld--A Wolfram Web Resource.
               http://mathworld.wolfram.com/HypergeometricDistribution.html
        .. [3] Wikipedia, "Hypergeometric-distribution",
               http://en.wikipedia.org/wiki/Hypergeometric-distribution

        Examples
        --------
        Draw samples from the distribution:

        >>> ngood, nbad, nsamp = 100, 2, 10
        # number of good, number of bad, and number of samples
        >>> s = np.random.hypergeometric(ngood, nbad, nsamp, 1000)
        >>> hist(s)
        #   note that it is very unlikely to grab both bad items

        Suppose you have an urn with 15 white and 15 black marbles.
        If you pull 15 marbles at random, how likely is it that
        12 or more of them are one color?

        >>> s = np.random.hypergeometric(15, 15, 15, 100000)
        >>> sum(s>=12)/100000. + sum(s<=3)/100000.
        #   answer = 0.003 ... pretty unlikely!

        """
        cdef long lngood, lnbad, lnsample
        cdef int sc = 0

        try:
            lngood = <long>ngood
            lnbad = <long>nbad
            lnsample = <long>nsample
            sc = 1
        except:
            pass

        if sc:
            if ngood < 1:
                raise ValueError("ngood < 1")
            if nbad < 1:
                raise ValueError("nbad < 1")
            if nsample < 1:
                raise ValueError("nsample < 1")
            if ngood + nbad < nsample:
                raise ValueError("ngood + nbad < nsample")
            return discnmN_array_sc(self.internal_state, rk_hypergeometric, size,
                                    lngood, lnbad, lnsample)

        if np.any(np.less(ngood, 1)):
            raise ValueError("ngood < 1")
        if np.any(np.less(nbad, 1)):
            raise ValueError("nbad < 1")
        if np.any(np.less(nsample, 1)):
            raise ValueError("nsample < 1")
        if np.any(np.less(np.add(ngood, nbad), nsample)):
            raise ValueError("ngood + nbad < nsample")
        return discnmN_array(self.internal_state, rk_hypergeometric, size,
                             ngood, nbad, nsample)


    def logseries(self, p, size=None):
        """
        logseries(p, size=None)

        Draw samples from a Logarithmic Series distribution.

        Samples are drawn from a Log Series distribution with specified
        parameter, p (probability, 0 < p < 1).

        Parameters
        ----------
        loc : float

        scale : float > 0.

        size : {tuple, int}
            Output shape.  If the given shape is, e.g., ``(m, n, k)``, then
            ``m * n * k`` samples are drawn.

        Returns
        -------
        samples : {ndarray, scalar}
                  where the values are all integers in  [0, n].

        See Also
        --------
        scipy.stats.distributions.logser : probability density function,
            distribution or cumulative density function, etc.

        Notes
        -----
        The probability density for the Log Series distribution is

        .. math:: P(k) = \\frac{-p^k}{k \\ln(1-p)},

        where p = probability.

        The Log Series distribution is frequently used to represent species
        richness and occurrence, first proposed by Fisher, Corbet, and
        Williams in 1943 [2].  It may also be used to model the numbers of
        occupants seen in cars [3].

        References
        ----------
        .. [1] Buzas, Martin A.; Culver, Stephen J.,  Understanding regional
               species diversity through the log series distribution of
               occurrences: BIODIVERSITY RESEARCH Diversity & Distributions,
               Volume 5, Number 5, September 1999 , pp. 187-195(9).
        .. [2] Fisher, R.A,, A.S. Corbet, and C.B. Williams. 1943. The
               relation between the number of species and the number of
               individuals in a random sample of an animal population.
               Journal of Animal Ecology, 12:42-58.
        .. [3] D. J. Hand, F. Daly, D. Lunn, E. Ostrowski, A Handbook of Small
               Data Sets, CRC Press, 1994.
        .. [4] Wikipedia, "Logarithmic-distribution",
               http://en.wikipedia.org/wiki/Logarithmic-distribution

        Examples
        --------
        Draw samples from the distribution:

        >>> a = .6
        >>> s = np.random.logseries(a, 10000)
        >>> count, bins, ignored = plt.hist(s)

        #   plot against distribution

        >>> def logseries(k, p):
        ...     return -p**k/(k*log(1-p))
        >>> plt.plot(bins, logseries(bins, a)*count.max()/
                     logseries(bins, a).max(), 'r')
        >>> plt.show()

        """
        cdef double fp
        cdef int sc = 0

        try:
            fp = <double>p
            sc = 1
        except:
            pass

        if sc:
            if fp <= 0.0:
                raise ValueError("p <= 0.0")
            if fp >= 1.0:
                raise ValueError("p >= 1.0")
            return discd_array_sc(self.internal_state, rk_logseries, size, fp)

        if np.any(np.less_equal(p, 0.0)):
            raise ValueError("p <= 0.0")
        if np.any(np.greater_equal(p, 1.0)):
            raise ValueError("p >= 1.0")
        return discd_array(self.internal_state, rk_logseries, size, p)

    # Multivariate distributions:
    def multivariate_normal(self, mean, cov, size=None):
        """
        multivariate_normal(mean, cov[, size])

        Draw random samples from a multivariate normal distribution.

        The multivariate normal, multinormal or Gaussian distribution is a
        generalisation of the one-dimensional normal distribution to higher
        dimensions.

        Such a distribution is specified by its mean and covariance matrix,
        which are analogous to the mean (average or "centre") and variance
        (standard deviation squared or "width") of the one-dimensional normal
        distribution.

        Parameters
        ----------
        mean : (N,) ndarray
            Mean of the N-dimensional distribution.
        cov : (N,N) ndarray
            Covariance matrix of the distribution.
        size : tuple of ints, optional
            Given a shape of, for example, (m,n,k), m*n*k samples are
            generated, and packed in an m-by-n-by-k arrangement.  Because each
            sample is N-dimensional, the output shape is (m,n,k,N).  If no
            shape is specified, a single sample is returned.

        Returns
        -------
        out : ndarray
            The drawn samples, arranged according to `size`.  If the
            shape given is (m,n,...), then the shape of `out` is is
            (m,n,...,N).

            In other words, each entry ``out[i,j,...,:]`` is an N-dimensional
            value drawn from the distribution.

        Notes
        -----
        The mean is a coordinate in N-dimensional space, which represents the
        location where samples are most likely to be generated.  This is
        analogous to the peak of the bell curve for the one-dimensional or
        univariate normal distribution.

        Covariance indicates the level to which two variables vary together.
        From the multivariate normal distribution, we draw N-dimensional
        samples, :math:`X = [x_1, x_2, ... x_N]`.  The covariance matrix
        element :math:`C_{ij}` is the covariance of :math:`x_i` and :math:`x_j`.
        The element :math:`C_{ii}` is the variance of :math:`x_i` (i.e. its
        "spread").

        Instead of specifying the full covariance matrix, popular
        approximations include:

          - Spherical covariance (`cov` is a multiple of the identity matrix)
          - Diagonal covariance (`cov` has non-negative elements, and only on
            the diagonal)

        This geometrical property can be seen in two dimensions by plotting
        generated data-points:

        >>> mean = [0,0]
        >>> cov = [[1,0],[0,100]] # diagonal covariance, points lie on x or y-axis

        >>> import matplotlib.pyplot as plt
        >>> x,y = np.random.multivariate_normal(mean,cov,5000).T
        >>> plt.plot(x,y,'x'); plt.axis('equal'); plt.show()

        Note that the covariance matrix must be non-negative definite.

        References
        ----------
        .. [1] A. Papoulis, "Probability, Random Variables, and Stochastic
               Processes," 3rd ed., McGraw-Hill Companies, 1991
        .. [2] R.O. Duda, P.E. Hart, and D.G. Stork, "Pattern Classification,"
               2nd ed., Wiley, 2001.

        Examples
        --------
        >>> mean = (1,2)
        >>> cov = [[1,0],[1,0]]
        >>> x = np.random.multivariate_normal(mean,cov,(3,3))
        >>> x.shape
        (3, 3, 2)

        The following is probably true, given that 0.6 is roughly twice the
        standard deviation:

        >>> print list( (x[0,0,:] - mean) < 0.6 )
        [True, True]

        """
        # Check preconditions on arguments
        mean = np.array(mean)
        cov = np.array(cov)
        if size is None:
            shape = []
        else:
            shape = size
        if len(mean.shape) != 1:
               raise ValueError("mean must be 1 dimensional")
        if (len(cov.shape) != 2) or (cov.shape[0] != cov.shape[1]):
               raise ValueError("cov must be 2 dimensional and square")
        if mean.shape[0] != cov.shape[0]:
               raise ValueError("mean and cov must have same length")
        # Compute shape of output
        if isinstance(shape, int):
            shape = [shape]
        final_shape = list(shape[:])
        final_shape.append(mean.shape[0])
        # Create a matrix of independent standard normally distributed random
        # numbers. The matrix has rows with the same length as mean and as
        # many rows are necessary to form a matrix of shape final_shape.
        x = self.standard_normal(np.multiply.reduce(final_shape))
        x.shape = (np.multiply.reduce(final_shape[0:len(final_shape) - 1]),
                   mean.shape[0])
        # Transform matrix of standard normals into matrix where each row
        # contains multivariate normals with the desired covariance.
        # Compute A such that dot(transpose(A),A) == cov.
        # Then the matrix products of the rows of x and A has the desired
        # covariance. Note that sqrt(s)*v where (u,s,v) is the singular value
        # decomposition of cov is such an A.

        from numpy.dual import svd
        # XXX: we really should be doing this by Cholesky decomposition
        u, s, v = svd(cov)
        x = np.dot(x * np.sqrt(s), v)
        # The rows of x now have the correct covariance but mean 0. Add
        # mean to each row. Then each row will have mean mean.
        np.add(mean, x, x)
        x.shape = tuple(final_shape)
        return x

    def multinomial(self, long n, object pvals, size=None):
        """
        multinomial(n, pvals, size=None)

        Draw samples from a multinomial distribution.

        The multinomial distribution is a multivariate generalisation of the
        binomial distribution.  Take an experiment with one of ``p``
        possible outcomes.  An example of such an experiment is throwing a dice,
        where the outcome can be 1 through 6.  Each sample drawn from the
        distribution represents `n` such experiments.  Its values,
        ``X_i = [X_0, X_1, ..., X_p]``, represent the number of times the outcome
        was ``i``.

        Parameters
        ----------
        n : int
            Number of experiments.
        pvals : sequence of floats, length p
            Probabilities of each of the ``p`` different outcomes.  These
            should sum to 1 (however, the last element is always assumed to
            account for the remaining probability, as long as
            ``sum(pvals[:-1]) <= 1)``.
        size : tuple of ints
            Given a `size` of ``(M, N, K)``, then ``M*N*K`` samples are drawn,
            and the output shape becomes ``(M, N, K, p)``, since each sample
            has shape ``(p,)``.

        Examples
        --------
        Throw a dice 20 times:

        >>> np.random.multinomial(20, [1/6.]*6, size=1)
        array([[4, 1, 7, 5, 2, 1]])

        It landed 4 times on 1, once on 2, etc.

        Now, throw the dice 20 times, and 20 times again:

        >>> np.random.multinomial(20, [1/6.]*6, size=2)
        array([[3, 4, 3, 3, 4, 3],
               [2, 4, 3, 4, 0, 7]])

        For the first run, we threw 3 times 1, 4 times 2, etc.  For the second,
        we threw 2 times 1, 4 times 2, etc.

        A loaded dice is more likely to land on number 6:

        >>> np.random.multinomial(100, [1/7.]*5)
        array([13, 16, 13, 16, 42])

        """
        cdef long d
        cdef double *pix
        cdef long *mnix
        cdef long i, j, dn
        cdef double Sum

        d = len(pvals)
        parr = flat_array(pvals, np.double)
        pix = <double *>dataptr(parr)

        if kahan_sum(pix, d-1) > (1.0 + 1e-12):
            raise ValueError("sum(pvals[:-1]) > 1.0")

        if size is None:
            shape = (d,)
        elif type(size) is int:
            shape = (size, d)
        else:
            shape = size + (d,)

        multin = np.zeros(shape, int)
        mnix = <long *>dataptr(multin)
        i = 0
        while i < multin.size:
            Sum = 1.0
            dn = n
            for j from 0 <= j < d-1:
                mnix[i+j] = rk_binomial(self.internal_state, dn, pix[j]/Sum)
                dn = dn - mnix[i+j]
                if dn <= 0:
                    break
                Sum = Sum - pix[j]
            if dn > 0:
                mnix[i+d-1] = dn

            i = i + d

        return multin

    def dirichlet(self, object alpha, size=None):
        """
        dirichlet(alpha, size=None)

        Draw samples from the Dirichlet distribution.

        Draw `size` samples of dimension k from a Dirichlet distribution. A
        Dirichlet-distributed random variable can be seen as a multivariate
        generalization of a Beta distribution. Dirichlet pdf is the conjugate
        prior of a multinomial in Bayesian inference.

        Parameters
        ----------
        alpha : array
            Parameter of the distribution (k dimension for sample of
            dimension k).
        size : array
            Number of samples to draw.

        Notes
        -----
        .. math:: X \\approx \\prod_{i=1}^{k}{x^{\\alpha_i-1}_i}

        Uses the following property for computation: for each dimension,
        draw a random sample y_i from a standard gamma generator of shape
        `alpha_i`, then
        :math:`X = \\frac{1}{\\sum_{i=1}^k{y_i}} (y_1, \\ldots, y_n)` is
        Dirichlet distributed.

        References
        ----------
        .. [1] David McKay, "Information Theory, Inference and Learning
               Algorithms," chapter 23,
               http://www.inference.phy.cam.ac.uk/mackay/

        """

        #=================
        # Pure python algo
        #=================
        #alpha   = N.atleast_1d(alpha)
        #k       = alpha.size

        #if n == 1:
        #    val = N.zeros(k)
        #    for i in range(k):
        #        val[i]   = sgamma(alpha[i], n)
        #    val /= N.sum(val)
        #else:
        #    val = N.zeros((k, n))
        #    for i in range(k):
        #        val[i]   = sgamma(alpha[i], n)
        #    val /= N.sum(val, axis = 0)
        #    val = val.T

        #return val

        cdef long k, i, j, totsize
        cdef double *alpha_data, *val_data
        cdef double acc, invacc

        k = len(alpha)
        alpha_arr = flat_array(alpha, np.double, 1, 1)
        alpha_data = <double *>dataptr(alpha_arr)

        if size is None:
            shape = (k,)
        elif type(size) is int:
            shape = (size, k)
        else:
            shape = size + (k,)

        diric = np.zeros(shape, np.double)
        val_data = <double *>dataptr(diric)

        i = 0
        totsize = diric.size
        while i < totsize:
            acc = 0.0
            for j from 0 <= j < k:
                val_data[i+j] = rk_standard_gamma(self.internal_state,
                                                  alpha_data[j])
                acc = acc + val_data[i+j]
            invacc  = 1/acc
            for j from 0 <= j < k:
                val_data[i+j]   = val_data[i+j] * invacc
            i = i + k

        return diric

    # Shuffling and permutations:
    def shuffle(self, object x):
        """
        shuffle(x)

        Modify a sequence in-place by shuffling its contents.

        """
        cdef long i, j
        cdef int copy

        i = len(x) - 1
        try:
            j = len(x[0])
        except:
            j = 0

        if j == 0:
            # adaptation of random.shuffle()
            while i > 0:
                j = rk_interval(i, self.internal_state)
                x[i], x[j] = x[j], x[i]
                i = i - 1
        else:
            # make copies
            copy = hasattr(x[0], 'copy')
            if copy:
                while(i > 0):
                    j = rk_interval(i, self.internal_state)
                    x[i], x[j] = x[j].copy(), x[i].copy()
                    i = i - 1
            else:
                while(i > 0):
                    j = rk_interval(i, self.internal_state)
                    x[i], x[j] = x[j][:], x[i][:]
                    i = i - 1

    def permutation(self, object x):
        """
        permutation(x)

        Randomly permute a sequence, or return a permuted range.

        Parameters
        ----------
        x : int or array_like
            If `x` is an integer, randomly permute ``np.arange(x)``.
            If `x` is an array, make a copy and shuffle the elements
            randomly.

        Returns
        -------
        out : ndarray
            Permuted sequence or array range.

        Examples
        --------
        >>> np.random.permutation(10)
        array([1, 7, 4, 3, 0, 9, 2, 5, 8, 6])

        >>> np.random.permutation([1, 4, 9, 12, 15])
        array([15,  1,  9,  4, 12])

        """
        if isinstance(x, (int, long, np.integer)):
            arr = np.arange(x)
        else:
            arr = np.array(x)
        self.shuffle(arr)
        return arr


_rand = RandomState()
seed = _rand.seed
get_state = _rand.get_state
set_state = _rand.set_state
random_sample = _rand.random_sample
randint = _rand.randint
bytes = _rand.bytes
uniform = _rand.uniform
rand = _rand.rand
randn = _rand.randn
random_integers = _rand.random_integers
standard_normal = _rand.standard_normal
normal = _rand.normal
beta = _rand.beta
exponential = _rand.exponential
standard_exponential = _rand.standard_exponential
standard_gamma = _rand.standard_gamma
gamma = _rand.gamma
f = _rand.f
noncentral_f = _rand.noncentral_f
chisquare = _rand.chisquare
noncentral_chisquare = _rand.noncentral_chisquare
standard_cauchy = _rand.standard_cauchy
standard_t = _rand.standard_t
vonmises = _rand.vonmises
pareto = _rand.pareto
weibull = _rand.weibull
power = _rand.power
laplace = _rand.laplace
gumbel = _rand.gumbel
logistic = _rand.logistic
lognormal = _rand.lognormal
rayleigh = _rand.rayleigh
wald = _rand.wald
triangular = _rand.triangular

binomial = _rand.binomial
negative_binomial = _rand.negative_binomial
poisson = _rand.poisson
zipf = _rand.zipf
geometric = _rand.geometric
hypergeometric = _rand.hypergeometric
logseries = _rand.logseries

multivariate_normal = _rand.multivariate_normal
multinomial = _rand.multinomial
dirichlet = _rand.dirichlet

shuffle = _rand.shuffle
permutation = _rand.permutation<|MERGE_RESOLUTION|>--- conflicted
+++ resolved
@@ -776,15 +776,9 @@
         Parameters
         ----------
         size : tuple of ints, int, optional
-<<<<<<< HEAD
-            Shape of output.  If the given size is, for example, (m,n,k),
-            m*n*k samples are generated.  If no shape is specified, a single
-            sample is returned.
-=======
             Shape of output.  If this is, for example, (m,n,k), m*n*k samples
             are generated.  If no shape is specified, a single sample is
             returned.
->>>>>>> 88bcac2d
 
         Returns
         -------
