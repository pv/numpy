--- conflicted
+++ resolved
@@ -222,8 +222,7 @@
 
 class TestIx_(object):
     def test_regression_1(self):
-<<<<<<< HEAD
-        # Test empty untyped inputs create ouputs of indexing type, gh-5804
+        # Test empty untyped inputs create outputs of indexing type, gh-5804
         a, = np.ix_(range(0))
         assert_equal(a.dtype, np.intp)
 
@@ -233,13 +232,6 @@
         # but if the type is specified, don't change it
         a, = np.ix_(np.array([], dtype=np.float32))
         assert_equal(a.dtype, np.float32)
-=======
-        # Test empty inputs create outputs of indexing type, gh-5804
-        # Test both lists and arrays
-        for func in (range, np.arange):
-            a, = np.ix_(func(0))
-            assert_equal(a.dtype, np.intp)
->>>>>>> 9bb569c4
 
     def test_shape_and_dtype(self):
         sizes = (4, 5, 3, 2)
