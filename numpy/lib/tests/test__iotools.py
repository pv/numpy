--- conflicted
+++ resolved
@@ -159,13 +159,8 @@
         converter.upgrade(asbytes('0j'))
         assert_equal(converter._status, 3)
         converter.upgrade(asbytes('a'))
-<<<<<<< HEAD
-        assert_equal(converter._status, len(converter._mapper)-1)
-
-=======
         assert_equal(converter._status, len(converter._mapper) - 1)
-    #
->>>>>>> c970251e
+
     def test_missing(self):
         "Tests the use of missing values."
         converter = StringConverter(missing_values=(asbytes('missing'),
@@ -294,9 +289,6 @@
         # As simple dtype w/o names (but multiple fields)
         ndtype = np.dtype(float)
         assert_equal(easy_dtype(ndtype, names=['', '', ''], defaultfmt="f%02i"),
-<<<<<<< HEAD
-                     np.dtype([(_, float) for _ in ('f00', 'f01', 'f02')]))
-=======
                      np.dtype([(_, float) for _ in ('f00', 'f01', 'f02')]))
 
 
@@ -319,5 +311,4 @@
         # dtype w/ titles
         dt = np.dtype([(("a", "A"), "f8"), (("b", "B"), "f8")])
         dt_flat = flatten_dtype(dt)
-        assert_equal(dt_flat, [float, float])
->>>>>>> c970251e
+        assert_equal(dt_flat, [float, float])