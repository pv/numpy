AUTOMAKE_OPTIONS = foreign


# Headers which are installed to support the library
INSTINCLUDES = \
        npy_config.h \
        src/_neighborhood_iterator_imp.h \
        src/numpy_api.h \
        src/npy_common.h \
        src/npy_cpu.h \
        src/npy_defs.h \
        src/npy_descriptor.h \
        src/npy_dict.h \
        src/npy_endian.h \
        src/npy_index.h \
        src/npy_iterators.h \
        src/npy_math.h \
        src/npy_object.h \
        src/npy_ufunc_object.h \
        src/npy_utils.h

# Headers which are not installed
OTHERINCLUDES = \
<<<<<<< HEAD
        src/noprefix.h \
        src/npy_arrayobject.h \
=======
	src/npy_noprefix.h \
	src/npy_arrayobject.h \
>>>>>>> 761a983b
        src/npy_internal.h \
        src/numpyos.h

# Sources to build library
LIBSOURCES = \
        src/npy_arrayobject.c \
        src/npy_arraytypes.c \
        src/npy_calculation.c \
        src/npy_common.c \
        src/npy_conversion_utils.c \
        src/npy_convert.c \
        src/npy_convert_datatype.c \
        src/npy_ctors.c \
        src/npy_datetime.c \
        src/npy_descriptor.c \
        src/npy_dict.c \
        src/npy_flagsobject.c \
        src/npy_getset.c \
        src/npy_index.c \
        src/npy_item_selection.c \
        src/npy_iterators.c \
        src/npy_mapping.c \
        src/npy_methods.c \
        src/npy_multiarray.c \
        src/npy_number.c \
        src/npy_refcount.c \
        src/npy_shape.c \
        src/npy_usertypes.c \
        src/numpyos.c

# libtool libraries to build
lib_LTLIBRARIES = libndarray.la

# Library sources for libndarray.la
libndarray_la_SOURCES = $(LIBSOURCES)

# Headers to install
include_HEADERS = $(INSTINCLUDES)

# Other distributed headers
noinst_HEADERS = $(OTHERINCLUDES)


src/npy_arraytypes.c: src/npy_arraytypes.c.src
	python src/conv_template.py<|MERGE_RESOLUTION|>--- conflicted
+++ resolved
@@ -21,13 +21,8 @@
 
 # Headers which are not installed
 OTHERINCLUDES = \
-<<<<<<< HEAD
-        src/noprefix.h \
+        src/npy_noprefix.h \
         src/npy_arrayobject.h \
-=======
-	src/npy_noprefix.h \
-	src/npy_arrayobject.h \
->>>>>>> 761a983b
         src/npy_internal.h \
         src/numpyos.h
 
