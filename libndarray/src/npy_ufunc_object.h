#ifndef _NPY_UFUNC_OBJECT_H_
#define _NPY_UFUNC_OBJECT_H_

#include <math.h>

#include "npy_object.h"
#include "npy_iterators.h"


typedef void (*NpyUFuncGenericFunction) (char **, npy_intp *,
                                         npy_intp *, void *);



#define NO_UFUNCLOOP        0
#define ZERO_EL_REDUCELOOP  0
#define ONE_UFUNCLOOP       1
#define ONE_EL_REDUCELOOP   1
#define NOBUFFER_UFUNCLOOP  2
#define NOBUFFER_REDUCELOOP 2
#define BUFFER_UFUNCLOOP    3
#define BUFFER_REDUCELOOP   3
#define SIGNATURE_NOBUFFER_UFUNCLOOP 4





typedef struct {
    int nin;
    int nout;
    void *callable;
} NpyUFunc_FuncData;


struct NpyDict_struct;

struct NpyUFuncObject {
    NpyObject_HEAD
    int magic_number;

    int nin, nout, nargs;
    int identity;
    NpyUFuncGenericFunction *functions;
    void **data;
    int ntypes;
    int check_return;
    char *name, *types;
    char *doc;
    void *ptr;
    struct NpyDict_struct *userloops;

    /* generalized ufunc */
    int core_enabled;      /* 0 for scalar ufunc; 1 for generalized ufunc */
    int core_num_dim_ix;   /* number of distinct dimension names in
                            signature */

    /* dimension indices of input/output argument k are stored in
     core_dim_ixs[core_offsets[k]..core_offsets[k]+core_num_dims[k]-1] */
    int *core_num_dims;    /* numbers of core dimensions of each argument */
    int *core_dim_ixs;     /* dimension indices in a flatted form; indices
                            are in the range of [0,core_num_dim_ix) */
    int *core_offsets;     /* positions of 1st core dimensions of each
                            argument in core_dim_ixs */
    char *core_signature;  /* signature string for printing purpose */
};

typedef struct NpyUFuncObject NpyUFuncObject;



extern struct NpyDict_struct *npy_create_userloops_table();


/* A linked-list of function information for
 user-defined 1-d loops.
 */
typedef struct _loop1d_info {
    NpyUFuncGenericFunction func;
    void *data;
    int *arg_types;
    struct _loop1d_info *next;
} NpyUFunc_Loop1d;



/* Only internal -- not exported, yet*/
typedef struct NpyUFuncLoopObject {
    /* Multi-iterator portion --- needs to be present in this order
     to work with PyArray_Broadcast */
    NpyObject_HEAD
    int magic_number;

    /* The iterators. */
    struct NpyArrayMultiIterObject *iter;

    /* The ufunc */
    struct NpyUFuncObject *ufunc;

    /* The error handling.  These fields are primary used by the interface
       layer to store info about what errors have occured. */
    int errormask;         /* Integer showing desired error handling */
    void *errobj;      /* currently a tuple with
                            (string, func or obj with write method or None) */
    int first;


    /* Specific function and data to use */
    NpyUFuncGenericFunction function;
    void *funcdata;

    /* Loop method */
    int meth;

    /* Whether we need to copy to a buffer or not.*/
    int needbuffer[NPY_MAXARGS];
    int leftover;
    int ninnerloops;
    int lastdim;

    /* Whether or not to swap */
    int swap[NPY_MAXARGS];

    /* Buffers for the loop */
    char *buffer[NPY_MAXARGS];
    int bufsize;
    npy_intp bufcnt;
    char *dptr[NPY_MAXARGS];

    /* For casting */
    char *castbuf[NPY_MAXARGS];
    NpyArray_VectorUnaryFunc *cast[NPY_MAXARGS];

    /* usually points to buffer but when a cast is to be
     done it switches for that argument to castbuf.
     */
    char *bufptr[NPY_MAXARGS];

    /* Steps filled in from iters or sizeof(item)
     depending on loop method.
     */
    npy_intp steps[NPY_MAXARGS];

    int obj;  /* This loop uses object arrays or needs the Python API */
    /* Flags: UFUNC_OBJ_ISOBJECT, UFUNC_OBJ_NEEDS_API */
    int notimplemented; /* The loop caused notimplemented */
    int objfunc; /* This loop calls object functions
                  (an inner-loop function with argument types */

    /* generalized ufunc */
    npy_intp *core_dim_sizes;   /* stores sizes of core dimensions;
                                 contains 1 + core_num_dim_ix elements */
    npy_intp *core_strides;     /* strides of loop and core dimensions */
} NpyUFuncLoopObject;




/* Could make this more clever someday */
#define NPY_UFUNC_MAXIDENTITY 32

typedef struct {
    NpyObject_HEAD
    int magic_number;

    NpyArrayIterObject *it;
    NpyArray *ret;
    NpyArrayIterObject *rit;   /* Needed for Accumulate */
    int  outsize;
    npy_intp  index;
    npy_intp  size;
    char idptr[NPY_UFUNC_MAXIDENTITY];

    /* The ufunc */
    NpyUFuncObject *ufunc;

    /* The error handling */
    int errormask;
    void *errobj;
    int first;

    NpyUFuncGenericFunction function;
    void *funcdata;
    int meth;
    int swap;

    char *buffer;
    int bufsize;

    char *castbuf;
    NpyArray_VectorUnaryFunc *cast;

    char *bufptr[3];
    npy_intp steps[3];

    npy_intp N;
    int  instrides;
    int  insize;
    char *inptr;

    /* For copying small arrays */
    NpyArray *decref_arr;

    int obj;
    int retbase;

} NpyUFuncReduceObject;



enum NpyArray_Ops {
    npy_op_add,
    npy_op_subtract,
    npy_op_multiply,
    npy_op_divide,
    npy_op_remainder,
    npy_op_power,
    npy_op_square,
    npy_op_reciprocal,
    npy_op_ones_like,
    npy_op_sqrt,
    npy_op_negative,
    npy_op_absolute,
    npy_op_invert,
    npy_op_left_shift,
    npy_op_right_shift,
    npy_op_bitwise_and,
    npy_op_bitwise_xor,
    npy_op_bitwise_or,
    npy_op_less,
    npy_op_less_equal,
    npy_op_equal,
    npy_op_not_equal,
    npy_op_greater,
    npy_op_greater_equal,
    npy_op_floor_divide,
    npy_op_true_divide,
    npy_op_logical_or,
    npy_op_logical_and,
    npy_op_floor,
    npy_op_ceil,
    npy_op_maximum,
    npy_op_minimum,
    npy_op_rint,
    npy_op_conjugate
};


typedef int (*npy_prepare_outputs_func)(NpyUFuncObject* self, NpyArray **mps,
                                        void* data);
NpyArray *
NpyArray_GenericBinaryFunction(NpyArray *m1, NpyArray *m2, NpyUFuncObject *op);

NpyArray *
NpyArray_GenericUnaryFunction(NpyArray *m1, NpyUFuncObject *op);


NpyUFuncObject *NpyArray_GetNumericOp(enum NpyArray_Ops);
int NpyArray_SetNumericOp(enum NpyArray_Ops, NpyUFuncObject *);
NpyUFuncObject *
    NpyUFunc_FromFuncAndData(NpyUFuncGenericFunction *func, void **data,
                             char *types, int ntypes,
                             int nin, int nout, int identity,
                             char *name, char *doc, int check_return);
NpyArray *
NpyUFunc_GenericReduction(NpyUFuncObject *self, NpyArray *arr, 
                          NpyArray *indicies, NpyArray *out, int axis, 
                          NpyArray_Descr *otype, int operation);

NpyArray *
NpyUFunc_Reduce(NpyUFuncObject *self, NpyArray *arr, NpyArray *out,
                int axis, int otype);
int NpyUFunc_GenericFunction(NpyUFuncObject *self, int nargs, NpyArray **mps,
                             int *rtypenums,
                             int originalArgWasObjArray,
                             npy_prepare_outputs_func prepare_output_func,
                             void *args);

NpyArray *
NpyUFunc_Accumulate(NpyUFuncObject *self, NpyArray *arr, NpyArray *out,
                    int axis, int otype);

NpyArray *
NpyUFunc_Reduceat(NpyUFuncObject *self, NpyArray *arr, NpyArray *ind,
<<<<<<< HEAD
                  NpyArray *out, int axis, int otype);
=======
                  NpyArray *out, int axis, int otype,
                  int bufsize, int errormas, void *errobj);
>>>>>>> c6a13252

int
NpyUFunc_SetUsesArraysAsData(void **data, size_t i);
int
NpyUFunc_RegisterLoopForType(NpyUFuncObject *ufunc,
                             int usertype,
                             NpyUFuncGenericFunction function,
                             int *arg_types,
                             void *data);
NpyUFuncObject *
NpyUFunc_FromFuncAndData(NpyUFuncGenericFunction *func, void **data,
                         char *types, int ntypes,
                         int nin, int nout, int identity,
                         char *name, char *doc, int check_return);
NpyUFuncObject *
NpyUFunc_FromFuncAndDataAndSignature(NpyUFuncGenericFunction *func, void **data,
                                     char *types, int ntypes,
                                     int nin, int nout, int identity,
                                     char *name, char *doc,
                                     int check_return, const char *signature);
NpyUFuncObject *
npy_ufunc_frompyfunc(int nin, int nout, char *fname, size_t fname_len,
                     NpyUFuncGenericFunction *gen_funcs, void *function);
void
npy_ufunc_dealloc(NpyUFuncObject *self);




/*
 * Platform-dependent floating point error handling
 */

void
NpyUFunc_SetFpErrFuncs(void (*state)(char *, int *, int *, void **),
                       void (*handler)(int, void *, int, int *));
int
NpyUFunc_getfperr(void);
int
NpyUFunc_checkfperr(int errmask, void *errobj, int *first);
void
NpyUFunc_clearfperr();


#define NpyUFunc_One 1
#define NpyUFunc_Zero 0
#define NpyUFunc_None -1

#define NPY_UFUNC_REDUCE 0
#define NPY_UFUNC_ACCUMULATE 1
#define NPY_UFUNC_REDUCEAT 2
#define NPY_UFUNC_OUTER 3



#define NPY_UFUNC_ERR_IGNORE 0
#define NPY_UFUNC_ERR_WARN   1
#define NPY_UFUNC_ERR_RAISE  2
#define NPY_UFUNC_ERR_CALL   3
#define NPY_UFUNC_ERR_PRINT  4
#define NPY_UFUNC_ERR_LOG    5

/* Python side integer mask */

#define NPY_UFUNC_MASK_DIVIDEBYZERO 0x07
#define NPY_UFUNC_MASK_OVERFLOW 0x3f
#define NPY_UFUNC_MASK_UNDERFLOW 0x1ff
#define NPY_UFUNC_MASK_INVALID 0xfff

#define NPY_UFUNC_SHIFT_DIVIDEBYZERO 0
#define NPY_UFUNC_SHIFT_OVERFLOW     3
#define NPY_UFUNC_SHIFT_UNDERFLOW    6
#define NPY_UFUNC_SHIFT_INVALID      9


/* platform-dependent code translates floating point
 status to an integer sum of these values
 */
#define NPY_UFUNC_FPE_DIVIDEBYZERO  1
#define NPY_UFUNC_FPE_OVERFLOW      2
#define NPY_UFUNC_FPE_UNDERFLOW     4
#define NPY_UFUNC_FPE_INVALID       8

#define NPY_UFUNC_ERR_DEFAULT 0 /* Error mode that avoids look-up (no checking) */

#define NPY_UFUNC_OBJ_ISOBJECT      1
#define NPY_UFUNC_OBJ_NEEDS_API     2

/* Default user error mode */
#define NPY_UFUNC_ERR_DEFAULT2                               \
        (NPY_UFUNC_ERR_PRINT << NPY_UFUNC_SHIFT_DIVIDEBYZERO) +  \
        (NPY_UFUNC_ERR_PRINT << NPY_UFUNC_SHIFT_OVERFLOW) +      \
        (NPY_UFUNC_ERR_PRINT << NPY_UFUNC_SHIFT_INVALID)




#define NPY_UFUNC_CHECK_ERROR(arg)                                           \
        do {if ((((arg)->obj & NPY_UFUNC_OBJ_NEEDS_API) && NpyErr_Occurred()) || \
            ((arg)->errormask &&                                             \
             NpyUFunc_checkfperr((arg)->errormask,                           \
                                (arg)->errobj,                               \
                                &(arg)->first)))                             \
                goto fail;} while (0)

/* This code checks the IEEE status flags in a platform-dependent way */
/* Adapted from Numarray  */

#if (defined(__unix__) || defined(unix)) && !defined(USG)
#include <sys/param.h>
#endif

/*  OSF/Alpha (Tru64)  ---------------------------------------------*/
#if defined(__osf__) && defined(__alpha)

#include <machine/fpu.h>

#define NPY_UFUNC_CHECK_STATUS(ret) {                                          \
        unsigned long fpstatus;                                                \
        fpstatus = ieee_get_fp_control();                                      \
        /* clear status bits as well as disable exception mode if on */        \
        ieee_set_fp_control( 0 );                                              \
        ret = ((IEEE_STATUS_DZE & fpstatus) ? NPY_UFUNC_FPE_DIVIDEBYZERO : 0)  \
                | ((IEEE_STATUS_OVF & fpstatus) ? NPY_UFUNC_FPE_OVERFLOW : 0)  \
                | ((IEEE_STATUS_UNF & fpstatus) ? NPY_UFUNC_FPE_UNDERFLOW : 0) \
                | ((IEEE_STATUS_INV & fpstatus) ? NPY_UFUNC_FPE_INVALID : 0);  \
        }

/* MS Windows -----------------------------------------------------*/
#elif defined(_MSC_VER)

#include <float.h>

  /* Clear the floating point exception default of Borland C++ */
#if defined(__BORLANDC__)
#define NPY_UFUNC_NOFPE _control87(MCW_EM, MCW_EM);
#endif

#define NPY_UFUNC_CHECK_STATUS(ret) {                                       \
        int fpstatus = (int) _clearfp();                                    \
        ret = ((SW_ZERODIVIDE & fpstatus) ? NPY_UFUNC_FPE_DIVIDEBYZERO : 0) \
                | ((SW_OVERFLOW & fpstatus) ? NPY_UFUNC_FPE_OVERFLOW : 0)   \
                | ((SW_UNDERFLOW & fpstatus) ? NPY_UFUNC_FPE_UNDERFLOW : 0) \
                | ((SW_INVALID & fpstatus) ? NPY_UFUNC_FPE_INVALID : 0);    \
        }

/* Solaris --------------------------------------------------------*/
/* --------ignoring SunOS ieee_flags approach, someone else can
**         deal with that! */
#elif defined(sun) || defined(__BSD__) || defined(__OpenBSD__) || \
  (defined(__FreeBSD__) && (__FreeBSD_version < 502114)) || defined(__NetBSD__)
#include <ieeefp.h>

#define NPY_UFUNC_CHECK_STATUS(ret) {                                       \
        int fpstatus;                                                   \
        fpstatus = (int) fpgetsticky();                                 \
        ret = ((FP_X_DZ  & fpstatus) ? NPY_UFUNC_FPE_DIVIDEBYZERO : 0)      \
                | ((FP_X_OFL & fpstatus) ? NPY_UFUNC_FPE_OVERFLOW : 0)      \
                | ((FP_X_UFL & fpstatus) ? NPY_UFUNC_FPE_UNDERFLOW : 0)     \
                | ((FP_X_INV & fpstatus) ? NPY_UFUNC_FPE_INVALID : 0);      \
        (void) fpsetsticky(0);                                          \
        }

#elif defined(__GLIBC__) || defined(__APPLE__) || defined(__CYGWIN__) || \
 defined(__MINGW32__) || (defined(__FreeBSD__) && (__FreeBSD_version >= 502114))

#if defined(__GLIBC__) || defined(__APPLE__) || defined(__MINGW32__) || \
  defined(__FreeBSD__)
#include <fenv.h>
#elif defined(__CYGWIN__)
#include "fenv/fenv.c"
#endif

#define NPY_UFUNC_CHECK_STATUS(ret) {                                        \
        int fpstatus = (int) fetestexcept(FE_DIVBYZERO | FE_OVERFLOW |   \
                                          FE_UNDERFLOW | FE_INVALID);    \
        ret = ((FE_DIVBYZERO  & fpstatus) ? NPY_UFUNC_FPE_DIVIDEBYZERO : 0)  \
                | ((FE_OVERFLOW   & fpstatus) ? NPY_UFUNC_FPE_OVERFLOW : 0)  \
                | ((FE_UNDERFLOW  & fpstatus) ? NPY_UFUNC_FPE_UNDERFLOW : 0) \
                | ((FE_INVALID    & fpstatus) ? NPY_UFUNC_FPE_INVALID : 0);  \
        (void) feclearexcept(FE_DIVBYZERO | FE_OVERFLOW |                \
                             FE_UNDERFLOW | FE_INVALID);                 \
}

#define generate_divbyzero_error() feraiseexcept(FE_DIVBYZERO)
#define generate_overflow_error() feraiseexcept(FE_OVERFLOW)

#elif defined(_AIX)

#include <float.h>
#include <fpxcp.h>

#define NPY_UFUNC_CHECK_STATUS(ret) {                                         \
        fpflag_t fpstatus;                                                \
                                                                          \
        fpstatus = fp_read_flag();                                        \
        ret = ((FP_DIV_BY_ZERO & fpstatus) ? NPY_UFUNC_FPE_DIVIDEBYZERO : 0)  \
                | ((FP_OVERFLOW & fpstatus) ? NPY_UFUNC_FPE_OVERFLOW : 0)     \
                | ((FP_UNDERFLOW & fpstatus) ? NPY_UFUNC_FPE_UNDERFLOW : 0)   \
                | ((FP_INVALID & fpstatus) ? NPY_UFUNC_FPE_INVALID : 0);      \
        fp_swap_flag(0);                                                  \
}

#define generate_divbyzero_error() fp_raise_xcp(FP_DIV_BY_ZERO)
#define generate_overflow_error() fp_raise_xcp(FP_OVERFLOW)

#else

#define NO_FLOATING_POINT_SUPPORT
#define NPY_UFUNC_CHECK_STATUS(ret) { ret = 0; }

#endif

/* These should really be altered to just set the corresponding bit
 in the floating point status flag.  Need to figure out how to do that
 on all the platforms...
 */

#if !defined(generate_divbyzero_error)
static int numeric_zero2 = 0;
static void generate_divbyzero_error(void)
{
    double dummy;

    dummy = 1./numeric_zero2;
    if (dummy) /* to prevent optimizer from eliminating expression */
        return;
    else /* should never be called */
        numeric_zero2 += 1;
    return;
}
#endif

#if !defined(generate_overflow_error)
static double numeric_two = 2.0;
static void generate_overflow_error(void)
{
    double dummy;

    dummy = pow(numeric_two, 1000.0);
    if (dummy)
        return;
    else
        numeric_two += 0.1;
    return;
}
#endif


#endif<|MERGE_RESOLUTION|>--- conflicted
+++ resolved
@@ -282,12 +282,7 @@
 
 NpyArray *
 NpyUFunc_Reduceat(NpyUFuncObject *self, NpyArray *arr, NpyArray *ind,
-<<<<<<< HEAD
                   NpyArray *out, int axis, int otype);
-=======
-                  NpyArray *out, int axis, int otype,
-                  int bufsize, int errormas, void *errobj);
->>>>>>> c6a13252
 
 int
 NpyUFunc_SetUsesArraysAsData(void **data, size_t i);
