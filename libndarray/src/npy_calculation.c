/*
 *  npy_calculation.c -
 *
 */

#include "npy_config.h"
#include "npy_api.h"
#include "npy_arrayobject.h"
#include "npy_ufunc_object.h"



NpyArray *
NpyArray_ArgMax(NpyArray *op, int axis, NpyArray *out)
{
    NpyArray *ap = NULL, *rp = NULL;
    NpyArray_ArgFunc *arg_func;
    char *ip;
    npy_intp *rptr;
    npy_intp i, n, m;
    int elsize;
    int copyret = 0;
    NPY_BEGIN_THREADS_DEF;

    if ((ap=NpyArray_CheckAxis(op, &axis, 0)) == NULL) {
        return NULL;
    }

    /*
     * We need to permute the array so that axis is placed at the end.
     * And all other dimensions are shifted left.
     */
    if (axis != ap->nd-1) {
        NpyArray_Dims newaxes;
        npy_intp dims[NPY_MAXDIMS];
        int i;

        newaxes.ptr = dims;
        newaxes.len = ap->nd;
        for (i = 0; i < axis; i++) dims[i] = i;
        for (i = axis; i < ap->nd - 1; i++) dims[i] = i + 1;
        dims[ap->nd - 1] = axis;
        op = NpyArray_Transpose(ap, &newaxes);
        Npy_DECREF(ap);
        if (op == NULL) {
            return NULL;
        }
    }
    else {
        op = ap;
    }

    /* Will get native-byte order contiguous copy. */
    ap = NpyArray_ContiguousFromArray(op, op->descr->type_num);
    Npy_DECREF(op);
    if (ap == NULL) {
        return NULL;
    }
    arg_func = ap->descr->f->argmax;
    if (arg_func == NULL) {
        NpyErr_SetString(NpyExc_TypeError, "data type not ordered");
        goto fail;
    }
    elsize = ap->descr->elsize;
    m = ap->dimensions[ap->nd-1];
    if (m == 0) {
        NpyErr_SetString(NpyExc_ValueError,
                         "attempt to get argmax/argmin "\
                         "of an empty sequence");
        goto fail;
    }

    if (!out) {
        rp = NpyArray_New(NULL, ap->nd-1,
                          ap->dimensions, NPY_INTP,
                          NULL, NULL, 0, 0, Npy_INTERFACE(ap));
        if (rp == NULL) {
            goto fail;
        }
    }
    else {
        if (NpyArray_SIZE(out) !=
            NpyArray_MultiplyList(ap->dimensions, ap->nd - 1)) {
            NpyErr_SetString(NpyExc_TypeError,
                            "invalid shape for output array.");
        }
        rp = NpyArray_FromArray(out,
                          NpyArray_DescrFromType(NPY_INTP),
                          NPY_CARRAY | NPY_UPDATEIFCOPY);
        if (rp == NULL) {
            goto fail;
        }
        if (rp != out) {
            copyret = 1;
        }
    }

    NPY_BEGIN_THREADS_DESCR(ap->descr);
    n = NpyArray_SIZE(ap)/m;
    rptr = (npy_intp *)rp->data;
    for (ip = ap->data, i = 0; i < n; i++, ip += elsize*m) {
        arg_func(ip, m, rptr, ap);
        rptr += 1;
    }
    NPY_END_THREADS_DESCR(ap->descr);

    Npy_DECREF(ap);
    if (copyret) {
        NpyArray *obj;
        obj = rp->base_arr;
        Npy_INCREF(obj);
        Npy_DECREF(rp);
        rp = obj;
    }
    return rp;

fail:
    Npy_DECREF(ap);
    Npy_XDECREF(rp);
    return NULL;
}


NpyArray *
NpyArray_Conjugate(NpyArray *self, NpyArray *out)
{
    if (NpyArray_ISCOMPLEX(self)) {
        if (out == NULL) {
            return NpyArray_GenericUnaryFunction(
                self,
                NpyArray_GetNumericOp(npy_op_conjugate));
        }
        else {
            return NpyArray_GenericBinaryFunction(
                self, out,
                NpyArray_GetNumericOp(npy_op_conjugate));
        }
    }
    else {
        NpyArray *ret;
        if (NULL != out) {
            if (NpyArray_CopyAnyInto(out, self) < 0) {
                return NULL;
            }
            ret = out;
        }
        else {
            ret = self;
        }
        Npy_INCREF(ret);
        return ret;
    }
<<<<<<< HEAD
}



NpyArray *
NpyArray_Max(NpyArray *self, int axis, NpyArray *out)
{
    NpyArray *new = NULL;
    NpyArray *ret = NULL;
    
    if (NULL == (new = NpyArray_CheckAxis(self, &axis, 0))) {
        return NULL;
    }
    ret = NpyUFunc_GenericReduction(NpyArray_GetNumericOp(npy_op_maximum), 
                                    new, NULL, out, axis,
                                    new->descr,
                                    NPY_UFUNC_REDUCE);
    Npy_DECREF(new);
    return ret;
}



NpyArray *
NpyArray_Min(NpyArray *self, int axis, NpyArray *out)
{
    NpyArray *new = NULL;
    NpyArray *ret = NULL;
    
    if (NULL == (new = NpyArray_CheckAxis(self, &axis, 0))) {
        return NULL;
    }
    ret = NpyUFunc_GenericReduction(NpyArray_GetNumericOp(npy_op_minimum), 
                                    new, NULL, out, axis,
                                    new->descr,
                                    NPY_UFUNC_REDUCE);
    Npy_DECREF(new);
    return ret;
}


NpyArray *
NpyArray_Sum(NpyArray *self, int axis, int rtype, NpyArray *out)
{
    NpyArray *new = NULL;
    NpyArray *ret = NULL;
    
    if (NULL == (new = NpyArray_CheckAxis(self, &axis, 0))) {
        return NULL;
    }
    ret = NpyUFunc_GenericReduction(NpyArray_GetNumericOp(npy_op_add), 
                                    new, NULL, out, axis,
                                    NpyArray_DescrFromType(rtype),
                                    NPY_UFUNC_REDUCE);
    Npy_DECREF(new);
    return ret;
}

NpyArray *
NpyArray_Prod(NpyArray *self, int axis, int rtype, NpyArray *out)
{
    NpyArray *new = NULL;
    NpyArray *ret = NULL;
    
    if (NULL == (new = NpyArray_CheckAxis(self, &axis, 0))) {
        return NULL;
    }
    ret = NpyUFunc_GenericReduction(NpyArray_GetNumericOp(npy_op_multiply), 
                                    new, NULL, out, axis,
                                    NpyArray_DescrFromType(rtype),
                                    NPY_UFUNC_REDUCE);
    Npy_DECREF(new);
    return ret;
}




/* Cumulative summation
 */
NpyArray *
NpyArray_CumSum(NpyArray *self, int axis, int rtype, NpyArray *out)
{
    NpyArray *ret = NULL;
    NpyArray *new = NULL;
    
    if (NULL == (new = NpyArray_CheckAxis(self, &axis, 0))) {
        return NULL;
    }
    ret = NpyUFunc_GenericReduction(NpyArray_GetNumericOp(npy_op_add), 
                                    new, NULL, out, axis, 
                                    NpyArray_DescrFromType(rtype), 
                                    NPY_UFUNC_ACCUMULATE);
    Npy_DECREF(new);
    return ret;
}



/* Cumulative product */
NpyArray *
NpyArray_CumProd(NpyArray *self, int axis, int rtype, NpyArray *out)
{
    NpyArray *ret = NULL;
    NpyArray *new = NULL;
    
    if (NULL == (new = NpyArray_CheckAxis(self, &axis, 0))) {
        return NULL;
    }
    ret = NpyUFunc_GenericReduction(NpyArray_GetNumericOp(npy_op_multiply), 
                                    new, NULL, out, axis, 
                                    NpyArray_DescrFromType(rtype), 
                                    NPY_UFUNC_ACCUMULATE);
    Npy_DECREF(new);
    return ret;
}



/*NUMPY_API
 * Any
 */
NpyArray *
NpyArray_Any(NpyArray *self, int axis, NpyArray *out)
{
    NpyArray *new, *ret;
    
    if (NULL == (new = NpyArray_CheckAxis(self, &axis, 0))) {
        return NULL;
    }
    ret = NpyUFunc_GenericReduction(NpyArray_GetNumericOp(npy_op_logical_or), 
                                    new, NULL, out, axis, 
                                    NpyArray_DescrFromType(NPY_BOOL), 
                                    NPY_UFUNC_REDUCE);
    Npy_DECREF(new);
    return ret;
}

NpyArray *
NpyArray_All(NpyArray *self, int axis, NpyArray *out)
{
    NpyArray *new, *ret;
    
    if (NULL == (new = NpyArray_CheckAxis(self, &axis, 0))) {
        return NULL;
    }
    ret = NpyUFunc_GenericReduction(NpyArray_GetNumericOp(npy_op_logical_and), 
                                    new, NULL, out, axis, 
                                    NpyArray_DescrFromType(NPY_BOOL), 
                                    NPY_UFUNC_REDUCE);
    Npy_DECREF(new);
    return ret;
}

=======
}
>>>>>>> c6a13252
<|MERGE_RESOLUTION|>--- conflicted
+++ resolved
@@ -150,7 +150,6 @@
         Npy_INCREF(ret);
         return ret;
     }
-<<<<<<< HEAD
 }
 
 
@@ -305,6 +304,3 @@
     return ret;
 }
 
-=======
-}
->>>>>>> c6a13252
